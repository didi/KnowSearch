--- conflicted
+++ resolved
@@ -31,13 +31,8 @@
      * @return
      */
     @GetMapping(path = "/appInfosByDateRange.do")
-<<<<<<< HEAD
-    @ApiOperation(value = "根据模板Id获取[startDate, endDate(毫秒)]的projectId访问统计信息" )
+    @ApiOperation(value = "根据模板Id获取[startDate, endDate(毫秒)]的projectId访问统计信息【三方接口】",tags = "【三方接口】" )
     public Result<List<ProjectIdTemplateAccessCountVO>> getAccessAppInfos(
-=======
-    @ApiOperation(value = "根据模板Id获取[startDate, endDate(毫秒)]的appid访问统计信息【三方接口】",tags = "【三方接口】" )
-    public Result<List<AppIdTemplateAccessCountVO>> getAccessAppInfos(
->>>>>>> 0a90eb2c
             @ApiParam(name="templateId", value="逻辑索引模板ID", required = true)
             @RequestParam(value = "templateId")    int logicTemplateId,
 
@@ -56,15 +51,9 @@
      * @param days 最近多少天
      * @return
      */
-<<<<<<< HEAD
     @GetMapping(path = "/project-ids.do")
-    @ApiOperation(value = "根据模板名称获取最近days天的projectId访问统计信息" )
+    @ApiOperation(value = "根据模板名称获取最近days天的projectId访问统计信息【三方接口】",tags = "【三方接口】" )
     public Result<Map<Integer, Long>> getAccessProjectIds(
-=======
-    @GetMapping(path = "/appids.do")
-    @ApiOperation(value = "根据模板名称获取最近days天的appid访问统计信息【三方接口】",tags = "【三方接口】" )
-    public Result<Map<Integer, Long>> getAccessAppids(
->>>>>>> 0a90eb2c
             @ApiParam(name="templateId", value="逻辑索引模板ID", required = true)
             @RequestParam(value = "templateId")    int logicTemplateId,
 
