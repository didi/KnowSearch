--- conflicted
+++ resolved
@@ -240,11 +240,7 @@
 
       
 
-<<<<<<< HEAD
-        return indexTemplateService.getLogicTemplatesByProjectId(projectId);
-=======
-        return indexTemplateService.listLogicTemplatesByAppId(appId);
->>>>>>> 1e7ccf05
+        return indexTemplateService.listLogicTemplatesByProjectId(projectId);
     }
 
     @GetMapping("/cyclicalRoll")
