--- conflicted
+++ resolved
@@ -36,13 +36,9 @@
 
     @GetMapping("/list")
     @ResponseBody
-<<<<<<< HEAD
-    @ApiOperation(value = "获取project拥有的集群列表" )
-=======
     @ApiOperation(value = "获取APP拥有的集群列表【三方接口】",tags = "【三方接口】" )
->>>>>>> 44e7a7c9
     @ApiImplicitParams({ @ApiImplicitParam(paramType = "query", dataType = "Integer", name = "projectId", value = "应用ID", required = true) })
-    public Result<List<ConsoleClusterVO>> getProjectLogicClusters(@RequestParam("projectId") Integer projectId) {
+    public Result<List<ConsoleClusterVO>> getAppLogicClusters(@RequestParam("projectId") Integer projectId) {
         return clusterLogicManager.getProjectLogicClusters(projectId);
     }
 
@@ -59,8 +55,8 @@
     @ApiImplicitParams({ @ApiImplicitParam(paramType = "query", dataType = "Long", name = "clusterId", value = "集群ID", required = true),
                          @ApiImplicitParam(paramType = "query", dataType = "Integer", name = "projectId", value =
                                  "PROJECT ID", required = true) })
-    public Result<ConsoleClusterVO> getProjectLogicClusters(@RequestParam("clusterId") Long clusterId,
-                                                            @RequestParam("projectId") Integer projectId) {
+    public Result<ConsoleClusterVO> getAppLogicClusters(@RequestParam("clusterId") Long clusterId,
+                                                        @RequestParam("projectId") Integer projectId) {
         return clusterLogicManager.getProjectLogicClusters(clusterId, projectId);
     }
 
