package com.didichuxing.datachannel.arius.admin.rest.controller.v2.console.cluster;

<<<<<<< HEAD
import static com.didichuxing.datachannel.arius.admin.common.constant.ApiVersion.V2_CONSOLE;
=======
import java.util.List;
>>>>>>> 0b63236b

import com.didichuxing.datachannel.arius.admin.biz.cluster.ClusterLogicManager;
import com.didichuxing.datachannel.arius.admin.common.bean.common.Result;
import com.didichuxing.datachannel.arius.admin.common.bean.vo.cluster.ClusterLogicVO;
import com.didichuxing.datachannel.arius.admin.common.bean.vo.cluster.PluginVO;
import com.didichuxing.datachannel.arius.admin.common.bean.vo.ecm.ESClusterNodeSepcVO;
import com.didichuxing.datachannel.arius.admin.common.bean.vo.template.ConsoleTemplateVO;
import com.didichuxing.datachannel.arius.admin.common.util.ConvertUtil;
import com.didichuxing.datachannel.arius.admin.core.service.cluster.logic.ClusterLogicService;
import io.swagger.annotations.Api;
import io.swagger.annotations.ApiImplicitParam;
import io.swagger.annotations.ApiImplicitParams;
import io.swagger.annotations.ApiOperation;
import java.util.List;
import javax.servlet.http.HttpServletRequest;
import org.springframework.beans.factory.annotation.Autowired;
import org.springframework.web.bind.annotation.GetMapping;
import org.springframework.web.bind.annotation.RequestMapping;
import org.springframework.web.bind.annotation.RequestParam;
import org.springframework.web.bind.annotation.ResponseBody;
import org.springframework.web.bind.annotation.RestController;

@RestController
@RequestMapping(V2_CONSOLE + "/cluster")
@Api(tags = "Console-用户侧集群接口(REST)")
public class ConsoleClusterController {

    @Autowired
    private ClusterLogicService clusterLogicService;

    @Autowired
    private ClusterLogicManager     clusterLogicManager;

    @GetMapping("/list")
    @ResponseBody
    @ApiOperation(value = "获取APP拥有的集群列表【三方接口】",tags = "【三方接口】" )
<<<<<<< HEAD
    @ApiImplicitParams({ @ApiImplicitParam(paramType = "query", dataType = "Integer", name = "projectId", value = "应用ID", required = true) })
    public Result<List<ConsoleClusterVO>> getAppLogicClusters(@RequestParam("projectId") Integer projectId) {
        return clusterLogicManager.getProjectLogicClusters(projectId);
=======
    @ApiImplicitParams({ @ApiImplicitParam(paramType = "query", dataType = "Integer", name = "appId", value = "应用ID", required = true) })
    public Result<List<ClusterLogicVO>> getAppLogicClusters(@RequestParam("appId") Integer appId) {
        return clusterLogicManager.getAppLogicClusters(appId);
>>>>>>> 0b63236b
    }

    @GetMapping("/listAll")
    @ResponseBody
    @ApiOperation(value = "获取平台所有的集群列表【三方接口】",tags = "【三方接口】" )
<<<<<<< HEAD
    public Result<List<ConsoleClusterVO>> getDataCenterLogicClusters(@RequestParam(value = "projectId",required = false) Integer projectId) {
        return clusterLogicManager.getDataCenterLogicClusters(projectId);
=======
    public Result<List<ClusterLogicVO>> getDataCenterLogicClusters(@RequestParam(value = "appId",required = false) Integer appId) {
        return clusterLogicManager.getLogicClustersByProjectId(appId);
>>>>>>> 0b63236b
    }

    @GetMapping("/get")
    @ResponseBody
    @ApiOperation(value = "获取集群详情" )
    @ApiImplicitParams({ @ApiImplicitParam(paramType = "query", dataType = "Long", name = "clusterId", value = "集群ID", required = true),
<<<<<<< HEAD
                         @ApiImplicitParam(paramType = "query", dataType = "Integer", name = "projectId", value =
                                 "PROJECT ID", required = true) })
    public Result<ConsoleClusterVO> getAppLogicClusters(@RequestParam("clusterId") Long clusterId,
                                                        @RequestParam("projectId") Integer projectId) {
        return clusterLogicManager.getProjectLogicClusters(clusterId, projectId);
=======
                         @ApiImplicitParam(paramType = "query", dataType = "Integer", name = "appId", value = "APP ID", required = true) })
    public Result<ClusterLogicVO> getAppLogicClusters(@RequestParam("clusterId") Long clusterId,
                                                      @RequestParam("appId") Integer appId) {
        return clusterLogicManager.getAppLogicClusters(clusterId, appId);
>>>>>>> 0b63236b
    }

    @GetMapping("/logicTemplates")
    @ResponseBody
    @ApiOperation(value = "获取逻辑集群所有逻辑模板列表" )
    @ApiImplicitParams({ @ApiImplicitParam(paramType = "query", dataType = "Long", name = "clusterId", value = "逻辑集群ID", required = true)
                         })
    public Result<List<ConsoleTemplateVO>> getClusterLogicTemplates(HttpServletRequest request,
                                                                    @RequestParam(value = "clusterId") Long clusterId) {
        return clusterLogicManager.getClusterLogicTemplates(request, clusterId);
    }

    @GetMapping("machinespec/list")
    @ResponseBody
    @ApiOperation(value = "获取当前集群支持的套餐列表【三方接口】",tags = "【三方接口】" )
    public Result<List<ESClusterNodeSepcVO>> listMachineSpec() {
        return clusterLogicManager.listMachineSpec();
    }

    @GetMapping("/plugins")
    @ResponseBody
    @ApiOperation(value = "获取逻辑集群插件列表(用户侧获取)" )
    public Result<List<PluginVO>> pluginList(Long clusterId) {
        return Result.buildSucc(
            ConvertUtil.list2List(clusterLogicService.getClusterLogicPlugins(clusterId), PluginVO.class));
    }
}<|MERGE_RESOLUTION|>--- conflicted
+++ resolved
@@ -1,10 +1,7 @@
 package com.didichuxing.datachannel.arius.admin.rest.controller.v2.console.cluster;
 
-<<<<<<< HEAD
 import static com.didichuxing.datachannel.arius.admin.common.constant.ApiVersion.V2_CONSOLE;
-=======
 import java.util.List;
->>>>>>> 0b63236b
 
 import com.didichuxing.datachannel.arius.admin.biz.cluster.ClusterLogicManager;
 import com.didichuxing.datachannel.arius.admin.common.bean.common.Result;
@@ -41,45 +38,27 @@
     @GetMapping("/list")
     @ResponseBody
     @ApiOperation(value = "获取APP拥有的集群列表【三方接口】",tags = "【三方接口】" )
-<<<<<<< HEAD
     @ApiImplicitParams({ @ApiImplicitParam(paramType = "query", dataType = "Integer", name = "projectId", value = "应用ID", required = true) })
-    public Result<List<ConsoleClusterVO>> getAppLogicClusters(@RequestParam("projectId") Integer projectId) {
+    public Result<List<ConsoleClustClusterLogicVOerVO>> getAppLogicClusters(@RequestParam("projectId") Integer projectId) {
         return clusterLogicManager.getProjectLogicClusters(projectId);
-=======
-    @ApiImplicitParams({ @ApiImplicitParam(paramType = "query", dataType = "Integer", name = "appId", value = "应用ID", required = true) })
-    public Result<List<ClusterLogicVO>> getAppLogicClusters(@RequestParam("appId") Integer appId) {
-        return clusterLogicManager.getAppLogicClusters(appId);
->>>>>>> 0b63236b
     }
 
     @GetMapping("/listAll")
     @ResponseBody
     @ApiOperation(value = "获取平台所有的集群列表【三方接口】",tags = "【三方接口】" )
-<<<<<<< HEAD
-    public Result<List<ConsoleClusterVO>> getDataCenterLogicClusters(@RequestParam(value = "projectId",required = false) Integer projectId) {
+    public Result<List<ClusterLogicVO>> getDataCenterLogicClusters(@RequestParam(value = "projectId",required = false) Integer projectId) {
         return clusterLogicManager.getDataCenterLogicClusters(projectId);
-=======
-    public Result<List<ClusterLogicVO>> getDataCenterLogicClusters(@RequestParam(value = "appId",required = false) Integer appId) {
-        return clusterLogicManager.getLogicClustersByProjectId(appId);
->>>>>>> 0b63236b
     }
 
     @GetMapping("/get")
     @ResponseBody
     @ApiOperation(value = "获取集群详情" )
     @ApiImplicitParams({ @ApiImplicitParam(paramType = "query", dataType = "Long", name = "clusterId", value = "集群ID", required = true),
-<<<<<<< HEAD
                          @ApiImplicitParam(paramType = "query", dataType = "Integer", name = "projectId", value =
                                  "PROJECT ID", required = true) })
-    public Result<ConsoleClusterVO> getAppLogicClusters(@RequestParam("clusterId") Long clusterId,
+    public Result<ClusterLogicVO> getAppLogicClusters(@RequestParam("clusterId") Long clusterId,
                                                         @RequestParam("projectId") Integer projectId) {
         return clusterLogicManager.getProjectLogicClusters(clusterId, projectId);
-=======
-                         @ApiImplicitParam(paramType = "query", dataType = "Integer", name = "appId", value = "APP ID", required = true) })
-    public Result<ClusterLogicVO> getAppLogicClusters(@RequestParam("clusterId") Long clusterId,
-                                                      @RequestParam("appId") Integer appId) {
-        return clusterLogicManager.getAppLogicClusters(clusterId, appId);
->>>>>>> 0b63236b
     }
 
     @GetMapping("/logicTemplates")
