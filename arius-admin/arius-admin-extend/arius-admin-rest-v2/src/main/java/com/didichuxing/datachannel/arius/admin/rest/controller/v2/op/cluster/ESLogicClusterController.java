--- conflicted
+++ resolved
@@ -77,12 +77,8 @@
 
     @PutMapping("/resource/add")
     @ResponseBody
-<<<<<<< HEAD
-    @ApiOperation(value = "新建带有region信息的逻辑集群接口" )
-=======
     @ApiOperation(value = "新建带有region信息的逻辑集群接口【三方接口】",tags = "【三方接口】" )
 
->>>>>>> e6352e01
     public Result<Long> createLogicCluster(HttpServletRequest request, @RequestBody ESLogicClusterDTO param) {
         return clusterLogicManager.addLogicCluster(param, HttpRequestUtils.getOperator(request),
             HttpRequestUtils.getAppId(request));
@@ -96,13 +92,13 @@
         return clusterLogicManager.editLogicCluster(param, HttpRequestUtils.getOperator(request),HttpRequestUtils.getAppId(request));
     }
 
-//    @GetMapping("/logic/cluster/nodes")
-//    @ResponseBody
-//    @ApiOperation(value = "获取指定逻辑集群列表接口" )
-//    @ApiImplicitParams({ @ApiImplicitParam(paramType = "query", dataType = "Long", name = "clusterId", value = "逻辑集群ID", required = true) })
-//
-//    public Result<List<ESClusterRoleHostVO>> getLogicClusterNodes(@RequestParam(value = "clusterId") Long clusterId) {
-//        return Result.buildSucc(clusterNodeManager
-//            .convertClusterLogicNodes(clusterLogicNodeService.getLogicClusterNodesIncludeNonDataNodes(clusterId)));
-//    }
+    @GetMapping("/logic/cluster/nodes")
+    @ResponseBody
+    @ApiOperation(value = "获取指定逻辑集群列表接口" )
+    @ApiImplicitParams({ @ApiImplicitParam(paramType = "query", dataType = "Long", name = "clusterId", value = "逻辑集群ID", required = true) })
+
+    public Result<List<ESClusterRoleHostVO>> getLogicClusterNodes(@RequestParam(value = "clusterId") Long clusterId) {
+        return Result.buildSucc(clusterNodeManager
+            .convertClusterLogicNodes(clusterLogicNodeService.getLogicClusterNodesIncludeNonDataNodes(clusterId)));
+    }
 }