--- conflicted
+++ resolved
@@ -47,15 +47,9 @@
     @ResponseBody
     @ApiOperation(value = "获取所有逻辑集群列表接口【三方接口】",tags = "【三方接口】" )
 
-<<<<<<< HEAD
-    public Result<List<ConsoleClusterVO>> queryAllLogicClusters(@RequestBody ESLogicClusterDTO param,
-                                                                HttpServletRequest request) {
-        return Result.buildSucc(clusterLogicManager.getConsoleClusterVOS(param, HttpRequestUtil.getProjectId(request)));
-=======
     public Result<List<ClusterLogicVO>> queryAllLogicClusters(@RequestBody ESLogicClusterDTO param,
                                                               HttpServletRequest request) {
-        return Result.buildSucc(clusterLogicManager.getClusterLogics(param, HttpRequestUtils.getAppId(request)));
->>>>>>> 0b63236b
+        return Result.buildSucc(clusterLogicManager.getClusterLogics(param, HttpRequestUtil.getProjectId(request)));
     }
 
     @GetMapping("/resource/get")
@@ -66,11 +60,7 @@
     public Result<ClusterLogicVO> getLogicClusterById(@RequestParam("resourceId") Long resourceId,
                                                       HttpServletRequest request) {
         return Result.buildSucc(
-<<<<<<< HEAD
-            clusterLogicManager.getConsoleClusterVOByIdAndProjectId(resourceId, HttpRequestUtil.getProjectId(request)));
-=======
-            clusterLogicManager.getClusterLogicByIdAndAppId(resourceId, HttpRequestUtils.getAppId(request)));
->>>>>>> 0b63236b
+            clusterLogicManager.getClusterLogicByIdAndAppId(resourceId, HttpRequestUtil.getProjectId(request)));
     }
 
     @DeleteMapping("/resource/del")
