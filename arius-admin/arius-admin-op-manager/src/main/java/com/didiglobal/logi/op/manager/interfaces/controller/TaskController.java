package com.didiglobal.logi.op.manager.interfaces.controller;

import com.didiglobal.logi.op.manager.application.TaskService;
import com.didiglobal.logi.op.manager.infrastructure.common.Constants;
import com.didiglobal.logi.op.manager.infrastructure.common.Result;
import com.didiglobal.logi.op.manager.infrastructure.common.bean.GeneralGroupConfig;
import com.didiglobal.logi.op.manager.interfaces.assembler.ComponentAssembler;
import com.didiglobal.logi.op.manager.interfaces.vo.GeneralGroupConfigHostVO;
import io.swagger.annotations.Api;
import io.swagger.annotations.ApiOperation;
import org.springframework.beans.factory.annotation.Autowired;
import org.springframework.web.bind.annotation.*;

/**
 * @author didi
 * @date 2022-07-13 3:20 下午
 */
@RestController
@Api(value = "任务中心api")
@RequestMapping(Constants.API_PREFIX_V3 + "/task")
public class TaskController {

    @Autowired
    private TaskService taskService;

    @PostMapping("/execute/{taskId}")
    @ApiOperation(value = "执行任务")
    public Result<Void> execute(@PathVariable Integer taskId) {
        return taskService.execute(taskId);
    }

    @PostMapping("/{action}/{taskId}")
    @ApiOperation(value = "对主任务进行相应的操作")
    public Result<Void> operateTask(@PathVariable String action, @PathVariable Integer taskId) {
        return taskService.operateTask(taskId, action);
    }

    @PostMapping("/retry/{taskId}")
    @ApiOperation(value = "重试任务")
    public Result<Void> retryTask(@PathVariable Integer taskId) {
        return taskService.retryTask(taskId);
    }

    @PostMapping("/{action}/{taskId}/{host}")
    @ApiOperation(value = "对任务子节点进行相应的操作")
    public Result<Void> operateHost(@PathVariable String action, @PathVariable Integer taskId, @PathVariable String host,
                                    @RequestParam(value = "groupName") String groupName) {
        return taskService.operateHost(taskId, action, host, groupName);
    }

    @GetMapping("/task-config")
    @ApiOperation(value = "zeus获取任务配置的接口")
    public Result<GeneralGroupConfigHostVO> getConfig(@RequestParam(value = "taskId", required = true) Integer taskId,
                                                      @RequestParam(value = "groupName", required = true) String groupName,
                                                      @RequestParam(value = "host", required = true) String host) {
        Result res = taskService.getGroupConfig(taskId, groupName);
        if (res.isSuccess()) {
            GeneralGroupConfig config = (GeneralGroupConfig) res.getData();
            return ComponentAssembler.toGeneralGroupConfigVO(config, host);
        }
        return res;
    }
<<<<<<< HEAD

    @GetMapping("/task-stdouts")
    @ApiOperation(value = "zeus查看任务执行完成后的标准输出")
    public Result<String> getTaskStdOuts(@RequestParam(value = "taskId", required = true) Integer taskId,
                                                      @RequestParam(value = "hostname", required = false) String hostname) {
        return taskService.getTaskStdOuts(taskId,hostname);
    }

    @GetMapping("/task-stderrs")
    @ApiOperation(value = "zeus查看任务执行完成后的错误输出")
    public Result<String> getTaskStdErrs(@RequestParam(value = "taskId", required = true) Integer taskId,
                                         @RequestParam(value = "hostname", required = false) String hostname) {
        return taskService.getTaskStdErrs(taskId,hostname);
    }
=======
>>>>>>> 4334cee2
}<|MERGE_RESOLUTION|>--- conflicted
+++ resolved
@@ -60,21 +60,4 @@
         }
         return res;
     }
-<<<<<<< HEAD
-
-    @GetMapping("/task-stdouts")
-    @ApiOperation(value = "zeus查看任务执行完成后的标准输出")
-    public Result<String> getTaskStdOuts(@RequestParam(value = "taskId", required = true) Integer taskId,
-                                                      @RequestParam(value = "hostname", required = false) String hostname) {
-        return taskService.getTaskStdOuts(taskId,hostname);
-    }
-
-    @GetMapping("/task-stderrs")
-    @ApiOperation(value = "zeus查看任务执行完成后的错误输出")
-    public Result<String> getTaskStdErrs(@RequestParam(value = "taskId", required = true) Integer taskId,
-                                         @RequestParam(value = "hostname", required = false) String hostname) {
-        return taskService.getTaskStdErrs(taskId,hostname);
-    }
-=======
->>>>>>> 4334cee2
 }