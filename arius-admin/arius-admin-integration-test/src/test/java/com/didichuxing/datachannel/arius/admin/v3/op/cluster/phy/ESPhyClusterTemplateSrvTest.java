--- conflicted
+++ resolved
@@ -18,15 +18,12 @@
  */
 public class ESPhyClusterTemplateSrvTest extends BasePhyClusterInfoTest {
 
-<<<<<<< HEAD
-=======
     /**
      * 测试获取集群当前已经开启的索引服务
      */
     @Test
     public void listTest() throws IOException {
     }
->>>>>>> 557a98a5
 
     /**
      * 测试获取集群可供选择的索引服务
