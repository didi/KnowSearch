--- conflicted
+++ resolved
@@ -21,11 +21,7 @@
     public static void preHandle() throws IOException {
         BasePhyClusterInfoTest.preHandle();
         // create region
-<<<<<<< HEAD
-//        phyClusterRegionInfo = PhyClusterRegionInfoSource.createRegion(phyClusterInfo.getPhyClusterName());
-=======
         /*phyClusterRegionInfo = PhyClusterRegionInfoSource.createRegion(phyClusterInfo.getPhyClusterName());*/
->>>>>>> 557a98a5
     }
 
     /**
