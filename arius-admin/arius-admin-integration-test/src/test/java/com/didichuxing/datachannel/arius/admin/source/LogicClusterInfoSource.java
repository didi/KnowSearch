package com.didichuxing.datachannel.arius.admin.source;

import com.didichuxing.datachannel.arius.admin.common.bean.common.PaginationResult;
import com.didichuxing.datachannel.arius.admin.common.bean.common.Result;
import com.didichuxing.datachannel.arius.admin.common.bean.dto.cluster.ClusterLogicConditionDTO;
import com.didichuxing.datachannel.arius.admin.common.bean.dto.workorder.WorkOrderDTO;
import com.didichuxing.datachannel.arius.admin.common.bean.dto.workorder.WorkOrderProcessDTO;
import com.didichuxing.datachannel.arius.admin.common.bean.vo.cluster.ClusterRegionVO;
import com.didichuxing.datachannel.arius.admin.common.bean.vo.cluster.ConsoleClusterVO;
import com.didichuxing.datachannel.arius.admin.common.bean.vo.order.AriusWorkOrderInfoSubmittedVO;
import com.didichuxing.datachannel.arius.admin.common.constant.cluster.ClusterResourceTypeEnum;
import com.didichuxing.datachannel.arius.admin.method.v3.op.cluster.logic.ESLogicClusterOpV3ControllerMethod;
import com.didichuxing.datachannel.arius.admin.method.v3.op.cluster.logic.ESLogicClusterRegionControllerMethod;
import com.didichuxing.datachannel.arius.admin.method.v3.normal.NormalOrderControllerMethod;
import lombok.Data;
import org.junit.jupiter.api.Assertions;

import java.io.IOException;
import java.util.HashMap;
import java.util.List;
import java.util.Map;

/**
 * @author cjm
 */
public class LogicClusterInfoSource {

    @Data
    public static class LogicClusterInfo {
        private String logicClusterName;
        private Long logicClusterId;
        private Integer type = ClusterResourceTypeEnum.PRIVATE.getCode();
    }

    /**
     * 申请逻辑集群
     */
    public static LogicClusterInfo applyLogicCluster(String phyClusterName, String logicClusterName) throws IOException {
        LogicClusterInfo logicClusterInfo = new LogicClusterInfo();
        logicClusterInfo.logicClusterName = logicClusterName;
        // 用户点击申请逻辑集群，发起工单申请
        String type = "logicClusterCreate";
        WorkOrderDTO workOrderDTO = CustomDataSource.getWorkOrderDTO(type);
        Map<String, Object> contentObj = new HashMap<>();
        contentObj.put("name", logicClusterName);
        contentObj.put("dataNodeSpec", "16-64Gi-3072g");
        contentObj.put("dataNodeNu", 3);
        contentObj.put("responsible", "admin");
        contentObj.put("type", ClusterResourceTypeEnum.PRIVATE.getCode());
        workOrderDTO.setContentObj(contentObj);
        Result<AriusWorkOrderInfoSubmittedVO> result = NormalOrderControllerMethod.submit(type, workOrderDTO);
        Assertions.assertTrue(result.success());

        // 通过工单
        Long orderId = result.getData().getId();
        WorkOrderProcessDTO processDTO = CustomDataSource.getWorkOrderProcessDTO(orderId);
        Result<Void> result2 = NormalOrderControllerMethod.process(orderId, processDTO);
        Assertions.assertTrue(result2.success());

        // 运维人员点击分配集群
        PhyClusterInfoSource.distributeCluster(phyClusterName, logicClusterName);

        // 获取刚申请的逻辑集群 id
        ClusterLogicConditionDTO condition = CustomDataSource.getClusterLogicConditionDTO(logicClusterName);
        PaginationResult<ConsoleClusterVO> result3 = ESLogicClusterOpV3ControllerMethod.pageGetConsoleClusterVOS(condition);
        Assertions.assertTrue(result3.success());
        Assertions.assertFalse(result3.getData().getBizData().isEmpty());
        logicClusterInfo.logicClusterId = result3.getData().getBizData().get(0).getId();
        return logicClusterInfo;
    }
<<<<<<< HEAD

    /**
     * 删除逻辑集群
     */
    public static void removeLogicCluster(String logicClusterName, Long logicClusterId) throws IOException {
        // 解绑 region
        // 逻辑集群节点映射解绑
        Result<List<ClusterRegionVO>> result = ESLogicClusterRegionControllerMethod.listLogicClusterRegions(logicClusterId);
        Assertions.assertTrue(result.success());
        for (ClusterRegionVO clusterRegionVO : result.getData()) {
            ESLogicClusterRegionControllerMethod.cancelBindingLogicClusterRegion(clusterRegionVO.getId(), logicClusterId);
        }

        // 删除逻辑集群工单申请
        WorkOrderDTO workOrderDTO = CustomDataSource.getWorkOrderDTO("logicClusterDelete");
        LogicClusterDeleteContent logicClusterDeleteContent = new LogicClusterDeleteContent();
        logicClusterDeleteContent.setId(logicClusterId);
        logicClusterDeleteContent.setName(logicClusterName);
        logicClusterDeleteContent.setResponsible(CustomDataSource.operator);
        logicClusterDeleteContent.setType(ClusterResourceTypeEnum.PRIVATE.getCode());
        workOrderDTO.setContentObj(logicClusterDeleteContent);
        workOrderDTO.setType("logicClusterDelete");
        workOrderDTO.setSubmitorProjectid(1);
        Result<AriusWorkOrderInfoSubmittedVO> result2 = NormalOrderControllerMethod.submit("logicClusterDelete", workOrderDTO);
        Assertions.assertTrue(result2.success());

        // 通过工单，删除逻辑集群
        WorkOrderProcessDTO processDTO = CustomDataSource.getWorkOrderProcessDTO(result2.getData().getId());
        Result<Void> result3 = NormalOrderControllerMethod.process(result2.getData().getId(), processDTO);
        Assertions.assertTrue(result3.success());
    }
=======
>>>>>>> c7ea9e10
}<|MERGE_RESOLUTION|>--- conflicted
+++ resolved
@@ -68,38 +68,4 @@
         logicClusterInfo.logicClusterId = result3.getData().getBizData().get(0).getId();
         return logicClusterInfo;
     }
-<<<<<<< HEAD
-
-    /**
-     * 删除逻辑集群
-     */
-    public static void removeLogicCluster(String logicClusterName, Long logicClusterId) throws IOException {
-        // 解绑 region
-        // 逻辑集群节点映射解绑
-        Result<List<ClusterRegionVO>> result = ESLogicClusterRegionControllerMethod.listLogicClusterRegions(logicClusterId);
-        Assertions.assertTrue(result.success());
-        for (ClusterRegionVO clusterRegionVO : result.getData()) {
-            ESLogicClusterRegionControllerMethod.cancelBindingLogicClusterRegion(clusterRegionVO.getId(), logicClusterId);
-        }
-
-        // 删除逻辑集群工单申请
-        WorkOrderDTO workOrderDTO = CustomDataSource.getWorkOrderDTO("logicClusterDelete");
-        LogicClusterDeleteContent logicClusterDeleteContent = new LogicClusterDeleteContent();
-        logicClusterDeleteContent.setId(logicClusterId);
-        logicClusterDeleteContent.setName(logicClusterName);
-        logicClusterDeleteContent.setResponsible(CustomDataSource.operator);
-        logicClusterDeleteContent.setType(ClusterResourceTypeEnum.PRIVATE.getCode());
-        workOrderDTO.setContentObj(logicClusterDeleteContent);
-        workOrderDTO.setType("logicClusterDelete");
-        workOrderDTO.setSubmitorProjectid(1);
-        Result<AriusWorkOrderInfoSubmittedVO> result2 = NormalOrderControllerMethod.submit("logicClusterDelete", workOrderDTO);
-        Assertions.assertTrue(result2.success());
-
-        // 通过工单，删除逻辑集群
-        WorkOrderProcessDTO processDTO = CustomDataSource.getWorkOrderProcessDTO(result2.getData().getId());
-        Result<Void> result3 = NormalOrderControllerMethod.process(result2.getData().getId(), processDTO);
-        Assertions.assertTrue(result3.success());
-    }
-=======
->>>>>>> c7ea9e10
 }