package com.didichuxing.datachannel.arius.admin.base;

import com.didichuxing.datachannel.arius.admin.source.LogicClusterInfoSource;
import org.junit.jupiter.api.AfterAll;
import org.junit.jupiter.api.BeforeAll;

import java.io.IOException;

/**
 * @author cjm
 */
public class BaseLogicClusterInfoTest extends BasePhyClusterInfoTest {

    protected static LogicClusterInfoSource.LogicClusterInfo logicClusterInfo;

    /**
     * 在当前类的所有测试方法之前执行
     * 由于本类中的方法都依赖物理集群和逻辑集群，所以需要接入一个物理集群，和创建一个逻辑集群
     */
    @BeforeAll
    public static void preHandle() throws IOException {
        BasePhyClusterInfoTest.preHandle();
        // 创建逻辑集群（关联了前面创建的物理集群的 region）
        logicClusterInfo = LogicClusterInfoSource.applyLogicCluster(phyClusterInfo.getPhyClusterName(), phyClusterInfo.getPhyClusterName());
    }

    /**
     * 在当前类中的所有测试方法之后执行
     * 本类所有方法测试完毕后，删除物理集群，删除逻辑集群
     */
    @AfterAll
    public static void afterCompletion() throws IOException {
<<<<<<< HEAD
        // 删除逻辑集群（会解绑 region）
//        LogicClusterInfoSource.removeLogicCluster(logicClusterInfo.getLogicClusterName(), logicClusterInfo.getLogicClusterId());
=======
>>>>>>> adf473a8
        BasePhyClusterInfoTest.afterCompletion();
    }
}<|MERGE_RESOLUTION|>--- conflicted
+++ resolved
@@ -30,11 +30,6 @@
      */
     @AfterAll
     public static void afterCompletion() throws IOException {
-<<<<<<< HEAD
-        // 删除逻辑集群（会解绑 region）
-//        LogicClusterInfoSource.removeLogicCluster(logicClusterInfo.getLogicClusterName(), logicClusterInfo.getLogicClusterId());
-=======
->>>>>>> adf473a8
         BasePhyClusterInfoTest.afterCompletion();
     }
 }