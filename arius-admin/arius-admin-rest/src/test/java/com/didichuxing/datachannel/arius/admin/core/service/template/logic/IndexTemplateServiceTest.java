package com.didichuxing.datachannel.arius.admin.core.service.template.logic;

import com.didichuxing.datachannel.arius.admin.AriusAdminApplicationTest;
import com.didichuxing.datachannel.arius.admin.common.bean.common.Result;
import com.didichuxing.datachannel.arius.admin.common.bean.dto.template.IndexTemplateConfigDTO;
import com.didichuxing.datachannel.arius.admin.common.bean.dto.template.IndexTemplateDTO;
import com.didichuxing.datachannel.arius.admin.common.bean.entity.template.IndexTemplateConfig;
import com.didichuxing.datachannel.arius.admin.common.bean.entity.template.IndexTemplate;
import com.didichuxing.datachannel.arius.admin.common.bean.entity.template.IndexTemplateWithCluster;
import com.didichuxing.datachannel.arius.admin.common.bean.entity.template.IndexTemplateLogicWithClusterAndMasterTemplate;
import com.didichuxing.datachannel.arius.admin.common.bean.entity.template.IndexTemplateWithPhyTemplates;
import com.didichuxing.datachannel.arius.admin.common.bean.entity.template.IndexTemplateType;
import com.didichuxing.datachannel.arius.admin.common.exception.AdminOperateException;
import com.didichuxing.datachannel.arius.admin.core.service.app.ProjectClusterLogicAuthService;
import com.didichuxing.datachannel.arius.admin.core.service.app.ProjectLogicTemplateAuthService;
import com.didichuxing.datachannel.arius.admin.core.service.cluster.logic.ClusterLogicService;
import com.didichuxing.datachannel.arius.admin.core.service.template.physic.IndexTemplatePhyService;
import com.didichuxing.datachannel.arius.admin.persistence.mysql.template.IndexTemplateConfigDAO;
import com.didichuxing.datachannel.arius.admin.persistence.mysql.template.IndexTemplateDAO;
import com.didichuxing.datachannel.arius.admin.persistence.mysql.template.IndexTemplatePhyDAO;
import com.didichuxing.datachannel.arius.admin.persistence.mysql.template.IndexTemplateTypeDAO;
import com.didichuxing.datachannel.arius.admin.util.CustomDataSource;
import java.util.ArrayList;
import java.util.HashSet;
import java.util.List;
import java.util.Map;
import java.util.Set;

import com.google.common.collect.Sets;
import org.junit.jupiter.api.Assertions;
import org.junit.jupiter.api.Test;
import org.mockito.Mockito;
import org.springframework.beans.factory.annotation.Autowired;
import org.springframework.boot.test.mock.mockito.MockBean;
import org.springframework.test.annotation.Rollback;
import org.springframework.transaction.annotation.Transactional;

/**
 * @author cjm
 */
@Transactional
@Rollback
public class IndexTemplateServiceTest extends AriusAdminApplicationTest {

    @Autowired
    private IndexTemplateService indexTemplateService;

    @MockBean
    private IndexTemplatePhyService indexTemplatePhyService;

    @MockBean
    private ProjectLogicTemplateAuthService logicTemplateAuthService;

    @MockBean
    private ProjectClusterLogicAuthService logicClusterAuthService;

    @MockBean
    private IndexTemplatePhyDAO indexTemplatePhyDAO;

    @MockBean
    private IndexTemplateDAO indexTemplateDAO;

    @MockBean
    private IndexTemplateConfigDAO indexTemplateConfigDAO;

    @MockBean
    private IndexTemplateTypeDAO indexTemplateTypeDAO;

    @MockBean
    private ClusterLogicService clusterLogicService;

    @Test
    public void editTemplateNameTest() throws AdminOperateException {
        Mockito.when(indexTemplateDAO.update(Mockito.any())).thenReturn(1);
        IndexTemplateDTO indexTemplateDTO = new IndexTemplateDTO();
        Assertions.assertTrue(indexTemplateService.editTemplateName(indexTemplateDTO, CustomDataSource.OPERATOR).failed());
        indexTemplateDTO.setId(19489);
        Assertions.assertTrue(indexTemplateService.editTemplateName(indexTemplateDTO, CustomDataSource.OPERATOR).failed());
        indexTemplateDTO.setName("wpk-tes");
        Assertions.assertTrue(indexTemplateService.editTemplateName(indexTemplateDTO, CustomDataSource.OPERATOR).success());
    }

    @Test
    public void insertTemplateConfigTest() {
        IndexTemplateConfig config = new IndexTemplateConfig();
        Mockito.when(indexTemplateConfigDAO.insert(Mockito.any())).thenReturn(1);
        Result<Void> result = indexTemplateService.insertTemplateConfig(config);
        Assertions.assertTrue(result.success());
    }

    @Test
    public void upsertTemplateShardFactorTest() {
        Mockito.when(indexTemplateDAO.insert(Mockito.any())).thenReturn(1);
        Mockito.when(indexTemplateConfigDAO.getByLogicId(Mockito.isNull())).thenReturn(CustomDataSource.templateConfigSource());
        Mockito.when(indexTemplateConfigDAO.getByLogicId(1)).thenReturn(CustomDataSource.templateConfigSource());
        double factor = 1.0d;
        // 不存在的 logiTemplateId
        indexTemplateService.updateTemplateShardFactorIfGreater(-1, factor, "admin");
        // 存在的 logiTemplateId
        indexTemplateService.updateTemplateShardFactorIfGreater(1, factor, "admin");
        Assertions.assertNull(null);
    }
 

    @Test
    public void updateTemplateShardFactorIfGreaterTest() {
        Mockito.when(indexTemplateDAO.insert(Mockito.any())).thenReturn(1);
        Mockito.when(indexTemplateConfigDAO.getByLogicId(Mockito.isNull())).thenReturn(CustomDataSource.templateConfigSource());
        Mockito.when(indexTemplateConfigDAO.getByLogicId(1)).thenReturn(CustomDataSource.templateConfigSource());
        double factor = 1.0d;
        indexTemplateService.updateTemplateShardFactorIfGreater(-1, factor, "admin");
        factor = 999.0d;
        indexTemplateService.updateTemplateShardFactorIfGreater(1, factor, "admin");
        Assertions.assertNull(null);
    }

    @Test
    public void updateTemplateConfigTest() {
        IndexTemplateConfigDTO configDTO = CustomDataSource.indexTemplateConfigDTOFactory();
        Assertions.assertTrue(indexTemplateService.updateTemplateConfig(null, "admin").failed());
        configDTO.setLogicId(null);
        Assertions.assertTrue(indexTemplateService.updateTemplateConfig(configDTO, "admin").failed());
        configDTO = CustomDataSource.indexTemplateConfigDTOFactory();
        configDTO.setIsSourceSeparated(2);
        Assertions.assertTrue(indexTemplateService.updateTemplateConfig(null, "admin").failed());
        configDTO = CustomDataSource.indexTemplateConfigDTOFactory();
        configDTO.setIsSourceSeparated(2);
        Assertions.assertTrue(indexTemplateService.updateTemplateConfig(null, "admin").failed());
        configDTO = CustomDataSource.indexTemplateConfigDTOFactory();
        configDTO.setMappingImproveEnable(2);
        Assertions.assertTrue(indexTemplateService.updateTemplateConfig(null, "admin").failed());
        // 模版不存在
        Mockito.when(indexTemplateDAO.getById(1)).thenReturn(null);
        configDTO = CustomDataSource.indexTemplateConfigDTOFactory();
        Assertions.assertTrue(indexTemplateService.updateTemplateConfig(configDTO, "admin").failed());
        configDTO = CustomDataSource.indexTemplateConfigDTOFactory();
        Mockito.when(indexTemplateDAO.getById(2)).thenReturn(CustomDataSource.templateLogicSource());
        configDTO.setLogicId(2);
        Mockito.when(indexTemplateConfigDAO.update(Mockito.any())).thenReturn(1);
        Assertions.assertTrue(indexTemplateService.updateTemplateConfig(configDTO, "admin").success());
    }

    @Test
    public void delTemplateTest() throws AdminOperateException {
        Mockito.when(indexTemplateDAO.delete(2)).thenReturn(1);
        Mockito.when(indexTemplateDAO.getById(1)).thenReturn(null);
        Mockito.when(indexTemplateDAO.getById(2)).thenReturn(CustomDataSource.templateLogicSource());
        Mockito.when(indexTemplatePhyService.delTemplateByLogicId(Mockito.anyInt(), Mockito.anyString())).thenReturn(Result.buildSucc());
        Mockito.when(logicTemplateAuthService.deleteTemplateAuthByTemplateId(Mockito.anyInt(), Mockito.anyString())).thenReturn(Result.buildSucc());
        // 不存在的 id
        Assertions.assertTrue(indexTemplateService.delTemplate(1, "admin").failed());
        // 存在的 id
        Assertions.assertTrue(indexTemplateService.delTemplate(2, "admin").success());
    }

    @Test
    public void getLogicTemplatesTest() {
        Mockito.when(indexTemplateDAO.listByCondition(Mockito.any())).thenReturn(CustomDataSource.getTemplateLogicPOList());
        List<IndexTemplate> ret = indexTemplateService.listLogicTemplates(CustomDataSource.indexTemplateLogicDTOFactory());
        Assertions.assertFalse(ret.isEmpty());
    }

    @Test
    public void fuzzyLogicTemplatesByConditionTest() {
        Mockito.when(indexTemplateDAO.likeByCondition(Mockito.any())).thenReturn(CustomDataSource.getTemplateLogicPOList());
        List<IndexTemplate> ret = indexTemplateService.fuzzyLogicTemplatesByCondition(CustomDataSource.indexTemplateLogicDTOFactory());
        Assertions.assertFalse(ret.isEmpty());
    }

    @Test
    public void pagingGetLogicTemplatesByConditionTest() {
       // Mockito.when(indexTemplateLogicDAO.pagingByCondition(Mockito.any(), Mockito.any(), Mockito.any(), Mockito.any()))
       //         .thenReturn(CustomDataSource.getTemplateLogicPOList());
        //List<IndexTemplateLogic> ret = templateLogicService.pagingGetLogicTemplatesByCondition(CustomDataSource.indexTemplateLogicDTOFactory());
        //Assertions.assertFalse(ret.isEmpty());
    }

    @Test
    public void fuzzyLogicTemplatesHitByConditionTest() {
        Mockito.when(indexTemplateDAO.getTotalHitByCondition(Mockito.any())).thenReturn(1l);
        Long cnt = indexTemplateService.fuzzyLogicTemplatesHitByCondition(CustomDataSource.indexTemplateLogicDTOFactory());
        Assertions.assertEquals(1, cnt);
    }

    @Test
    public void getLogicTemplateByNameTest() {
        Mockito.when(indexTemplateDAO.listByName(Mockito.any())).thenReturn(CustomDataSource.getTemplateLogicPOList());
        List<IndexTemplate> ret = indexTemplateService.listLogicTemplateByName("test");
        Assertions.assertEquals(ret.size(), CustomDataSource.SIZE);
    }

    @Test
    public void getLogicTemplateByIdTest() {
        Mockito.when(indexTemplateDAO.getById(Mockito.any())).thenReturn(CustomDataSource.templateLogicSource());
        IndexTemplate logic = indexTemplateService.getLogicTemplateById(1);
        Assertions.assertNotNull(logic);
    }

    @Test
    public void getTemplateConfigTest() {
        Mockito.when(indexTemplateConfigDAO.getByLogicId(Mockito.any())).thenReturn(CustomDataSource.templateConfigSource());
        IndexTemplateConfig templateConfig = indexTemplateService.getTemplateConfig(1);
        Assertions.assertNotNull(templateConfig);
    }

    @Test
    public void existTest() {
        Mockito.when(indexTemplateDAO.getById(Mockito.any())).thenReturn(CustomDataSource.templateLogicSource());
        Assertions.assertTrue(indexTemplateService.exist(1));
    }

    @Test
    public void getAllLogicTemplatesTest() {
        Mockito.when(indexTemplateDAO.listAll()).thenReturn(CustomDataSource.getTemplateLogicPOList());
        List<IndexTemplate> ret = indexTemplateService.listAllLogicTemplates();
        Assertions.assertFalse(ret.isEmpty());
    }

    @Test
    public void getAllLogicTemplatesMapTest() {
        Mockito.when(indexTemplateDAO.listAll()).thenReturn(CustomDataSource.getTemplateLogicPOList());
        Map<Integer, IndexTemplate> map = indexTemplateService.getAllLogicTemplatesMap();
        Assertions.assertFalse(map.isEmpty());
    }

    @Test
    public void getLogicTemplatesByIdsTest() {
        Mockito.when(indexTemplateDAO.listByIds(Mockito.any())).thenReturn(CustomDataSource.getTemplateLogicPOList());
        List<Integer> logicTemplateIds = new ArrayList<>();
        logicTemplateIds.add(1);
        logicTemplateIds.add(2);
        List<IndexTemplate> ret = indexTemplateService.listLogicTemplatesByIds(logicTemplateIds);
        Assertions.assertFalse(ret.isEmpty());
    }

    @Test
    public void getLogicTemplatesMapByIdsTest() {
        Mockito.when(indexTemplateDAO.listByIds(Mockito.any())).thenReturn(CustomDataSource.getTemplateLogicPOList());
        List<Integer> logicTemplateIds = new ArrayList<>();
        logicTemplateIds.add(1);
        Map<Integer, IndexTemplate> map = indexTemplateService.getLogicTemplatesMapByIds(logicTemplateIds);
        Assertions.assertFalse(map.isEmpty());
    }

    @Test
    public void getAppLogicTemplatesByAppIdTest() {
<<<<<<< HEAD
        Mockito.when(indexTemplateDAO.listByProjectId(Mockito.any())).thenReturn(CustomDataSource.getTemplateLogicPOList());
        List<IndexTemplate> ret = indexTemplateService.getProjectLogicTemplatesByProjectId(1);
=======
        Mockito.when(indexTemplateDAO.listByAppId(Mockito.any())).thenReturn(CustomDataSource.getTemplateLogicPOList());
        List<IndexTemplate> ret = indexTemplateService.listAppLogicTemplatesByAppId(1);
>>>>>>> 1e7ccf05
        Assertions.assertFalse(ret.isEmpty());
    }

    @Test
    public void getLogicClusterTemplatesTest() {
        Mockito.when(indexTemplateDAO.listAll()).thenReturn(CustomDataSource.getTemplateLogicPOList());
        List<IndexTemplate> ret = indexTemplateService.listLogicClusterTemplates(1L);
        Assertions.assertTrue(ret.isEmpty());
    }

    @Test
    public void getAllLogicTemplatesPhysicalCountTest() {
        Mockito.when(indexTemplatePhyDAO.listAll()).thenReturn(CustomDataSource.getTemplatePhysicalPOList());
        Mockito.when(indexTemplatePhyService.listTemplate()).thenReturn(CustomDataSource.getIndexTemplatePhyList());
        Map<Integer, Integer> ret = indexTemplateService.getAllLogicTemplatesPhysicalCount();
        Assertions.assertFalse(ret.isEmpty());
    }

    @Test
    public void getLogicTemplateTypesTest() {
        Mockito.when(indexTemplateTypeDAO.listByIndexTemplateId(Mockito.anyInt())).thenReturn(CustomDataSource.getTemplateTypePOList());
        List<IndexTemplateType> ret = indexTemplateService.listLogicTemplateTypes(1);
        Assertions.assertFalse(ret.isEmpty());
    }

<<<<<<< HEAD
    
=======
    @Test
    public void getTemplateByResponsibleIdTest() {
        Mockito.when(indexTemplateDAO.likeByResponsible(Mockito.any())).thenReturn(CustomDataSource.getTemplateLogicPOList());
        List<IndexTemplate> ret = indexTemplateService.listTemplateByResponsibleId(1l);
        Assertions.assertFalse(ret.isEmpty());
    }
>>>>>>> 1e7ccf05

    @Test
    public void getLogicTemplatesWithClusterAndMasterTemplateTest() {
        Mockito.when(indexTemplateDAO.listAll()).thenReturn(CustomDataSource.getTemplateLogicPOList());
        List<IndexTemplateLogicWithClusterAndMasterTemplate> ret = indexTemplateService.listLogicTemplatesWithClusterAndMasterTemplate();
        Assertions.assertFalse(ret.isEmpty());
    }

    @Test
    public void getLogicTemplatesWithClusterAndMasterTemplateMapTest() {
        Mockito.when(indexTemplateDAO.listByIds(Mockito.any())).thenReturn(CustomDataSource.getTemplateLogicPOList());
        Set<Integer> logicTemplateIds = new HashSet<>();
        logicTemplateIds.add(1);
        Map<Integer, IndexTemplateLogicWithClusterAndMasterTemplate> ret = indexTemplateService.getLogicTemplatesWithClusterAndMasterTemplateMap(logicTemplateIds);
        Assertions.assertFalse(ret.isEmpty());
    }

    @Test
    public void getLogicTemplateWithClustersTest() {
        Mockito.when(indexTemplateDAO.listByIds(Mockito.any())).thenReturn(CustomDataSource.getTemplateLogicPOList());
        Set<Integer> logicTemplateIds = new HashSet<>();
        logicTemplateIds.add(1);
        List<IndexTemplateWithCluster> ret = indexTemplateService.listLogicTemplateWithClusters(logicTemplateIds);
        Assertions.assertFalse(ret.isEmpty());
    }

    @Test
    public void getAllLogicTemplateWithClustersTest() {
        Mockito.when(indexTemplateDAO.listAll()).thenReturn(CustomDataSource.getTemplateLogicPOList());
        List<IndexTemplateWithPhyTemplates> ret = indexTemplateService.listAllLogicTemplateWithPhysicals();
        Assertions.assertFalse(ret.isEmpty());
    }

    @Test
    public void getAllLogicTemplateWithPhysicalsTest() {
        Mockito.when(indexTemplateDAO.listAll()).thenReturn(CustomDataSource.getTemplateLogicPOList());
        List<IndexTemplateWithPhyTemplates> ret = indexTemplateService.listAllLogicTemplateWithPhysicals();
        Assertions.assertFalse(ret.isEmpty());
    }

    @Test
    public void getLogicTemplateWithPhysicalsByIdsTest() {
        Mockito.when(indexTemplateDAO.listByIds(Mockito.any())).thenReturn(CustomDataSource.getTemplateLogicPOList());
        Set<Integer> logicTemplateIds = new HashSet<>();
        logicTemplateIds.add(1);
        List<IndexTemplateWithPhyTemplates> ret = indexTemplateService.listLogicTemplateWithPhysicalsByIds(logicTemplateIds);
        Assertions.assertFalse(ret.isEmpty());
    }

    @Test
    public void getLogicTemplateWithPhysicalsByIdTest() {
        Mockito.when(indexTemplateDAO.getById(Mockito.any())).thenReturn(CustomDataSource.templateLogicSource());
        IndexTemplateWithPhyTemplates ret = indexTemplateService.getLogicTemplateWithPhysicalsById(37479);
        Assertions.assertNotNull(ret);
    }

    @Test
    public void getTemplateWithPhysicalByDataCenterTest() {
        Mockito.when(indexTemplateDAO.listByDataCenter(Mockito.any())).thenReturn(CustomDataSource.getTemplateLogicPOList());
        List<IndexTemplateWithPhyTemplates> ret = indexTemplateService.listTemplateWithPhysicalByDataCenter("cn");
        Assertions.assertFalse(ret.isEmpty());
    }

    @Test
    public void listByRegionIdTest() {
        Mockito.when(indexTemplatePhyService.listByRegionId(Mockito.anyInt())).thenReturn(Result.buildSucc(CustomDataSource.getIndexTemplatePhyList()));
        Result<List<IndexTemplate>> indexTemplateResult = indexTemplateService.listByRegionId(127);
        Assertions.assertTrue(indexTemplateResult.success());
        Assertions.assertTrue(null != indexTemplateResult.getData());
    }

    @Test
    public void convert2WithClusterTest() {
        List<IndexTemplateWithPhyTemplates> physicalTemplates = indexTemplateService.listLogicTemplateWithPhysicalsByIds(
                Sets.newHashSet(1111, 1109, 1107));
        List<IndexTemplateWithCluster> indexTemplateWithClusters = indexTemplateService.convert2WithCluster(physicalTemplates);
    }

}<|MERGE_RESOLUTION|>--- conflicted
+++ resolved
@@ -244,13 +244,8 @@
 
     @Test
     public void getAppLogicTemplatesByAppIdTest() {
-<<<<<<< HEAD
         Mockito.when(indexTemplateDAO.listByProjectId(Mockito.any())).thenReturn(CustomDataSource.getTemplateLogicPOList());
-        List<IndexTemplate> ret = indexTemplateService.getProjectLogicTemplatesByProjectId(1);
-=======
-        Mockito.when(indexTemplateDAO.listByAppId(Mockito.any())).thenReturn(CustomDataSource.getTemplateLogicPOList());
         List<IndexTemplate> ret = indexTemplateService.listAppLogicTemplatesByAppId(1);
->>>>>>> 1e7ccf05
         Assertions.assertFalse(ret.isEmpty());
     }
 
@@ -276,16 +271,7 @@
         Assertions.assertFalse(ret.isEmpty());
     }
 
-<<<<<<< HEAD
     
-=======
-    @Test
-    public void getTemplateByResponsibleIdTest() {
-        Mockito.when(indexTemplateDAO.likeByResponsible(Mockito.any())).thenReturn(CustomDataSource.getTemplateLogicPOList());
-        List<IndexTemplate> ret = indexTemplateService.listTemplateByResponsibleId(1l);
-        Assertions.assertFalse(ret.isEmpty());
-    }
->>>>>>> 1e7ccf05
 
     @Test
     public void getLogicTemplatesWithClusterAndMasterTemplateTest() {
