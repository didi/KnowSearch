--- conflicted
+++ resolved
@@ -496,11 +496,7 @@
     void testJoinCluster() throws InvocationTargetException, IllegalAccessException, AdminTaskException, ESOperateException {
         Integer projectId = 1;
         ClusterJoinDTO param = new ClusterJoinDTO(0, 0, "clusterPhyName", "esVersion", Lists.newArrayList(),
-<<<<<<< HEAD
-            "desc", "passwd", 4, "{\"createSource\":1}", "cn", "acs", 1,"127.0.0.1",null);
-=======
             "desc", "passwd", 4, "{\"createSource\":1}", "cn", "acs", 1,"127.0.0.1","");
->>>>>>> b2844da9
         ESClusterRoleHostDTO roleHostDTO = new ESClusterRoleHostDTO(0L, 0L, "hostname", "", CLUSTER, "port", false, 0,
             0, "nodeSet", 0, "attributes", "16c-32g-1t");
         assertEquals(Result.buildParamIllegal("参数为空").getMessage(),
