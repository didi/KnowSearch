package com.didichuxing.datachannel.arius.admin.biz.metrics;

import com.didichuxing.datachannel.arius.admin.biz.metrics.impl.DashboardMetricsManagerImpl;
import com.didichuxing.datachannel.arius.admin.common.bean.common.Result;
import com.didichuxing.datachannel.arius.admin.common.bean.dto.metrics.MetricsDashboardListDTO;
import com.didichuxing.datachannel.arius.admin.common.bean.dto.metrics.MetricsDashboardTopNDTO;
import com.didichuxing.datachannel.arius.admin.common.bean.entity.metrics.linechart.MetricsContent;
import com.didichuxing.datachannel.arius.admin.common.bean.entity.metrics.linechart.MetricsContentCell;
import com.didichuxing.datachannel.arius.admin.common.bean.entity.metrics.linechart.VariousLineChartMetrics;
import com.didichuxing.datachannel.arius.admin.common.bean.entity.metrics.list.MetricList;
import com.didichuxing.datachannel.arius.admin.common.bean.entity.metrics.list.MetricListContent;
import com.didichuxing.datachannel.arius.admin.common.bean.vo.metrics.list.MetricListContentVO;
import com.didichuxing.datachannel.arius.admin.common.bean.vo.metrics.list.MetricListVO;
import com.didichuxing.datachannel.arius.admin.common.bean.vo.metrics.top.MetricsContentCellVO;
import com.didichuxing.datachannel.arius.admin.common.bean.vo.metrics.top.MetricsContentVO;
import com.didichuxing.datachannel.arius.admin.common.bean.vo.metrics.top.VariousLineChartMetricsVO;
import com.didichuxing.datachannel.arius.admin.core.component.SpringTool;
import com.didichuxing.datachannel.arius.admin.core.service.common.AriusConfigInfoService;
import com.didichuxing.datachannel.arius.admin.metadata.service.DashBoardMetricsService;
import com.didiglobal.logi.security.service.ProjectService;
import org.junit.jupiter.api.Test;
import org.junit.jupiter.api.extension.ExtendWith;
import org.junit.runner.RunWith;
import org.mockito.InjectMocks;
import org.mockito.Mock;
import org.mockito.junit.jupiter.MockitoExtension;
import org.mockito.junit.jupiter.MockitoSettings;
import org.mockito.quality.Strictness;
import org.springframework.boot.test.context.SpringBootTest;
import org.springframework.boot.test.context.SpringBootTest.WebEnvironment;
import org.springframework.test.context.ActiveProfiles;
import org.springframework.test.context.ContextConfiguration;
import org.springframework.test.context.junit.jupiter.SpringExtension;
import org.springframework.test.context.junit4.SpringRunner;

import java.util.Arrays;
import java.util.Collections;
import java.util.List;

import static org.assertj.core.api.Assertions.assertThat;
import static org.mockito.Mockito.when;

@ActiveProfiles("test")
@ExtendWith({ SpringExtension.class, MockitoExtension.class })
@MockitoSettings(strictness = Strictness.LENIENT)
@RunWith(SpringRunner.class)
@ContextConfiguration(classes = { SpringTool.class })
@SpringBootTest(webEnvironment = WebEnvironment.NONE)
class DashboardMetricsManagerTest {

    @Mock
    private ProjectService              projectService;
    @Mock
    private DashBoardMetricsService     dashBoardMetricsService;
    @Mock
    private AriusConfigInfoService      ariusConfigInfoService;

    @InjectMocks
    private DashboardMetricsManagerImpl dashboardMetricsManager;

    @Test
    void getTopClusterMetricsInfoTest() {
        // Setup
        final MetricsDashboardTopNDTO param = new MetricsDashboardTopNDTO(0L, 0L, "aggType", Arrays.asList("value"), 0);
        final Result<List<VariousLineChartMetricsVO>> expectedResult = Result
            .buildFail(Arrays.asList(new VariousLineChartMetricsVO("type", Arrays
                .asList(new MetricsContentVO("cluster", "name", Arrays.asList(new MetricsContentCellVO(0.0, 0L)))))));
        when(projectService.checkProjectExist(0)).thenReturn(false);

        // Configure DashBoardMetricsService.getToNMetrics(...).
        final List<VariousLineChartMetrics> variousLineChartMetrics = Arrays.asList(new VariousLineChartMetrics("type",
            Arrays.asList(new MetricsContent("cluster", "name", Arrays.asList(new MetricsContentCell(0.0, 0L)), 0.0))));
        when(dashBoardMetricsService
            .getToNMetrics(new MetricsDashboardTopNDTO(0L, 0L, "aggType", Arrays.asList("value"), 0), "oneLevelType"))
                .thenReturn(variousLineChartMetrics);

        // Run the test
        final Result<List<VariousLineChartMetricsVO>> result = dashboardMetricsManager.getTopClusterMetricsInfo(param,
            0);

        // Verify the results
        assertThat(result).isEqualTo(expectedResult);
    }

    @Test
    void getTopClusterMetricsInfoDashBoardMetricsServiceReturnsNoItemsTest() {
        // Setup
        final MetricsDashboardTopNDTO param = new MetricsDashboardTopNDTO(0L, 0L, "aggType", Arrays.asList("value"), 0);
        when(projectService.checkProjectExist(0)).thenReturn(false);
        when(dashBoardMetricsService
            .getToNMetrics(new MetricsDashboardTopNDTO(0L, 0L, "aggType", Arrays.asList("value"), 0), "oneLevelType"))
                .thenReturn(Collections.emptyList());

        // Run the test
        final Result<List<VariousLineChartMetricsVO>> result = dashboardMetricsManager.getTopClusterMetricsInfo(param,
            0);

        // Verify the results
        assertThat(result).isEqualTo(Result.buildFail(Collections.emptyList()));
    }

    @Test
    void getTopNodeMetricsInfoTest() {
        // Setup
        final MetricsDashboardTopNDTO param = new MetricsDashboardTopNDTO(0L, 0L, "aggType", Arrays.asList("value"), 0);
        final Result<List<VariousLineChartMetricsVO>> expectedResult = Result
            .buildFail(Arrays.asList(new VariousLineChartMetricsVO("type", Arrays
                .asList(new MetricsContentVO("cluster", "name", Arrays.asList(new MetricsContentCellVO(0.0, 0L)))))));
        when(projectService.checkProjectExist(0)).thenReturn(false);

        // Configure DashBoardMetricsService.getToNMetrics(...).
        final List<VariousLineChartMetrics> variousLineChartMetrics = Arrays.asList(new VariousLineChartMetrics("type",
            Arrays.asList(new MetricsContent("cluster", "name", Arrays.asList(new MetricsContentCell(0.0, 0L)), 0.0))));
        when(dashBoardMetricsService
            .getToNMetrics(new MetricsDashboardTopNDTO(0L, 0L, "aggType", Arrays.asList("value"), 0), "oneLevelType"))
                .thenReturn(variousLineChartMetrics);

        // Run the test
        final Result<List<VariousLineChartMetricsVO>> result = dashboardMetricsManager.getTopNodeMetricsInfo(param, 0);

        // Verify the results
        assertThat(result).isEqualTo(expectedResult);
    }

    @Test
    void getTopNodeMetricsInfoDashBoardMetricsServiceReturnsNoItemsTest() {
        // Setup
        final MetricsDashboardTopNDTO param = new MetricsDashboardTopNDTO(0L, 0L, "aggType", Arrays.asList("value"), 0);
        when(projectService.checkProjectExist(0)).thenReturn(false);
        when(dashBoardMetricsService
            .getToNMetrics(new MetricsDashboardTopNDTO(0L, 0L, "aggType", Arrays.asList("value"), 0), "oneLevelType"))
                .thenReturn(Collections.emptyList());

        // Run the test
        final Result<List<VariousLineChartMetricsVO>> result = dashboardMetricsManager.getTopNodeMetricsInfo(param, 0);

        // Verify the results
        assertThat(result).isEqualTo(Result.buildFail(Collections.emptyList()));
    }

    @Test
    void getTopTemplateMetricsInfoTest() {
        // Setup
        final MetricsDashboardTopNDTO param = new MetricsDashboardTopNDTO(0L, 0L, "aggType", Arrays.asList("value"), 0);
        final Result<List<VariousLineChartMetricsVO>> expectedResult = Result
            .buildFail(Arrays.asList(new VariousLineChartMetricsVO("type", Arrays
                .asList(new MetricsContentVO("cluster", "name", Arrays.asList(new MetricsContentCellVO(0.0, 0L)))))));
        when(projectService.checkProjectExist(0)).thenReturn(false);

        // Configure DashBoardMetricsService.getToNMetrics(...).
        final List<VariousLineChartMetrics> variousLineChartMetrics = Arrays.asList(new VariousLineChartMetrics("type",
            Arrays.asList(new MetricsContent("cluster", "name", Arrays.asList(new MetricsContentCell(0.0, 0L)), 0.0))));
        when(dashBoardMetricsService
            .getToNMetrics(new MetricsDashboardTopNDTO(0L, 0L, "aggType", Arrays.asList("value"), 0), "oneLevelType"))
                .thenReturn(variousLineChartMetrics);

        // Run the test
        final Result<List<VariousLineChartMetricsVO>> result = dashboardMetricsManager.getTopTemplateMetricsInfo(param,
            0);

        // Verify the results
        assertThat(result).isEqualTo(expectedResult);
    }

    @Test
    void getTopTemplateMetricsInfoDashBoardMetricsServiceReturnsNoItemsTest() {
        // Setup
        final MetricsDashboardTopNDTO param = new MetricsDashboardTopNDTO(0L, 0L, "aggType", Arrays.asList("value"), 0);
        when(projectService.checkProjectExist(0)).thenReturn(false);
        when(dashBoardMetricsService
            .getToNMetrics(new MetricsDashboardTopNDTO(0L, 0L, "aggType", Arrays.asList("value"), 0), "oneLevelType"))
                .thenReturn(Collections.emptyList());

        // Run the test
        final Result<List<VariousLineChartMetricsVO>> result = dashboardMetricsManager.getTopTemplateMetricsInfo(param,
            0);

        // Verify the results
        assertThat(result).isEqualTo(Result.buildFail(Collections.emptyList()));
    }

    @Test
    void getTopIndexMetricsInfoTest() {
        // Setup
        final MetricsDashboardTopNDTO param = new MetricsDashboardTopNDTO(0L, 0L, "aggType", Arrays.asList("value"), 0);
        final Result<List<VariousLineChartMetricsVO>> expectedResult = Result
            .buildFail(Arrays.asList(new VariousLineChartMetricsVO("type", Arrays
                .asList(new MetricsContentVO("cluster", "name", Arrays.asList(new MetricsContentCellVO(0.0, 0L)))))));
        when(projectService.checkProjectExist(0)).thenReturn(false);

        // Configure DashBoardMetricsService.getToNMetrics(...).
        final List<VariousLineChartMetrics> variousLineChartMetrics = Arrays.asList(new VariousLineChartMetrics("type",
            Arrays.asList(new MetricsContent("cluster", "name", Arrays.asList(new MetricsContentCell(0.0, 0L)), 0.0))));
        when(dashBoardMetricsService
            .getToNMetrics(new MetricsDashboardTopNDTO(0L, 0L, "aggType", Arrays.asList("value"), 0), "oneLevelType"))
                .thenReturn(variousLineChartMetrics);

        // Run the test
        final Result<List<VariousLineChartMetricsVO>> result = dashboardMetricsManager.getTopIndexMetricsInfo(param, 0);

        // Verify the results
        assertThat(result).isEqualTo(expectedResult);
    }

    @Test
    void getTopIndexMetricsInfoDashBoardMetricsServiceReturnsNoItemsTest() {
        // Setup
        final MetricsDashboardTopNDTO param = new MetricsDashboardTopNDTO(0L, 0L, "aggType", Arrays.asList("value"), 0);
        when(projectService.checkProjectExist(0)).thenReturn(false);
        when(dashBoardMetricsService
            .getToNMetrics(new MetricsDashboardTopNDTO(0L, 0L, "aggType", Arrays.asList("value"), 0), "oneLevelType"))
                .thenReturn(Collections.emptyList());

        // Run the test
        final Result<List<VariousLineChartMetricsVO>> result = dashboardMetricsManager.getTopIndexMetricsInfo(param, 0);

        // Verify the results
        assertThat(result).isEqualTo(Result.buildFail(Collections.emptyList()));
    }

    @Test
    void getTopClusterThreadPoolQueueMetricsInfoTest() {
        // Setup
        final MetricsDashboardTopNDTO param = new MetricsDashboardTopNDTO(0L, 0L, "aggType", Arrays.asList("value"), 0);
        final Result<List<VariousLineChartMetricsVO>> expectedResult = Result
            .buildFail(Arrays.asList(new VariousLineChartMetricsVO("type", Arrays
                .asList(new MetricsContentVO("cluster", "name", Arrays.asList(new MetricsContentCellVO(0.0, 0L)))))));
        when(projectService.checkProjectExist(0)).thenReturn(false);

        // Configure DashBoardMetricsService.getToNMetrics(...).
        final List<VariousLineChartMetrics> variousLineChartMetrics = Arrays.asList(new VariousLineChartMetrics("type",
            Arrays.asList(new MetricsContent("cluster", "name", Arrays.asList(new MetricsContentCell(0.0, 0L)), 0.0))));
        when(dashBoardMetricsService
            .getToNMetrics(new MetricsDashboardTopNDTO(0L, 0L, "aggType", Arrays.asList("value"), 0), "oneLevelType"))
                .thenReturn(variousLineChartMetrics);

        // Run the test
        final Result<List<VariousLineChartMetricsVO>> result = dashboardMetricsManager
            .getTopClusterThreadPoolQueueMetricsInfo(param, 0);

        // Verify the results
        assertThat(result).isEqualTo(expectedResult);
    }

    @Test
    void getTopClusterThreadPoolQueueMetricsInfoDashBoardMetricsServiceReturnsNoItemsTest() {
        // Setup
        final MetricsDashboardTopNDTO param = new MetricsDashboardTopNDTO(0L, 0L, "aggType", Arrays.asList("value"), 0);
        when(projectService.checkProjectExist(0)).thenReturn(false);
        when(dashBoardMetricsService
            .getToNMetrics(new MetricsDashboardTopNDTO(0L, 0L, "aggType", Arrays.asList("value"), 0), "oneLevelType"))
                .thenReturn(Collections.emptyList());

        // Run the test
        final Result<List<VariousLineChartMetricsVO>> result = dashboardMetricsManager
            .getTopClusterThreadPoolQueueMetricsInfo(param, 0);

        // Verify the results
        assertThat(result).isEqualTo(Result.buildFail(Collections.emptyList()));
    }

    @Test
    void getListClusterMetricsInfoTest() {
        // Setup
        final MetricsDashboardListDTO param = new MetricsDashboardListDTO("aggType", false, Arrays.asList("value"));
        final Result<List<MetricListVO>> expectedResult = Result.buildFail(Arrays.asList(
            new MetricListVO(0L, "type", Arrays.asList(new MetricListContentVO("clusterPhyName", "name", 0.0)))));
        when(projectService.checkProjectExist(0)).thenReturn(false);

        // Configure DashBoardMetricsService.getListFaultMetrics(...).
        final MetricList metricList = new MetricList(0L, "type",
            Arrays.asList(new MetricListContent("clusterPhyName", "name", 0.0)));
        when(dashBoardMetricsService.getListFaultMetrics("oneLevelType", "metricsType", "aggType", false))
            .thenReturn(metricList);

        // Configure DashBoardMetricsService.getListValueMetrics(...).
        final MetricList metricList1 = new MetricList(0L, "type",
            Arrays.asList(new MetricListContent("clusterPhyName", "name", 0.0)));
        when(dashBoardMetricsService.getListValueMetrics("oneLevelType", "metricsType", "aggType", false))
            .thenReturn(metricList1);

        when(ariusConfigInfoService.stringSetting("dashboard.threshold", "type", "defaultValue")).thenReturn("result");

        // Run the test
        final Result<List<MetricListVO>> result = dashboardMetricsManager.getListClusterMetricsInfo(param, 0);

        // Verify the results
        assertThat(result).isEqualTo(expectedResult);
    }

    @Test
    void getListNodeMetricsInfoTest() {
        // Setup
        final MetricsDashboardListDTO param = new MetricsDashboardListDTO("aggType", false, Arrays.asList("value"));
        final Result<List<MetricListVO>> expectedResult = Result.buildFail(Arrays.asList(
            new MetricListVO(0L, "type", Arrays.asList(new MetricListContentVO("clusterPhyName", "name", 0.0)))));
        when(projectService.checkProjectExist(0)).thenReturn(false);

        // Configure DashBoardMetricsService.getListFaultMetrics(...).
        final MetricList metricList = new MetricList(0L, "type",
            Arrays.asList(new MetricListContent("clusterPhyName", "name", 0.0)));
        when(dashBoardMetricsService.getListFaultMetrics("oneLevelType", "metricsType", "aggType", false))
            .thenReturn(metricList);

        // Configure DashBoardMetricsService.getListValueMetrics(...).
        final MetricList metricList1 = new MetricList(0L, "type",
            Arrays.asList(new MetricListContent("clusterPhyName", "name", 0.0)));
        when(dashBoardMetricsService.getListValueMetrics("oneLevelType", "metricsType", "aggType", false))
            .thenReturn(metricList1);

        when(ariusConfigInfoService.stringSetting("dashboard.threshold", "type", "defaultValue")).thenReturn("result");

        // Run the test
        final Result<List<MetricListVO>> result = dashboardMetricsManager.getListNodeMetricsInfo(param, 0);

        // Verify the results
        assertThat(result).isEqualTo(expectedResult);
    }

    @Test
    void getListTemplateMetricsInfoTest() {
        // Setup
        final MetricsDashboardListDTO param = new MetricsDashboardListDTO("aggType", false, Arrays.asList("value"));
        final Result<List<MetricListVO>> expectedResult = Result.buildFail(Arrays.asList(
            new MetricListVO(0L, "type", Arrays.asList(new MetricListContentVO("clusterPhyName", "name", 0.0)))));
        when(projectService.checkProjectExist(0)).thenReturn(false);

        // Configure DashBoardMetricsService.getListFaultMetrics(...).
        final MetricList metricList = new MetricList(0L, "type",
            Arrays.asList(new MetricListContent("clusterPhyName", "name", 0.0)));
        when(dashBoardMetricsService.getListFaultMetrics("oneLevelType", "metricsType", "aggType", false))
            .thenReturn(metricList);

        // Configure DashBoardMetricsService.getListValueMetrics(...).
        final MetricList metricList1 = new MetricList(0L, "type",
            Arrays.asList(new MetricListContent("clusterPhyName", "name", 0.0)));
        when(dashBoardMetricsService.getListValueMetrics("oneLevelType", "metricsType", "aggType", false))
            .thenReturn(metricList1);

        when(ariusConfigInfoService.stringSetting("dashboard.threshold", "type", "defaultValue")).thenReturn("result");

        // Run the test
        final Result<List<MetricListVO>> result = dashboardMetricsManager.getListTemplateMetricsInfo(param, 0);

        // Verify the results
        assertThat(result).isEqualTo(expectedResult);
    }

    @Test
    void getListIndexMetricsInfoTest() {
        // Setup
        final MetricsDashboardListDTO param = new MetricsDashboardListDTO("aggType", false, Arrays.asList("value"));
        final Result<List<MetricListVO>> expectedResult = Result.buildFail(Arrays.asList(
            new MetricListVO(0L, "type", Arrays.asList(new MetricListContentVO("clusterPhyName", "name", 0.0)))));
        when(projectService.checkProjectExist(0)).thenReturn(false);

        // Configure DashBoardMetricsService.getListFaultMetrics(...).
        final MetricList metricList = new MetricList(0L, "type",
            Arrays.asList(new MetricListContent("clusterPhyName", "name", 0.0)));
        when(dashBoardMetricsService.getListFaultMetrics("oneLevelType", "metricsType", "aggType", false))
            .thenReturn(metricList);

        // Configure DashBoardMetricsService.getListValueMetrics(...).
        final MetricList metricList1 = new MetricList(0L, "type",
            Arrays.asList(new MetricListContent("clusterPhyName", "name", 0.0)));
        when(dashBoardMetricsService.getListValueMetrics("oneLevelType", "metricsType", "aggType", false))
            .thenReturn(metricList1);

        when(ariusConfigInfoService.stringSetting("dashboard.threshold", "type", "defaultValue")).thenReturn("result");

        // Run the test
        final Result<List<MetricListVO>> result = dashboardMetricsManager.getListIndexMetricsInfo(param, 0);

        // Verify the results
        assertThat(result).isEqualTo(expectedResult);
    }
<<<<<<< HEAD

    @Test
    void getClusterHealthInfoTest() {
        // Setup
        final Result<ClusterPhyHealthMetricsVO> expectedResult = Result.buildFail(new ClusterPhyHealthMetricsVO(0L, 0,
            0, 0, 0, 0, Arrays.asList("value"), Arrays.asList("value"), Arrays.asList("value"), Arrays.asList("value"), 0.0, 0.0, 0.0, 0.0));
        when(projectService.checkProjectExist(0)).thenReturn(false);

        // Configure DashBoardMetricsService.getClusterHealthInfo(...).
        final ClusterPhyHealthMetrics clusterPhyHealthMetrics = new ClusterPhyHealthMetrics(0L, 0, 0, 0, 0, 0,
            "greenClusterListStr","yellowClusterListStr", "redClusterListStr", "unknownClusterListStr", 0.0, 0.0, 0.0, 0.0);
        when(dashBoardMetricsService.getClusterHealthInfo()).thenReturn(clusterPhyHealthMetrics);

        // Run the test
        final Result<ClusterPhyHealthMetricsVO> result = dashboardMetricsManager.getClusterHealthInfo(0);

        // Verify the results
        assertThat(result).isEqualTo(expectedResult);
    }
=======
>>>>>>> 3fed8e32
}<|MERGE_RESOLUTION|>--- conflicted
+++ resolved
@@ -374,26 +374,4 @@
         // Verify the results
         assertThat(result).isEqualTo(expectedResult);
     }
-<<<<<<< HEAD
-
-    @Test
-    void getClusterHealthInfoTest() {
-        // Setup
-        final Result<ClusterPhyHealthMetricsVO> expectedResult = Result.buildFail(new ClusterPhyHealthMetricsVO(0L, 0,
-            0, 0, 0, 0, Arrays.asList("value"), Arrays.asList("value"), Arrays.asList("value"), Arrays.asList("value"), 0.0, 0.0, 0.0, 0.0));
-        when(projectService.checkProjectExist(0)).thenReturn(false);
-
-        // Configure DashBoardMetricsService.getClusterHealthInfo(...).
-        final ClusterPhyHealthMetrics clusterPhyHealthMetrics = new ClusterPhyHealthMetrics(0L, 0, 0, 0, 0, 0,
-            "greenClusterListStr","yellowClusterListStr", "redClusterListStr", "unknownClusterListStr", 0.0, 0.0, 0.0, 0.0);
-        when(dashBoardMetricsService.getClusterHealthInfo()).thenReturn(clusterPhyHealthMetrics);
-
-        // Run the test
-        final Result<ClusterPhyHealthMetricsVO> result = dashboardMetricsManager.getClusterHealthInfo(0);
-
-        // Verify the results
-        assertThat(result).isEqualTo(expectedResult);
-    }
-=======
->>>>>>> 3fed8e32
 }