package com.didichuxing.datachannel.arius.admin.rest.controller.v3.op.gateway;

import static com.didichuxing.datachannel.arius.admin.common.constant.ApiVersion.V3_OP;

import java.util.List;

import org.springframework.beans.factory.annotation.Autowired;
import org.springframework.web.bind.annotation.GetMapping;
import org.springframework.web.bind.annotation.RequestMapping;
import org.springframework.web.bind.annotation.RequestParam;
import org.springframework.web.bind.annotation.RestController;

import com.didichuxing.datachannel.arius.admin.biz.gateway.GatewayJoinLogManager;
import com.didichuxing.datachannel.arius.admin.common.bean.common.Result;
import com.didichuxing.datachannel.arius.admin.common.bean.vo.template.GatewayJoinVO;

import io.swagger.annotations.Api;
import io.swagger.annotations.ApiOperation;
import io.swagger.annotations.ApiParam;
import lombok.NoArgsConstructor;

@NoArgsConstructor
@RestController()
@RequestMapping(V3_OP + "/gateway/join")
@Api(tags = "GatewayJoin日志接口")
public class GatewayJoinController {

    @Autowired
    private GatewayJoinLogManager gatewayJoinManager;

<<<<<<< HEAD
    @GetMapping(path = "/error/project.do")
    @ApiOperation(value = "获取projectid的错误gateway请求日志", notes = "获取projectId的错误gateway请求日志", httpMethod = "GET")
    public Result<List<GatewayJoinVO>> getGatewayErrorList(@ApiParam(name = "projectId", value = "应用账号", required = false, example = "1") @RequestParam(value = "projectId", required = false) Long projectId,
=======
    @GetMapping(path = "/error/listByAppid.do")
    @ApiOperation(value = "获取appid的错误gateway请求日志【三方接口】",tags = "【三方接口】", notes = "获取appid的错误gateway请求日志", httpMethod = "GET")
    public Result<List<GatewayJoinVO>> getGatewayErrorList(@ApiParam(name = "appId", value = "应用账号", required = false, example = "1") @RequestParam(value = "appId", required = false) Long appId,
>>>>>>> 0a90eb2c
                                                           @ApiParam(name = "dataCenter", value = "数据中心", required = true, example = "cn") @RequestParam(value = "dataCenter") String dataCenter,
                                                           @ApiParam(name = "startDate", value = "开始时刻", required = true, example = "1550160000000") @RequestParam(value = "startDate") Long startDate,
                                                           @ApiParam(name = "endDate", value = "结束时刻", required = true, example = "1550246399999") @RequestParam(value = "endDate") Long endDate) {
        return gatewayJoinManager.getGatewayErrorList(projectId, startDate, endDate);
    }

<<<<<<< HEAD
    @GetMapping(path = "/slow/project.do")
    @ApiOperation(value = "获取projectId的慢查gateway请求日志", notes = "获取projectId的慢查gateway请求日志", httpMethod = "GET")
    public Result<List<GatewayJoinVO>> getGatewaySlowList(@ApiParam(name = "projectId", value = "应用账号", required = false, example = "1") @RequestParam(value = "projectId", required = false) Long projectId,
=======
    @GetMapping(path = "/slow/listByAppid.do")
    @ApiOperation(value = "获取appid的慢查gateway请求日志【三方接口】",tags = "【三方接口】", notes = "获取appid的慢查gateway请求日志", httpMethod = "GET")
    public Result<List<GatewayJoinVO>> getGatewaySlowList(@ApiParam(name = "appId", value = "应用账号", required = false, example = "1") @RequestParam(value = "appId", required = false) Long appId,
>>>>>>> 0a90eb2c
                                                          @ApiParam(name = "dataCenter", value = "数据中心", required = true, example = "cn") @RequestParam(value = "dataCenter") String dataCenter,
                                                          @ApiParam(name = "startDate", value = "开始时刻", required = true, example = "1550160000000") @RequestParam(value = "startDate") Long startDate,
                                                          @ApiParam(name = "endDate", value = "结束时刻", required = true, example = "1550246399999") @RequestParam(value = "endDate") Long endDate) {
        return gatewayJoinManager.getGatewaySlowList(projectId, startDate, endDate);
    }

    @GetMapping(path = "/query/count-project.do")
    @ApiOperation(value = "获取projectId的查询次数", notes = "获取projectId的查询次数", httpMethod = "GET")
    public Result<Long> getSearchCountByProjectId(@ApiParam(name = "projectId", value = "应用账号", required = false, example = "1") @RequestParam(value = "projectId", required = true) Long projectId,
                                                  @ApiParam(name = "dataCenter", value = "数据中心", required = true, example = "cn") @RequestParam(value = "dataCenter") String dataCenter,
                                                  @ApiParam(name = "startDate", value = "开始时刻", required = true, example = "1550160000000") @RequestParam(value = "startDate") Long startDate,
                                                  @ApiParam(name = "endDate", value = "结束时刻", required = true, example = "1550246399999") @RequestParam(value = "endDate") Long endDate) {
        return gatewayJoinManager.getSearchCountByProjectId(dataCenter, projectId, startDate, endDate);
    }
}<|MERGE_RESOLUTION|>--- conflicted
+++ resolved
@@ -28,30 +28,18 @@
     @Autowired
     private GatewayJoinLogManager gatewayJoinManager;
 
-<<<<<<< HEAD
     @GetMapping(path = "/error/project.do")
-    @ApiOperation(value = "获取projectid的错误gateway请求日志", notes = "获取projectId的错误gateway请求日志", httpMethod = "GET")
+    @ApiOperation(value = "获取projectid的错误gateway请求日志【三方接口】",tags = "【三方接口】", notes = "获取projectId的错误gateway请求日志【三方接口】",tags = "【三方接口】" , httpMethod = "GET")
     public Result<List<GatewayJoinVO>> getGatewayErrorList(@ApiParam(name = "projectId", value = "应用账号", required = false, example = "1") @RequestParam(value = "projectId", required = false) Long projectId,
-=======
-    @GetMapping(path = "/error/listByAppid.do")
-    @ApiOperation(value = "获取appid的错误gateway请求日志【三方接口】",tags = "【三方接口】", notes = "获取appid的错误gateway请求日志", httpMethod = "GET")
-    public Result<List<GatewayJoinVO>> getGatewayErrorList(@ApiParam(name = "appId", value = "应用账号", required = false, example = "1") @RequestParam(value = "appId", required = false) Long appId,
->>>>>>> 0a90eb2c
                                                            @ApiParam(name = "dataCenter", value = "数据中心", required = true, example = "cn") @RequestParam(value = "dataCenter") String dataCenter,
                                                            @ApiParam(name = "startDate", value = "开始时刻", required = true, example = "1550160000000") @RequestParam(value = "startDate") Long startDate,
                                                            @ApiParam(name = "endDate", value = "结束时刻", required = true, example = "1550246399999") @RequestParam(value = "endDate") Long endDate) {
         return gatewayJoinManager.getGatewayErrorList(projectId, startDate, endDate);
     }
 
-<<<<<<< HEAD
     @GetMapping(path = "/slow/project.do")
-    @ApiOperation(value = "获取projectId的慢查gateway请求日志", notes = "获取projectId的慢查gateway请求日志", httpMethod = "GET")
+    @ApiOperation(value = "获取projectId的慢查gateway请求日志【三方接口】",tags = "【三方接口】", notes = "获取projectId的慢查gateway请求日志【三方接口】",tags = "【三方接口】", httpMethod = "GET")
     public Result<List<GatewayJoinVO>> getGatewaySlowList(@ApiParam(name = "projectId", value = "应用账号", required = false, example = "1") @RequestParam(value = "projectId", required = false) Long projectId,
-=======
-    @GetMapping(path = "/slow/listByAppid.do")
-    @ApiOperation(value = "获取appid的慢查gateway请求日志【三方接口】",tags = "【三方接口】", notes = "获取appid的慢查gateway请求日志", httpMethod = "GET")
-    public Result<List<GatewayJoinVO>> getGatewaySlowList(@ApiParam(name = "appId", value = "应用账号", required = false, example = "1") @RequestParam(value = "appId", required = false) Long appId,
->>>>>>> 0a90eb2c
                                                           @ApiParam(name = "dataCenter", value = "数据中心", required = true, example = "cn") @RequestParam(value = "dataCenter") String dataCenter,
                                                           @ApiParam(name = "startDate", value = "开始时刻", required = true, example = "1550160000000") @RequestParam(value = "startDate") Long startDate,
                                                           @ApiParam(name = "endDate", value = "结束时刻", required = true, example = "1550246399999") @RequestParam(value = "endDate") Long endDate) {
