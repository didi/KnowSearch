package com.didichuxing.datachannel.arius.admin.rest.controller.v3.op.cluster.config;

import static com.didichuxing.datachannel.arius.admin.common.constant.ApiVersion.V3;

import com.didichuxing.datachannel.arius.admin.biz.cluster.ClusterPhyManager;
import com.didichuxing.datachannel.arius.admin.common.bean.common.Result;
import com.didichuxing.datachannel.arius.admin.common.bean.dto.cluster.ClusterSettingDTO;
import com.didichuxing.datachannel.arius.admin.common.bean.dto.cluster.MultiClusterSettingDTO;
import com.didichuxing.datachannel.arius.admin.common.constant.cluster.ClusterDynamicConfigsTypeEnum;
import com.didichuxing.datachannel.arius.admin.common.exception.ESOperateException;
import com.didiglobal.logi.security.util.HttpRequestUtil;
import io.swagger.annotations.Api;
import io.swagger.annotations.ApiOperation;

import java.util.List;
import java.util.Map;
import java.util.Set;
import javax.servlet.http.HttpServletRequest;
import org.springframework.beans.factory.annotation.Autowired;
import org.springframework.web.bind.annotation.*;

/**
 * @author ohushenglin_v
 * @date 2022-05-30
 */
@RestController
@RequestMapping({ V3 + "/cluster/phy/dynamic-config" })
@Api(tags = "ES集群DynamicConfig接口(REST)")
public class ESClusterDynamicConfigController {

    @Autowired
    private ClusterPhyManager clusterPhyManager;

    @GetMapping("/{cluster}")
    @ApiOperation(value = "获取当前集群下的动态配置项信息")
    public Result<Map<ClusterDynamicConfigsTypeEnum, Map<String, Object>>> getPhyClusterDynamicConfigs(@PathVariable String cluster) {
        return clusterPhyManager.getPhyClusterDynamicConfigs(cluster);
    }

    @PutMapping("")
    @ApiOperation(value = "更新集群配置项的信息")
    public Result<Boolean> updateDynamicConfig(HttpServletRequest request, @RequestBody ClusterSettingDTO param) {
        return clusterPhyManager.updatePhyClusterDynamicConfig(param, HttpRequestUtil.getOperator(request),
            HttpRequestUtil.getProjectId(request));
    }

    @GetMapping("/attributes/{cluster}")
    @ApiOperation(value = "获取当前集群下的属性分配选项")
    public Result<Set<String>> getRoutingAllocationAwarenessAttributes(@PathVariable String cluster) {
        return clusterPhyManager.getRoutingAllocationAwarenessAttributes(cluster);
    }

    @PutMapping("/multi-cluster")
    @ResponseBody
    @ApiOperation(value = "批量更新物理集群的动态配置项")
<<<<<<< HEAD
    public Result<Boolean> batchUpdateClusterDynamicConfig(@RequestBody MultiClusterSettingDTO param,
                                                           HttpServletRequest request) throws ESOperateException {
        return clusterPhyManager.batchUpdateClusterDynamicConfig(param, HttpRequestUtil.getOperator(request),
=======
    public Result<Boolean> batchUpdateClusterDynamicConfig(@PathVariable List<String> clusterList,
                                                           @RequestBody ClusterSettingDTO param,
                                                           HttpServletRequest request) {
        return clusterPhyManager.batchUpdateClusterDynamicConfig(clusterList, param, HttpRequestUtil.getOperator(request),
>>>>>>> 607ed882
                HttpRequestUtil.getProjectId(request));
    }
}<|MERGE_RESOLUTION|>--- conflicted
+++ resolved
@@ -53,16 +53,9 @@
     @PutMapping("/multi-cluster")
     @ResponseBody
     @ApiOperation(value = "批量更新物理集群的动态配置项")
-<<<<<<< HEAD
     public Result<Boolean> batchUpdateClusterDynamicConfig(@RequestBody MultiClusterSettingDTO param,
                                                            HttpServletRequest request) throws ESOperateException {
         return clusterPhyManager.batchUpdateClusterDynamicConfig(param, HttpRequestUtil.getOperator(request),
-=======
-    public Result<Boolean> batchUpdateClusterDynamicConfig(@PathVariable List<String> clusterList,
-                                                           @RequestBody ClusterSettingDTO param,
-                                                           HttpServletRequest request) {
-        return clusterPhyManager.batchUpdateClusterDynamicConfig(clusterList, param, HttpRequestUtil.getOperator(request),
->>>>>>> 607ed882
                 HttpRequestUtil.getProjectId(request));
     }
 }