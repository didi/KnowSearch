package com.didichuxing.datachannel.arius.admin.rest.controller.v3.op.cluster.logic;

import static com.didichuxing.datachannel.arius.admin.common.constant.ApiVersion.V3;

import java.util.List;

import javax.servlet.http.HttpServletRequest;

import org.springframework.beans.factory.annotation.Autowired;
import org.springframework.web.bind.annotation.*;

import com.didichuxing.datachannel.arius.admin.biz.cluster.ClusterLogicManager;
import com.didichuxing.datachannel.arius.admin.common.Tuple;
import com.didichuxing.datachannel.arius.admin.common.bean.common.PaginationResult;
import com.didichuxing.datachannel.arius.admin.common.bean.common.Result;
import com.didichuxing.datachannel.arius.admin.common.bean.dto.cluster.ClusterLogicConditionDTO;
import com.didichuxing.datachannel.arius.admin.common.bean.dto.cluster.ESLogicClusterDTO;
import com.didichuxing.datachannel.arius.admin.common.bean.vo.cluster.ClusterLogicTemplateIndexCountVO;
import com.didichuxing.datachannel.arius.admin.common.bean.vo.cluster.ClusterLogicVO;
import com.didichuxing.datachannel.arius.admin.common.bean.vo.cluster.ClusterPhyVO;
import com.didichuxing.datachannel.arius.admin.common.bean.vo.cluster.PluginVO;
import com.didichuxing.datachannel.arius.admin.common.bean.vo.ecm.ESClusterNodeSepcVO;
import com.didichuxing.datachannel.arius.admin.common.bean.vo.template.ConsoleTemplateVO;
import com.didichuxing.datachannel.arius.admin.common.exception.AdminOperateException;
import com.didichuxing.datachannel.arius.admin.common.exception.NotFindSubclassException;
import com.didiglobal.logi.security.util.HttpRequestUtil;

import io.swagger.annotations.Api;
import io.swagger.annotations.ApiImplicitParam;
import io.swagger.annotations.ApiImplicitParams;
import io.swagger.annotations.ApiOperation;

/**
 * @author guoyoupeng_v
 * @date 2022/05/25
 */
@RestController
@RequestMapping({  V3 + "/cluster/logic" })
@Api(tags = "ES我的集群接口(REST)")
public class ESLogicClusterOpV3Controller {
    
    @Autowired
    private ClusterLogicManager clusterLogicManager;

    @GetMapping("/ids-names")
    @ResponseBody
    @ApiOperation(value = "获取project拥有的逻辑集群id和名称列表")
    public Result<List<Tuple<Long/*逻辑集群Id*/, String/*逻辑集群名称*/>>> getAppClusterLogicIdsAndNames(HttpServletRequest request) {
        return clusterLogicManager.listProjectClusterLogicIdsAndNames(HttpRequestUtil.getProjectId(request));
    }

    @GetMapping("/names")
    @ResponseBody
    @ApiOperation(value = "根据项目获取逻辑集群下的物理集群名称")
    public Result<List<String>> listClusterLogicNameByProjectId(HttpServletRequest request) {
        return Result.buildSucc(clusterLogicManager.listClusterLogicNameByProjectId(HttpRequestUtil.getProjectId(request)));
    }
    
    @GetMapping()
    @ResponseBody
    @ApiOperation(value = "根据projectId获取有权限的逻辑集群信息")
    public Result<List<ClusterLogicVO>> getAppLogicClusterInfo(HttpServletRequest request) {
        return clusterLogicManager.getLogicClustersByProjectId(HttpRequestUtil.getProjectId(request));
    }

    @GetMapping("/{type}")
    @ResponseBody
    @ApiOperation(value = "根据项目和集群类型获取逻辑集群(项目对其有管理权限)列表")
    public Result<List<ClusterLogicVO>> getAppLogicClusterInfoByType(HttpServletRequest request,
                                                                       @PathVariable Integer type) {
        return clusterLogicManager.getProjectLogicClusterInfoByType(HttpRequestUtil.getProjectId(request), type);
    }

    @PostMapping("/page")
    @ResponseBody
    @ApiOperation(value = "条件获取逻辑集群列表")
    public PaginationResult<ClusterLogicVO> pageGetClusterLogics(HttpServletRequest request,
                                                                     @RequestBody ClusterLogicConditionDTO condition) throws NotFindSubclassException {
        return clusterLogicManager.pageGetClusterLogics(condition, HttpRequestUtil.getProjectId(request));
    }
    
    @GetMapping("/detail/{clusterLogicId}")
    @ResponseBody
    @ApiOperation(value = "获取逻辑集群概览信息接口")
    @ApiImplicitParam(type = "Long", name = "clusterLogicId", value = "逻辑集群ID", required = true)
    public Result<ClusterLogicVO> detail(HttpServletRequest request, @PathVariable Long clusterLogicId) {
        return Result.buildSucc(
                clusterLogicManager.getClusterLogic(clusterLogicId, HttpRequestUtil.getProjectId(request)));
    }
<<<<<<< HEAD
=======

    @GetMapping("/{clusterLogicId}/check-region-not-empty")
    @ResponseBody
    @ApiOperation(value = "检查逻辑集群所拥有的region是否不为空")
    public Result<Boolean> checkLogicClusterRegionIsNotEmpty(@PathVariable("clusterLogicId") Long clusterLogicId) {
        return clusterLogicManager.checkLogicClusterRegionIsNotEmpty(clusterLogicId);
    }
>>>>>>> c5ac6bc6
    
    @PutMapping()
    @ResponseBody
    @ApiOperation(value = "编辑逻辑集群接口")
    public Result<Void> modifyLogicCluster(HttpServletRequest request, @RequestBody ESLogicClusterDTO param) {
        return clusterLogicManager.editLogicCluster(param, HttpRequestUtil.getOperator(request),
                HttpRequestUtil.getProjectId(request));
    }
    
    @DeleteMapping("{clusterId}")
    @ResponseBody
    @ApiOperation(value = "下线集群")
    
    public Result<Void> delete(HttpServletRequest request, @PathVariable Long clusterId) throws AdminOperateException {
        return clusterLogicManager.deleteLogicCluster(clusterId, HttpRequestUtil.getOperator(request),
                HttpRequestUtil.getProjectId(request));
    }
    
    @GetMapping("/index-template-count/{clusterId}")
    @ResponseBody
    @ApiOperation(value = "提示用户索引和模板的数量")
    public Result<ClusterLogicTemplateIndexCountVO> indexTemplateCount(HttpServletRequest request, @PathVariable Long clusterId) {
        return clusterLogicManager.indexTemplateCount(clusterId, HttpRequestUtil.getOperator(request),
                HttpRequestUtil.getProjectId(request));
    }

    @GetMapping("/estimated-disk-size/{clusterLogicId}/{count}")
    @ResponseBody
    @ApiOperation(value = "获取预估磁盘大小")
    public Result<Long>  estimatedDiskSize(@PathVariable Long clusterLogicId,@PathVariable Integer count) {
        return clusterLogicManager.estimatedDiskSize(clusterLogicId,count);
    }

    //超级应展示全部物理集群、普通应用展示普通应用有权限的逻辑集群
    @GetMapping("/cluster-phy-relation")
    @ResponseBody
    @ApiOperation(value = "根据项目id获取逻辑集群与物理集群映射")
    public Result<List<Tuple<String, ClusterPhyVO>>>  getClusterRelationByProjectId(HttpServletRequest request) {
        return clusterLogicManager.getClusterRelationByProjectId(HttpRequestUtil.getProjectId(request));
    }

    @GetMapping("/logic-templates")
    @ResponseBody
    @ApiOperation(value = "获取逻辑集群所有逻辑模板列表" )
    @ApiImplicitParams({ @ApiImplicitParam(paramType = "query", dataType = "Long", name = "clusterId", value = "逻辑集群ID", required = true)
    })
    public Result<List<ConsoleTemplateVO>> getClusterLogicTemplates(HttpServletRequest request,
                                                                    @RequestParam(value = "clusterId") Long clusterId) {
        return clusterLogicManager.getClusterLogicTemplates(request, clusterId);
    }

    @GetMapping("/machine-specs")
    @ResponseBody
    @ApiOperation(value = "获取当前集群支持的套餐列表【三方接口】",tags = "【三方接口】" )
    public Result<List<ESClusterNodeSepcVO>> listMachineSpec() {
        return clusterLogicManager.listMachineSpec();
    }

    @GetMapping("/plugins")
    @ResponseBody
    @ApiOperation(value = "获取逻辑集群插件列表(用户侧获取)" )
    public Result<List<PluginVO>> pluginList(Long clusterId) {
        return clusterLogicManager.getClusterLogicPlugins(clusterId);
    }
}<|MERGE_RESOLUTION|>--- conflicted
+++ resolved
@@ -87,8 +87,6 @@
         return Result.buildSucc(
                 clusterLogicManager.getClusterLogic(clusterLogicId, HttpRequestUtil.getProjectId(request)));
     }
-<<<<<<< HEAD
-=======
 
     @GetMapping("/{clusterLogicId}/check-region-not-empty")
     @ResponseBody
@@ -96,7 +94,6 @@
     public Result<Boolean> checkLogicClusterRegionIsNotEmpty(@PathVariable("clusterLogicId") Long clusterLogicId) {
         return clusterLogicManager.checkLogicClusterRegionIsNotEmpty(clusterLogicId);
     }
->>>>>>> c5ac6bc6
     
     @PutMapping()
     @ResponseBody
