package com.didichuxing.datachannel.arius.admin.rest.controller.v3.op.cluster.logic;

import static com.didichuxing.datachannel.arius.admin.common.constant.ApiVersion.V3;
import static com.didichuxing.datachannel.arius.admin.common.constant.ApiVersion.V3_OP;

import com.didichuxing.datachannel.arius.admin.biz.cluster.ClusterLogicManager;
import com.didichuxing.datachannel.arius.admin.common.bean.common.PaginationResult;
import com.didichuxing.datachannel.arius.admin.common.bean.common.Result;
import com.didichuxing.datachannel.arius.admin.common.bean.dto.cluster.ClusterLogicConditionDTO;
import com.didichuxing.datachannel.arius.admin.common.bean.dto.cluster.ClusterLogicNodeConditionDTO;
import com.didichuxing.datachannel.arius.admin.common.bean.dto.cluster.ESLogicClusterDTO;
import com.didichuxing.datachannel.arius.admin.common.bean.vo.cluster.ClusterLogicTemplateIndexCountVO;
import com.didichuxing.datachannel.arius.admin.common.bean.vo.cluster.ClusterLogicVO;
import com.didichuxing.datachannel.arius.admin.common.bean.vo.cluster.ESClusterRoleHostVO;
import com.didichuxing.datachannel.arius.admin.common.exception.AdminOperateException;
<<<<<<< HEAD
import com.didiglobal.logi.security.util.HttpRequestUtil;
=======
import com.didichuxing.datachannel.arius.admin.common.util.HttpRequestUtils;
>>>>>>> 1369ab86
import io.swagger.annotations.Api;
import io.swagger.annotations.ApiImplicitParam;
import io.swagger.annotations.ApiImplicitParams;
import io.swagger.annotations.ApiOperation;
import java.util.List;
import javax.servlet.http.HttpServletRequest;
import org.springframework.beans.factory.annotation.Autowired;
import org.springframework.web.bind.annotation.DeleteMapping;
import org.springframework.web.bind.annotation.GetMapping;
import org.springframework.web.bind.annotation.PathVariable;
import org.springframework.web.bind.annotation.PostMapping;
import org.springframework.web.bind.annotation.PutMapping;
import org.springframework.web.bind.annotation.RequestBody;
import org.springframework.web.bind.annotation.RequestMapping;
import org.springframework.web.bind.annotation.ResponseBody;
import org.springframework.web.bind.annotation.RestController;

/**
 * @author guoyoupeng_v
 * @date 2022/05/25
 */
@RestController
@RequestMapping({ V3_OP + "/logic/cluster", V3 + "/cluster/logic" })
@Api(tags = "ES我的集群接口(REST)")
public class ESLogicClusterOpV3Controller {
    
    @Autowired
    private ClusterLogicManager clusterLogicManager;

    @GetMapping("/names")
    @ResponseBody
    @ApiOperation(value = "根据projectId获取逻辑集群下的逻辑集群名称")
    public Result<List<String>> getAppLogicOrPhysicClusterNames(HttpServletRequest request) {
        return clusterLogicManager.getProjectLogicOrPhysicClusterNames(HttpRequestUtil.getProjectId(request));
    }
    
    @GetMapping()
    @ResponseBody
    @ApiOperation(value = "根据AppId获取有权限的逻辑或物理集群信息")
    public Result<List<ClusterLogicVO>> getAppLogicClusterInfo(HttpServletRequest request) {
        return clusterLogicManager.getLogicClustersByProjectId(HttpRequestUtil.getProjectId(request));
    }

    @GetMapping("/{type}")
    @ResponseBody
    @ApiOperation(value = "根据项目和集群类型获取逻辑集群(项目对其有管理权限)名称列表")
    public Result<List<ClusterLogicVO>> getAppLogicClusterInfoByType(HttpServletRequest request,
                                                                       @PathVariable Integer type) {
        return clusterLogicManager.getAppLogicClusterInfoByType(HttpRequestUtils.getAppId(request), type);
    }

    @PostMapping("/page")
    @ResponseBody
    @ApiOperation(value = "条件获取逻辑集群列表")
    public PaginationResult<ClusterLogicVO> pageGetClusterLogics(HttpServletRequest request,
                                                                     @RequestBody ClusterLogicConditionDTO condition) {
        return clusterLogicManager.pageGetClusterLogics(condition, HttpRequestUtil.getProjectId(request));
    }
    
    @GetMapping("/detail/{clusterLogicId}")
    @ResponseBody
    @ApiOperation(value = "获取逻辑集群概览信息接口")
    @ApiImplicitParam(type = "Long", name = "clusterLogicId", value = "逻辑集群ID", required = true)
    public Result<ClusterLogicVO> detail(HttpServletRequest request, @PathVariable Long clusterLogicId) {
        return Result.buildSucc(
                clusterLogicManager.getClusterLogic(clusterLogicId, HttpRequestUtil.getProjectId(request)));
    }
    
    @GetMapping("/{logicClusterId}/{templateSize}/sizeCheck")
    @ResponseBody
    @ApiOperation(value = "校验模板大小资源是否充足,主要是为了避免用户反复的进行模板创建操作，对于申请的权限做一定的限制")
    public Result<Void> checkTemplateValidForCreate(@PathVariable("logicClusterId") Long logicClusterId,
                                                    @PathVariable("templateSize") String templateSize) {
        return Result.buildSucc();
    }
    
    @PutMapping()
    @ResponseBody
    @ApiOperation(value = "编辑逻辑集群接口")
    public Result<Void> modifyLogicCluster(HttpServletRequest request, @RequestBody ESLogicClusterDTO param) {
        return clusterLogicManager.editLogicCluster(param, HttpRequestUtil.getOperator(request),
                HttpRequestUtil.getProjectId(request));
    }
    
    @DeleteMapping("{clusterId}")
    @ResponseBody
    @ApiOperation(value = "下线集群")
    
    public Result<Void> delete(HttpServletRequest request, @PathVariable Long clusterId) throws AdminOperateException {
        return clusterLogicManager.deleteLogicCluster(clusterId, HttpRequestUtil.getOperator(request),
                HttpRequestUtil.getProjectId(request));
    }
    
    @GetMapping("/index-template-count/{clusterId}")
    @ResponseBody
    @ApiOperation(value = "提示用户索引和模板的数量")
    public Result<ClusterLogicTemplateIndexCountVO> indexTemplateCount(HttpServletRequest request, @PathVariable Long clusterId) {
        return clusterLogicManager.indexTemplateCount(clusterId, HttpRequestUtil.getOperator(request),
                HttpRequestUtil.getProjectId(request));
    }
    
    @GetMapping("/nodes/{clusterLogicId}")
    @ResponseBody
    @ApiOperation(value = "获取指定逻辑集群列表接口")
    @ApiImplicitParams({
            @ApiImplicitParam(paramType = "query", dataType = "Long", name = "clusterId", value = "逻辑集群ID", required = true) })
    public PaginationResult<ESClusterRoleHostVO>  pageGetESClusterRoleHostVO(@PathVariable Long clusterLogicId,@RequestBody ClusterLogicNodeConditionDTO condition) {
        return clusterLogicManager.nodesPage(clusterLogicId,condition);
    }

    @GetMapping("/estimated-disk-size/{clusterLogicId}/{count}")
    @ResponseBody
    @ApiOperation(value = "获取预估磁盘大小")
    public Result<Long>  estimatedDiskSize(@PathVariable Long clusterLogicId,@PathVariable Integer count) {
        return clusterLogicManager.estimatedDiskSize(clusterLogicId,count);
    }
}<|MERGE_RESOLUTION|>--- conflicted
+++ resolved
@@ -13,11 +13,8 @@
 import com.didichuxing.datachannel.arius.admin.common.bean.vo.cluster.ClusterLogicVO;
 import com.didichuxing.datachannel.arius.admin.common.bean.vo.cluster.ESClusterRoleHostVO;
 import com.didichuxing.datachannel.arius.admin.common.exception.AdminOperateException;
-<<<<<<< HEAD
+import com.didichuxing.datachannel.arius.admin.common.util.HttpRequestUtils;
 import com.didiglobal.logi.security.util.HttpRequestUtil;
-=======
-import com.didichuxing.datachannel.arius.admin.common.util.HttpRequestUtils;
->>>>>>> 1369ab86
 import io.swagger.annotations.Api;
 import io.swagger.annotations.ApiImplicitParam;
 import io.swagger.annotations.ApiImplicitParams;
@@ -66,7 +63,7 @@
     @ApiOperation(value = "根据项目和集群类型获取逻辑集群(项目对其有管理权限)名称列表")
     public Result<List<ClusterLogicVO>> getAppLogicClusterInfoByType(HttpServletRequest request,
                                                                        @PathVariable Integer type) {
-        return clusterLogicManager.getAppLogicClusterInfoByType(HttpRequestUtils.getAppId(request), type);
+        return clusterLogicManager.getProjectLogicClusterInfoByType(HttpRequestUtil.getProjectId(request), type);
     }
 
     @PostMapping("/page")
