--- conflicted
+++ resolved
@@ -1,19 +1,12 @@
 package com.didichuxing.datachannel.arius.admin.rest.controller.v3.op.cluster.logic;
 
-<<<<<<< HEAD
 import static com.didichuxing.datachannel.arius.admin.common.constant.ApiVersion.V3_OP;
 
-=======
->>>>>>> 0b63236b
 import com.didichuxing.datachannel.arius.admin.biz.cluster.ClusterLogicManager;
 import com.didichuxing.datachannel.arius.admin.biz.cluster.ClusterNodeManager;
 import com.didichuxing.datachannel.arius.admin.common.bean.common.PaginationResult;
 import com.didichuxing.datachannel.arius.admin.common.bean.common.Result;
 import com.didichuxing.datachannel.arius.admin.common.bean.dto.cluster.ClusterLogicConditionDTO;
-<<<<<<< HEAD
-import com.didichuxing.datachannel.arius.admin.common.bean.vo.cluster.ConsoleClusterVO;
-import com.didiglobal.logi.security.util.HttpRequestUtil;
-=======
 import com.didichuxing.datachannel.arius.admin.common.bean.dto.cluster.ClusterLogicNodeConditionDTO;
 import com.didichuxing.datachannel.arius.admin.common.bean.dto.cluster.ESLogicClusterDTO;
 import com.didichuxing.datachannel.arius.admin.common.bean.entity.cluster.ecm.ClusterRoleHost;
@@ -23,12 +16,14 @@
 import com.didichuxing.datachannel.arius.admin.common.exception.AdminOperateException;
 import com.didichuxing.datachannel.arius.admin.common.util.HttpRequestUtils;
 import com.didichuxing.datachannel.arius.admin.core.service.cluster.region.ClusterRegionService;
->>>>>>> 0b63236b
+import com.didichuxing.datachannel.arius.admin.common.bean.vo.cluster.ConsoleClusterVO;
+import com.didiglobal.logi.security.util.HttpRequestUtil;
 import io.swagger.annotations.Api;
 import io.swagger.annotations.ApiImplicitParam;
 import io.swagger.annotations.ApiImplicitParams;
 import io.swagger.annotations.ApiOperation;
-<<<<<<< HEAD
+import org.springframework.beans.factory.annotation.Autowired;
+import org.springframework.web.bind.annotation.*;
 import java.util.List;
 import javax.servlet.http.HttpServletRequest;
 import org.springframework.beans.factory.annotation.Autowired;
@@ -39,13 +34,9 @@
 import org.springframework.web.bind.annotation.RequestMapping;
 import org.springframework.web.bind.annotation.ResponseBody;
 import org.springframework.web.bind.annotation.RestController;
-=======
-import org.springframework.beans.factory.annotation.Autowired;
-import org.springframework.web.bind.annotation.*;
 
 import javax.servlet.http.HttpServletRequest;
 import java.util.List;
->>>>>>> 0b63236b
 
 import static com.didichuxing.datachannel.arius.admin.common.constant.ApiVersion.V3;
 import static com.didichuxing.datachannel.arius.admin.common.constant.ApiVersion.V3_OP;
@@ -71,50 +62,26 @@
     
     @GetMapping()
     @ResponseBody
-<<<<<<< HEAD
-    @ApiOperation(value = "根据projectId获取有权限的逻辑或物理集群信息")
-    public Result<List<ConsoleClusterVO>> getAppLogicClusterInfo(HttpServletRequest request) {
-        return clusterLogicManager.getProjectLogicClusterInfo(HttpRequestUtil.getProjectId(request));
-    }
-
-    @GetMapping("/{type}")
-    @ResponseBody
-    @ApiOperation(value = "根据项目和集群类型获取逻辑集群(项目对其有管理权限)名称列表")
-    public Result<List<ConsoleClusterVO>> getAppLogicClusterInfoByType(HttpServletRequest request, @PathVariable Integer type) {
-        return clusterLogicManager.getProjectLogicClusterInfoByType(HttpRequestUtil.getProjectId(request), type);
-=======
     @ApiOperation(value = "根据AppId获取有权限的逻辑或物理集群信息")
     public Result<List<ClusterLogicVO>> getAppLogicClusterInfo(HttpServletRequest request) {
-        return clusterLogicManager.getLogicClustersByProjectId(HttpRequestUtils.getAppId(request));
->>>>>>> 0b63236b
+        return clusterLogicManager.getLogicClustersByProjectId(HttpRequestUtil.getProjectId(request));
     }
 
     @PostMapping("/page")
     @ResponseBody
     @ApiOperation(value = "条件获取逻辑集群列表")
-<<<<<<< HEAD
-    public PaginationResult<ConsoleClusterVO> pageGetConsoleClusterVOS(HttpServletRequest request,
-                                                                                @RequestBody ClusterLogicConditionDTO condition) {
-        return clusterLogicManager.pageGetConsoleClusterVOS(condition, HttpRequestUtil.getProjectId(request));
-=======
     public PaginationResult<ClusterLogicVO> pageGetClusterLogics(HttpServletRequest request,
                                                                      @RequestBody ClusterLogicConditionDTO condition) {
-        return clusterLogicManager.pageGetClusterLogics(condition, HttpRequestUtils.getAppId(request));
->>>>>>> 0b63236b
+        return clusterLogicManager.pageGetClusterLogics(condition, HttpRequestUtil.getProjectId(request));
     }
     
     @GetMapping("/detail/{clusterLogicId}")
     @ResponseBody
     @ApiOperation(value = "获取逻辑集群概览信息接口")
     @ApiImplicitParam(type = "Long", name = "clusterLogicId", value = "逻辑集群ID", required = true)
-<<<<<<< HEAD
-    public Result<ConsoleClusterVO> get(HttpServletRequest request, @PathVariable Long clusterLogicId) {
-        return Result.buildSucc(clusterLogicManager.getConsoleCluster(clusterLogicId, HttpRequestUtil.getProjectId(request)));
-=======
     public Result<ClusterLogicVO> detail(HttpServletRequest request, @PathVariable Long clusterLogicId) {
         return Result.buildSucc(
-                clusterLogicManager.getClusterLogic(clusterLogicId, HttpRequestUtils.getAppId(request)));
->>>>>>> 0b63236b
+                clusterLogicManager.getClusterLogic(clusterLogicId, HttpRequestUtil.getProjectId(request)));
     }
     
     @GetMapping("/{logicClusterId}/{templateSize}/sizeCheck")
@@ -129,7 +96,7 @@
     @ResponseBody
     @ApiOperation(value = "编辑逻辑集群接口")
     public Result<Void> modifyLogicCluster(HttpServletRequest request, @RequestBody ESLogicClusterDTO param) {
-        return clusterLogicManager.editLogicCluster(param, HttpRequestUtils.getOperator(request),
+        return clusterLogicManager.editLogicCluster(param, HttpRequestUtil.getOperator(request),
                 HttpRequestUtils.getAppId(request));
     }
     
@@ -138,7 +105,7 @@
     @ApiOperation(value = "下线集群")
     
     public Result<Void> delete(HttpServletRequest request, @PathVariable Long clusterId) throws AdminOperateException {
-        return clusterLogicManager.deleteLogicCluster(clusterId, HttpRequestUtils.getOperator(request),
+        return clusterLogicManager.deleteLogicCluster(clusterId, HttpRequestUtil.getOperator(request),
                 HttpRequestUtils.getAppId(request));
     }
     
@@ -146,7 +113,7 @@
     @ResponseBody
     @ApiOperation(value = "提示用户索引和模板的数量")
     public Result<ClusterLogicTemplateIndexCountVO> indexTemplateCount(HttpServletRequest request, @PathVariable Long clusterId) {
-        return clusterLogicManager.indexTemplateCount(clusterId, HttpRequestUtils.getOperator(request),
+        return clusterLogicManager.indexTemplateCount(clusterId, HttpRequestUtil.getOperator(request),
                 HttpRequestUtils.getAppId(request));
     }
     
