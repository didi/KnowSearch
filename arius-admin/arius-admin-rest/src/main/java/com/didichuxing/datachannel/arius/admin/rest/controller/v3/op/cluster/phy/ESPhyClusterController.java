package com.didichuxing.datachannel.arius.admin.rest.controller.v3.op.cluster.phy;

import static com.didichuxing.datachannel.arius.admin.common.constant.ApiVersion.V3;
import static com.didichuxing.datachannel.arius.admin.common.constant.ApiVersion.V3_OP;
<<<<<<< HEAD
=======

import java.util.List;
import java.util.Set;
>>>>>>> 0a90eb2c

import javax.servlet.http.HttpServletRequest;

import org.springframework.beans.factory.annotation.Autowired;
import org.springframework.beans.factory.annotation.Value;
import org.springframework.web.bind.annotation.*;

import com.didichuxing.datachannel.arius.admin.biz.cluster.ClusterNodeManager;
import com.didichuxing.datachannel.arius.admin.biz.cluster.ClusterPhyManager;
import com.didichuxing.datachannel.arius.admin.common.bean.common.PaginationResult;
import com.didichuxing.datachannel.arius.admin.common.bean.common.Result;
import com.didichuxing.datachannel.arius.admin.common.bean.dto.cluster.ClusterJoinDTO;
import com.didichuxing.datachannel.arius.admin.common.bean.dto.cluster.ClusterPhyConditionDTO;
import com.didichuxing.datachannel.arius.admin.common.bean.dto.cluster.ClusterPhyDTO;
import com.didichuxing.datachannel.arius.admin.common.bean.entity.cluster.ecm.ClusterRoleInfo;
import com.didichuxing.datachannel.arius.admin.common.bean.vo.cluster.ClusterPhyVO;
import com.didichuxing.datachannel.arius.admin.common.bean.vo.cluster.ESClusterRoleHostVO;
import com.didichuxing.datachannel.arius.admin.common.bean.vo.cluster.ESClusterRoleVO;
import com.didichuxing.datachannel.arius.admin.common.constant.result.ResultType;
import com.didichuxing.datachannel.arius.admin.common.util.AriusObjUtils;
import com.didichuxing.datachannel.arius.admin.common.util.ConvertUtil;
import com.didichuxing.datachannel.arius.admin.core.service.cluster.ecm.ESPackageService;
import com.didichuxing.datachannel.arius.admin.core.service.cluster.ecm.ESPluginService;
<<<<<<< HEAD
import com.didichuxing.datachannel.arius.admin.core.service.cluster.physic.ClusterPhyService;
import com.didiglobal.logi.security.util.HttpRequestUtil;
import io.swagger.annotations.Api;
import io.swagger.annotations.ApiImplicitParam;
import io.swagger.annotations.ApiOperation;
import java.util.List;
import java.util.Set;
import javax.servlet.http.HttpServletRequest;
import org.springframework.beans.factory.annotation.Autowired;
import org.springframework.beans.factory.annotation.Value;
import org.springframework.web.bind.annotation.DeleteMapping;
import org.springframework.web.bind.annotation.GetMapping;
import org.springframework.web.bind.annotation.PathVariable;
import org.springframework.web.bind.annotation.PostMapping;
import org.springframework.web.bind.annotation.PutMapping;
import org.springframework.web.bind.annotation.RequestBody;
import org.springframework.web.bind.annotation.RequestMapping;
import org.springframework.web.bind.annotation.ResponseBody;
import org.springframework.web.bind.annotation.RestController;
=======

import io.swagger.annotations.Api;
import io.swagger.annotations.ApiImplicitParam;
import io.swagger.annotations.ApiOperation;
>>>>>>> 0a90eb2c

/**
 * 物理集群接口
 *
 * @author ohushenglin_v
 * @date 2022-05-20
 */
@RestController("esPhyClusterControllerV3")
@RequestMapping({ V3_OP + "/phy/cluster", V3 + "/cluster/phy" })
@Api(tags = "ES物理集群集群接口(REST)")
public class ESPhyClusterController {

    @Autowired
    private ClusterPhyManager clusterPhyManager;

    @Autowired
    private ESPluginService esPluginService;

    @Autowired
    private ESPackageService  packageService;

    @Value("${zeus.server}")
    private String              zeusServerUrl;

    @Autowired
    private ClusterNodeManager clusterNodeManager;
    /**
     * 根据物理集群ID获取全部角色
     */
    @GetMapping("/{clusterId}/roles")
    @ResponseBody
    @ApiOperation(value = "根据物理集群ID获取全部角色列表", notes = "")
    @Deprecated
    public Result<List<ESClusterRoleVO>> roleList(@PathVariable Integer clusterId) {
        List<ClusterRoleInfo> clusterRoleInfos = clusterPhyManager.listClusterRolesByClusterId(clusterId);

        if (AriusObjUtils.isNull(clusterRoleInfos)) {
            return Result.buildFail(ResultType.NOT_EXIST.getMessage());
        }
        return Result.buildSucc(ConvertUtil.list2List(clusterRoleInfos, ESClusterRoleVO.class));
    }

    @DeleteMapping("/plugin/{id}")
    @ResponseBody
    @ApiOperation(value = "删除插件接口", notes = "")
    @Deprecated
    public Result<Long> pluginDelete(HttpServletRequest request, @PathVariable Long id) {
        return esPluginService.deletePluginById(id, HttpRequestUtil.getOperator(request));
    }

    @DeleteMapping("/package/{id}")
    @ResponseBody
    @ApiOperation(value = "删除程序包接口", notes = "")
    @Deprecated
    public Result<Long> packageDelete(HttpServletRequest request, @PathVariable Long id) {
        return packageService.deleteESPackage(id, HttpRequestUtil.getOperator(request));
    }

    @PostMapping("/join")
    @ResponseBody
    @ApiOperation(value = "接入集群", notes = "支持多类型集群加入")
    public Result<ClusterPhyVO> joinCluster(HttpServletRequest request, @RequestBody ClusterJoinDTO param) {
        return clusterPhyManager.joinCluster(param, HttpRequestUtil.getOperator(request));
    }

<<<<<<< HEAD
    @PostMapping("/join/{templateSrvId}/checkTemplateService")
    @ResponseBody
    @ApiOperation(value = "集群接入的时候校验是否可以开启指定索引服务")
    @Deprecated
    public Result<Boolean> addTemplateSrvId(HttpServletRequest request,
                                            @RequestBody ClusterJoinDTO clusterJoinDTO,
                                            @PathVariable("templateSrvId") String templateSrvId) {
        return clusterPhyManager.checkTemplateServiceWhenJoin(clusterJoinDTO, templateSrvId, HttpRequestUtil.getOperator(request));
    }

=======
>>>>>>> 0a90eb2c
    @GetMapping("/{clusterId}/regions")
    @ResponseBody
    @ApiOperation(value = "获取节点划分列表")
    @Deprecated
    public Result<List<ESClusterRoleHostVO>> getClusterPhyRegionInfos(@PathVariable Integer clusterId) {
        return clusterNodeManager.listClusterPhyNode(clusterId);
    }

    @GetMapping("/{clusterLogicType}/{clusterLogicId}/list")
    @ResponseBody
    @ApiOperation(value = "获取逻辑集群可关联region的物理集群名称列表")
    public Result<List<String>> listCanBeAssociatedRegionOfClustersPhys(@PathVariable Integer clusterLogicType,
                                                                        @PathVariable Long clusterLogicId) {
        return clusterPhyManager.listCanBeAssociatedRegionOfClustersPhys(clusterLogicType, clusterLogicId);
    }

    @GetMapping("/{clusterLogicType}/names")
    @ResponseBody
    @ApiOperation(value = "获取逻辑集群可进行关联的物理集群名称")
    public Result<List<String>> listCanBeAssociatedClustersPhys(@PathVariable Integer clusterLogicType) {
        return clusterPhyManager.listCanBeAssociatedClustersPhys(clusterLogicType);
    }

    @GetMapping("/names")
    @ResponseBody
    @ApiOperation(value = "根据projectId获取逻辑集群下的物理集群名称")
    public Result<List<String>> getClusterPhyNames(HttpServletRequest request) {
        return Result.buildSucc(clusterPhyManager.getAppClusterPhyNames(HttpRequestUtil.getProjectId(request)));
    }

    @GetMapping("/{templateId}/sameversion/clusternames")
    @ResponseBody
    @ApiOperation(value = "根据模板所在集群，获取与该集群相同版本号的集群名称列表")
    public Result<List<String>> getTemplateSameVersionClusterNamesByTemplateId(HttpServletRequest request, @PathVariable Integer templateId) {
        return clusterPhyManager.getTemplateSameVersionClusterNamesByTemplateId(HttpRequestUtil.getProjectId(request), templateId);
    }

    @GetMapping("/{clusterPhyName}/nodes")
    @ResponseBody
<<<<<<< HEAD
    @ApiOperation(value = "根据projectId获取物理集群下的节点名称")
=======
    @ApiOperation(value = "获取物理集群下的节点名称")
>>>>>>> 0a90eb2c
    public Result<List<String>> getAppClusterPhyNodeNames(@PathVariable String clusterPhyName) {
        return Result.buildSucc(clusterPhyManager.getAppClusterPhyNodeNames(clusterPhyName));
    }

    @GetMapping("/node/names")
    @ResponseBody
    @ApiOperation(value = "根据projectId获取物理集群下的节点名称")
    public Result<List<String>> getAppNodeNames(HttpServletRequest request) {
        return Result.buildSucc(clusterPhyManager.getProjectNodeNames(HttpRequestUtil.getProjectId(request)));
    }

    @PostMapping("/page")
    @ResponseBody
    @ApiOperation(value = "按条件分页获取物理集群列表")
    public PaginationResult<ClusterPhyVO> pageGetClusterPhys(HttpServletRequest request,
                                                                         @RequestBody ClusterPhyConditionDTO condition) {
        return clusterPhyManager.pageGetClusterPhys(condition, HttpRequestUtil.getProjectId(request));
    }

    @GetMapping("/{clusterPhyId}/overview")
    @ResponseBody
    @ApiOperation(value = "获取物理集群概览信息接口")
    @ApiImplicitParam(type = "Integer", name = "clusterPhyId", value = "物理集群ID", required = true)
<<<<<<< HEAD
    public Result<ConsoleClusterPhyVO> overview(@PathVariable("clusterPhyId") Integer clusterId, HttpServletRequest request) {
        return Result.buildSucc(clusterPhyManager.getConsoleClusterPhy(clusterId, HttpRequestUtil.getProjectId(request)));
=======
    public Result<ClusterPhyVO> overview(@PathVariable("clusterPhyId") Integer clusterId, HttpServletRequest request) {
        return Result.buildSucc(clusterPhyManager.getClusterPhyOverview(clusterId, HttpRequestUtils.getAppId(request)));
>>>>>>> 0a90eb2c
    }

    @GetMapping("/{clusterLogicType}/{clusterName}/version/list")
    @ResponseBody
    @ApiOperation(value = "根据逻辑集群类型和物理集群名称获取相同版本的可关联的物理名称列表")
    @Deprecated
    public Result<List<String>> getPhyClusterNameWithSameEsVersion(@PathVariable("clusterLogicType") Integer clusterLogicType, @PathVariable(name = "clusterName", required = false) String clusterName) {
        return clusterPhyManager.getPhyClusterNameWithSameEsVersion(clusterLogicType, clusterName);
    }

    @GetMapping("/{clusterLogicId}/bind/version/list")
    @ResponseBody
    @ApiOperation(value = "新建的逻辑集群绑定region的时候进行物理集群版本的校验")
    @Deprecated
    public Result<List<String>> getPhyClusterNameWithSameEsVersionAfterBuildLogic(@PathVariable("clusterLogicId") Long clusterLogicId) {
        return clusterPhyManager.getPhyClusterNameWithSameEsVersionAfterBuildLogic(clusterLogicId);
    }

    @GetMapping("/{clusterPhy}/{clusterLogic}/{templateSize}/bindRack")
    @ResponseBody
    @ApiOperation(value = "根据物理集群名称和当前模板审批的工单获取可以绑定的rack列表")
    @Deprecated
    public Result<Set<String>> getValidRacksListByDiskSize(@PathVariable("clusterPhy") String clusterPhy,
                                                @PathVariable("clusterLogic") String clusterLogic,
                                                @PathVariable("templateSize") String templateSize) {
        return clusterPhyManager.getValidRacksListByTemplateSize(clusterPhy, clusterLogic, templateSize);
    }

    @GetMapping("/zeus-url")
    @ResponseBody
    @ApiOperation(value = "获取zeus管控平台跳转接口")
    public Result<String> zeusUrl() {
        return Result.buildSucc(zeusServerUrl);
    }

    @PutMapping("/gateway")
    @ResponseBody
    @ApiOperation(value = "更新物理集群的gateway" )
    public Result<ClusterPhyVO> updateClusterGateway(HttpServletRequest request, @RequestBody ClusterPhyDTO param) {
<<<<<<< HEAD
        return clusterPhyManager.updateClusterGateway(param, HttpRequestUtil.getOperator(request),
                HttpRequestUtil.getProjectId(request));
=======
        return clusterPhyManager.updateClusterGateway(param, HttpRequestUtils.getOperator(request));
    }

    @PutMapping("")
    @ResponseBody
    @ApiOperation(value = "编辑集群接口" )
    public Result<Boolean> edit(HttpServletRequest request, @RequestBody ClusterPhyDTO param) {
        return clusterPhyManager.editCluster(param, HttpRequestUtils.getOperator(request));
>>>>>>> 0a90eb2c
    }

    @DeleteMapping("{clusterPhyId}")
    @ResponseBody
    @ApiOperation(value = "删除物理集群" )
    public Result<Boolean> delete(HttpServletRequest request, @PathVariable("clusterPhyId") Integer clusterId) {
        return clusterPhyManager.deleteCluster(clusterId, HttpRequestUtils.getOperator(request));
    }

}<|MERGE_RESOLUTION|>--- conflicted
+++ resolved
@@ -2,12 +2,11 @@
 
 import static com.didichuxing.datachannel.arius.admin.common.constant.ApiVersion.V3;
 import static com.didichuxing.datachannel.arius.admin.common.constant.ApiVersion.V3_OP;
-<<<<<<< HEAD
-=======
+import static com.didichuxing.datachannel.arius.admin.common.constant.ApiVersion.V3;
+import static com.didichuxing.datachannel.arius.admin.common.constant.ApiVersion.V3_OP;
 
 import java.util.List;
 import java.util.Set;
->>>>>>> 0a90eb2c
 
 import javax.servlet.http.HttpServletRequest;
 
@@ -31,9 +30,9 @@
 import com.didichuxing.datachannel.arius.admin.common.util.ConvertUtil;
 import com.didichuxing.datachannel.arius.admin.core.service.cluster.ecm.ESPackageService;
 import com.didichuxing.datachannel.arius.admin.core.service.cluster.ecm.ESPluginService;
-<<<<<<< HEAD
 import com.didichuxing.datachannel.arius.admin.core.service.cluster.physic.ClusterPhyService;
 import com.didiglobal.logi.security.util.HttpRequestUtil;
+
 import io.swagger.annotations.Api;
 import io.swagger.annotations.ApiImplicitParam;
 import io.swagger.annotations.ApiOperation;
@@ -51,12 +50,6 @@
 import org.springframework.web.bind.annotation.RequestMapping;
 import org.springframework.web.bind.annotation.ResponseBody;
 import org.springframework.web.bind.annotation.RestController;
-=======
-
-import io.swagger.annotations.Api;
-import io.swagger.annotations.ApiImplicitParam;
-import io.swagger.annotations.ApiOperation;
->>>>>>> 0a90eb2c
 
 /**
  * 物理集群接口
@@ -122,19 +115,6 @@
         return clusterPhyManager.joinCluster(param, HttpRequestUtil.getOperator(request));
     }
 
-<<<<<<< HEAD
-    @PostMapping("/join/{templateSrvId}/checkTemplateService")
-    @ResponseBody
-    @ApiOperation(value = "集群接入的时候校验是否可以开启指定索引服务")
-    @Deprecated
-    public Result<Boolean> addTemplateSrvId(HttpServletRequest request,
-                                            @RequestBody ClusterJoinDTO clusterJoinDTO,
-                                            @PathVariable("templateSrvId") String templateSrvId) {
-        return clusterPhyManager.checkTemplateServiceWhenJoin(clusterJoinDTO, templateSrvId, HttpRequestUtil.getOperator(request));
-    }
-
-=======
->>>>>>> 0a90eb2c
     @GetMapping("/{clusterId}/regions")
     @ResponseBody
     @ApiOperation(value = "获取节点划分列表")
@@ -174,11 +154,7 @@
 
     @GetMapping("/{clusterPhyName}/nodes")
     @ResponseBody
-<<<<<<< HEAD
     @ApiOperation(value = "根据projectId获取物理集群下的节点名称")
-=======
-    @ApiOperation(value = "获取物理集群下的节点名称")
->>>>>>> 0a90eb2c
     public Result<List<String>> getAppClusterPhyNodeNames(@PathVariable String clusterPhyName) {
         return Result.buildSucc(clusterPhyManager.getAppClusterPhyNodeNames(clusterPhyName));
     }
@@ -202,13 +178,8 @@
     @ResponseBody
     @ApiOperation(value = "获取物理集群概览信息接口")
     @ApiImplicitParam(type = "Integer", name = "clusterPhyId", value = "物理集群ID", required = true)
-<<<<<<< HEAD
-    public Result<ConsoleClusterPhyVO> overview(@PathVariable("clusterPhyId") Integer clusterId, HttpServletRequest request) {
-        return Result.buildSucc(clusterPhyManager.getConsoleClusterPhy(clusterId, HttpRequestUtil.getProjectId(request)));
-=======
     public Result<ClusterPhyVO> overview(@PathVariable("clusterPhyId") Integer clusterId, HttpServletRequest request) {
-        return Result.buildSucc(clusterPhyManager.getClusterPhyOverview(clusterId, HttpRequestUtils.getAppId(request)));
->>>>>>> 0a90eb2c
+        return Result.buildSucc(clusterPhyManager.getClusterPhyOverview(clusterId, HttpRequestUtil.getProjectId(request)));
     }
 
     @GetMapping("/{clusterLogicType}/{clusterName}/version/list")
@@ -248,26 +219,21 @@
     @ResponseBody
     @ApiOperation(value = "更新物理集群的gateway" )
     public Result<ClusterPhyVO> updateClusterGateway(HttpServletRequest request, @RequestBody ClusterPhyDTO param) {
-<<<<<<< HEAD
-        return clusterPhyManager.updateClusterGateway(param, HttpRequestUtil.getOperator(request),
-                HttpRequestUtil.getProjectId(request));
-=======
-        return clusterPhyManager.updateClusterGateway(param, HttpRequestUtils.getOperator(request));
+        return clusterPhyManager.updateClusterGateway(param, HttpRequestUtil.getOperator(request));
     }
 
     @PutMapping("")
     @ResponseBody
     @ApiOperation(value = "编辑集群接口" )
     public Result<Boolean> edit(HttpServletRequest request, @RequestBody ClusterPhyDTO param) {
-        return clusterPhyManager.editCluster(param, HttpRequestUtils.getOperator(request));
->>>>>>> 0a90eb2c
+        return clusterPhyManager.editCluster(param, HttpRequestUtil.getOperator(request));
     }
 
     @DeleteMapping("{clusterPhyId}")
     @ResponseBody
     @ApiOperation(value = "删除物理集群" )
     public Result<Boolean> delete(HttpServletRequest request, @PathVariable("clusterPhyId") Integer clusterId) {
-        return clusterPhyManager.deleteCluster(clusterId, HttpRequestUtils.getOperator(request));
+        return clusterPhyManager.deleteCluster(clusterId, HttpRequestUtil.getOperator(request));
     }
 
 }