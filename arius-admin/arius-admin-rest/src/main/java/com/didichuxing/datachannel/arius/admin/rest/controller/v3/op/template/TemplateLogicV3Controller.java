package com.didichuxing.datachannel.arius.admin.rest.controller.v3.op.template;

import static com.didichuxing.datachannel.arius.admin.common.constant.ApiVersion.V3_OP;

import java.util.List;

import javax.servlet.http.HttpServletRequest;

import com.didichuxing.datachannel.arius.admin.biz.template.srv.setting.TemplateLogicSettingsManager;
import com.didichuxing.datachannel.arius.admin.common.bean.common.PaginationResult;
import com.didichuxing.datachannel.arius.admin.common.bean.dto.template.IndexTemplateDTO;
import com.didichuxing.datachannel.arius.admin.common.bean.dto.template.IndexTemplateWithCreateInfoDTO;
import com.didichuxing.datachannel.arius.admin.common.bean.dto.template.TemplateSettingDTO;
import com.didichuxing.datachannel.arius.admin.common.bean.dto.template.TemplateClearDTO;
import com.didichuxing.datachannel.arius.admin.common.bean.dto.template.TemplateAdjustShardDTO;
import com.didichuxing.datachannel.arius.admin.common.bean.vo.template.TemplateSettingVO;
import com.didichuxing.datachannel.arius.admin.common.exception.AdminOperateException;
import io.swagger.annotations.ApiImplicitParam;
import io.swagger.annotations.ApiImplicitParams;
import org.springframework.beans.factory.annotation.Autowired;
import org.springframework.web.bind.annotation.*;

import com.didichuxing.datachannel.arius.admin.biz.template.TemplateLogicManager;
import com.didichuxing.datachannel.arius.admin.common.bean.common.Result;
import com.didichuxing.datachannel.arius.admin.common.bean.dto.template.TemplateConditionDTO;
import com.didichuxing.datachannel.arius.admin.common.bean.vo.template.ConsoleTemplateVO;
import com.didichuxing.datachannel.arius.admin.common.util.HttpRequestUtils;

import io.swagger.annotations.Api;
import io.swagger.annotations.ApiOperation;

/**
 * Created by linyunan on 2021-07-30
 */
@RestController
@RequestMapping(V3_OP + "/template/logic")
@Api(tags = "逻辑模板接口(REST)")
public class TemplateLogicV3Controller {

    @Autowired
    private TemplateLogicManager templateLogicManager;

    @Autowired
    private TemplateLogicSettingsManager templateLogicSettingsManager;

    @GetMapping("/listNames")
    @ResponseBody
    @ApiOperation(value = "获取逻辑模板名称列表接口")
    public Result<List<String>> listTemplateLogicNames(HttpServletRequest request) {
        return Result.buildSucc(templateLogicManager.getTemplateLogicNames(HttpRequestUtils.getAppId(request)));
    }

    @PostMapping("/page")
    @ResponseBody
    @ApiOperation(value = "模糊查询模板列表")
    public PaginationResult<ConsoleTemplateVO> pageGetConsoleTemplateVOS(HttpServletRequest request,
                                                                         @RequestBody TemplateConditionDTO condition) {
        return templateLogicManager.pageGetConsoleTemplateVOS(condition, HttpRequestUtils.getAppId(request));
    }

    @GetMapping("/{templateName}/nameCheck")
    @ResponseBody
    @ApiOperation(value = "校验模板名称是否合法")
    public Result<Void> checkTemplateValidForCreate(@PathVariable("templateName") String templateName) {
        return templateLogicManager.checkTemplateValidForCreate(templateName);
    }

    @GetMapping("/{templateId}/checkEditMapping/")
    @ResponseBody
    @ApiOperation(value = "校验可否编辑模板mapping")
    public Result<Boolean> checkTemplateEditMapping(@PathVariable Integer templateId) {
        return templateLogicManager.checkTemplateEditMapping(templateId);
    }

    @GetMapping("/{templateId}/{templateSrvId}/checkEditTemplateSrv/")
    @ResponseBody
    @ApiOperation(value = "校验模板是否可以使用指定的索引模板服务，例如是否可以编辑mapping,setting等")
    @ApiImplicitParams({
            @ApiImplicitParam(name = "templateId", dataType = "Integer", value = "逻辑模板id", required = true),
            @ApiImplicitParam(name = "templateSrvId", dataType = "Integer", value = "索引模板服务的id，例如mapping设置", required = true)
    })
    public Result<Boolean> checkTemplateEditService(@PathVariable("templateId") Integer templateId,
                                                    @PathVariable("templateSrvId") Integer templateSrvId) {
        return templateLogicManager.checkTemplateEditService(templateId, templateSrvId);
    }

    @PutMapping("/rollover/switch/{templateLogicId}/{status}")
    @ResponseBody
    @ApiOperation(value = "更改逻辑模版的rollover能力")
    @ApiImplicitParams({
            @ApiImplicitParam(name = "templateLogicId", dataType = "Integer", value = "逻辑模版id", required = true),
            @ApiImplicitParam(name = "status", dataType = "Integer", value = "停启rollover能力（1 启用，0 禁用）", required = true)
    })
    public Result<Void> switchRolloverStatus(@PathVariable Integer templateLogicId, @PathVariable Integer status,
                                               HttpServletRequest request) {
        String operator = HttpRequestUtils.getOperator(request);
        return templateLogicManager.switchRolloverStatus(templateLogicId, status, operator);
    }

    @PutMapping("/setting")
    @ResponseBody
    @ApiOperation(value = "更新索引Setting接口", notes = "")
    @ApiImplicitParams({@ApiImplicitParam(paramType = "header", dataType = "String", name = "X-ARIUS-APP-ID", value = "应用ID", required = true)})
    public Result<Void> customizeSetting(HttpServletRequest request,
                                      @RequestBody TemplateSettingDTO settingDTO) throws AdminOperateException {
        Result<Void> checkAuthResult = templateLogicManager.checkAppAuthOnLogicTemplate(settingDTO.getLogicId(), HttpRequestUtils.getAppId(request));
        if (checkAuthResult.failed()) {
            return checkAuthResult;
        }

        return templateLogicSettingsManager.customizeSetting(settingDTO, HttpRequestUtils.getOperator(request));
    }

    @GetMapping("/setting")
    @ResponseBody
    @ApiOperation(value = "获取索引Setting接口", notes = "")
    @ApiImplicitParams({@ApiImplicitParam(paramType = "query", dataType = "Integer", name = "logicId", value = "索引ID", required = true)})
    @Deprecated
    public Result<TemplateSettingVO> getTemplateSettings(@RequestParam("logicId") Integer logicId) throws AdminOperateException {
        return templateLogicSettingsManager.buildTemplateSettingVO(logicId);
    }

    @GetMapping("/templates")
    @ResponseBody
    @ApiOperation(value = "根据物理集群名称获取对应全量逻辑模板列表", notes = "")
    public Result<List<ConsoleTemplateVO>> getLogicTemplatesByCluster(HttpServletRequest request,
                                                                      @RequestParam("cluster") String cluster) {
        return templateLogicManager.getTemplateVOByPhyCluster(cluster, HttpRequestUtils.getAppId(request));
    }

<<<<<<< HEAD
=======
    @PutMapping("/createTemplate")
    @ResponseBody
    @ApiOperation(value = "创建逻辑模板")
    public Result<Void> createTemplate(HttpServletRequest request, @RequestBody IndexTemplateWithCreateInfoDTO param) {
        return templateLogicManager.create(param, HttpRequestUtils.getOperator(request), HttpRequestUtils.getAppId(request));
    }

    @PutMapping("/edit")
    @ResponseBody
    @ApiOperation(value = "用户编辑模板")
    public Result<Void> editTemplate(HttpServletRequest request, @RequestBody IndexTemplateDTO param) {
        return templateLogicManager.newEditTemplate(param, HttpRequestUtils.getOperator(request));
    }

    @PostMapping("/clearIndices")
    @ResponseBody
    @ApiOperation(value = "清理索引")
    public Result<Void> clearIndices(HttpServletRequest request, @RequestBody TemplateClearDTO param) {
        return templateLogicManager.clearIndices(param);
    }

    @PostMapping("/adjustShard")
    @ResponseBody
    @ApiOperation(value = "扩缩容")
    public Result<Void> adjustShard(HttpServletRequest request, @RequestBody TemplateAdjustShardDTO param) {
        return templateLogicManager.adjustShard(param.getTemplateId(), param.getShardNum());
    }

    @PostMapping("/upgrade")
    @ResponseBody
    @ApiOperation(value = "升版本")
    public Result<Void> upgrade(HttpServletRequest request, @RequestBody Integer logicTemplateId) {
        return templateLogicManager.upgrade(logicTemplateId, HttpRequestUtils.getOperator(request));
    }
>>>>>>> d0c627c0

}<|MERGE_RESOLUTION|>--- conflicted
+++ resolved
@@ -128,8 +128,6 @@
         return templateLogicManager.getTemplateVOByPhyCluster(cluster, HttpRequestUtils.getAppId(request));
     }
 
-<<<<<<< HEAD
-=======
     @PutMapping("/createTemplate")
     @ResponseBody
     @ApiOperation(value = "创建逻辑模板")
@@ -164,6 +162,5 @@
     public Result<Void> upgrade(HttpServletRequest request, @RequestBody Integer logicTemplateId) {
         return templateLogicManager.upgrade(logicTemplateId, HttpRequestUtils.getOperator(request));
     }
->>>>>>> d0c627c0
 
 }