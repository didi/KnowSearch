--- conflicted
+++ resolved
@@ -156,16 +156,8 @@
     @DeleteMapping("/indices")
     @ResponseBody
     @ApiOperation(value = "清理索引")
-<<<<<<< HEAD
-    public Result<Void> clearIndices(HttpServletRequest request,
-                                     @PathVariable("templateId") Integer templateId,
-                                     @PathVariable("indices")    List<String> indices) {
-        return templateLogicManager.clearIndices(templateId, indices, HttpRequestUtil.getProjectId(request),
-                HttpRequestUtil.getOperator(request));
-=======
     public Result<Void> clearIndices(HttpServletRequest request,@RequestBody TemplateClearDTO clearDTO) {
         return templateLogicManager.clearIndices(clearDTO, HttpRequestUtil.getProjectId(request));
->>>>>>> 527abf12
     }
 
     @PutMapping("/{templateId}/{shardNum}/adjust-shard")
