--- conflicted
+++ resolved
@@ -114,12 +114,8 @@
     @ApiImplicitParams({ @ApiImplicitParam(paramType = "header", dataType = "String", name = "X-ARIUS-APP-ID", value = "应用ID", required = true) })
     public Result<Void> customizeSetting(HttpServletRequest request,
                                          @RequestBody TemplateSettingDTO settingDTO) throws AdminOperateException {
-<<<<<<< HEAD
-        Result<Void> checkAuthResult = templateLogicManager.checkProjectAuthOnLogicTemplate(settingDTO.getLogicId(), HttpRequestUtil.getProjectId(request));
-=======
         Result<Void> checkAuthResult = templateLogicManager.checkProjectAuthOnLogicTemplate(settingDTO.getLogicId(),
             HttpRequestUtil.getProjectId(request));
->>>>>>> bc89cd07
         if (checkAuthResult.failed()) {
             return checkAuthResult;
         }
