package com.didichuxing.datachannel.arius.admin.rest.controller.v3.op.template;

import static com.didichuxing.datachannel.arius.admin.common.constant.ApiVersion.V3;
import static com.didichuxing.datachannel.arius.admin.common.constant.ApiVersion.V3_OP;

import com.didichuxing.datachannel.arius.admin.biz.template.TemplateLogicManager;
import com.didichuxing.datachannel.arius.admin.biz.template.srv.setting.TemplateLogicSettingsManager;
import com.didichuxing.datachannel.arius.admin.common.bean.common.PaginationResult;
import com.didichuxing.datachannel.arius.admin.common.bean.common.Result;
import com.didichuxing.datachannel.arius.admin.common.bean.dto.template.IndexTemplateDTO;
import com.didichuxing.datachannel.arius.admin.common.bean.dto.template.IndexTemplateWithCreateInfoDTO;
import com.didichuxing.datachannel.arius.admin.common.bean.dto.template.TemplateAdjustShardDTO;
import com.didichuxing.datachannel.arius.admin.common.bean.dto.template.TemplateClearDTO;
import com.didichuxing.datachannel.arius.admin.common.bean.dto.template.TemplateConditionDTO;
import com.didichuxing.datachannel.arius.admin.common.bean.dto.template.TemplateSettingDTO;
import com.didichuxing.datachannel.arius.admin.common.bean.vo.template.ConsoleTemplateVO;
import com.didichuxing.datachannel.arius.admin.common.bean.vo.template.TemplateSettingVO;
import com.didichuxing.datachannel.arius.admin.common.exception.AdminOperateException;
import com.didiglobal.logi.security.util.HttpRequestUtil;
import io.swagger.annotations.Api;
import io.swagger.annotations.ApiImplicitParam;
import io.swagger.annotations.ApiImplicitParams;
import io.swagger.annotations.ApiOperation;
import java.util.List;
import javax.servlet.http.HttpServletRequest;
import org.springframework.beans.factory.annotation.Autowired;
import org.springframework.web.bind.annotation.GetMapping;
import org.springframework.web.bind.annotation.PathVariable;
import org.springframework.web.bind.annotation.PostMapping;
import org.springframework.web.bind.annotation.PutMapping;
import org.springframework.web.bind.annotation.RequestBody;
import org.springframework.web.bind.annotation.RequestMapping;
import org.springframework.web.bind.annotation.RequestParam;
import org.springframework.web.bind.annotation.ResponseBody;
import org.springframework.web.bind.annotation.RestController;

/**
 * Created by linyunan on 2021-07-30
 */
@RestController
@RequestMapping({ V3_OP + "/template/logic", V3 + "/template/logic" })
@Api(tags = "逻辑模板接口(REST)")
public class TemplateLogicV3Controller {

    @Autowired
    private TemplateLogicManager         templateLogicManager;

    @Autowired
    private TemplateLogicSettingsManager templateLogicSettingsManager;

    @GetMapping("/listNames")
    @ResponseBody
    @ApiOperation(value = "获取逻辑模板名称列表接口")
    public Result<List<String>> listTemplateLogicNames(HttpServletRequest request) {
        return Result.buildSucc(templateLogicManager.getTemplateLogicNames(HttpRequestUtil.getProjectId(request)));
    }

    @PostMapping("/page")
    @ResponseBody
    @ApiOperation(value = "模糊查询模板列表")
    public PaginationResult<ConsoleTemplateVO> pageGetConsoleTemplateVOS(HttpServletRequest request,
                                                                         @RequestBody TemplateConditionDTO condition) {
        return templateLogicManager.pageGetConsoleTemplateVOS(condition, HttpRequestUtil.getProjectId(request));
    }

    @GetMapping("/{templateName}/nameCheck")
    @ResponseBody
    @ApiOperation(value = "校验模板名称是否合法")
    public Result<Void> checkTemplateValidForCreate(@PathVariable("templateName") String templateName) {
        return templateLogicManager.checkTemplateValidForCreate(templateName);
    }

    @GetMapping("/{templateId}/checkEditMapping/")
    @ResponseBody
    @ApiOperation(value = "校验可否编辑模板mapping")
    public Result<Boolean> checkTemplateEditMapping(@PathVariable Integer templateId) {
        return templateLogicManager.checkTemplateEditMapping(templateId);
    }

    @GetMapping("/{templateId}/{templateSrvId}/checkEditTemplateSrv/")
    @ResponseBody
    @ApiOperation(value = "校验模板是否可以使用指定的索引模板服务，例如是否可以编辑mapping,setting等")
    @ApiImplicitParams({
            @ApiImplicitParam(name = "templateId", dataType = "Integer", value = "逻辑模板id", required = true),
            @ApiImplicitParam(name = "templateSrvId", dataType = "Integer", value = "索引模板服务的id，例如mapping设置", required = true)
    })
    public Result<Boolean> checkTemplateEditService(@PathVariable("templateId") Integer templateId,
                                                    @PathVariable("templateSrvId") Integer templateSrvId) {
        return templateLogicManager.checkTemplateEditService(templateId, templateSrvId);
    }

    @PutMapping("/rollover/switch/{templateLogicId}/{status}")
    @ResponseBody
    @ApiOperation(value = "更改逻辑模版的rollover能力")
    @ApiImplicitParams({
            @ApiImplicitParam(name = "templateLogicId", dataType = "Integer", value = "逻辑模版id", required = true),
            @ApiImplicitParam(name = "status", dataType = "Integer", value = "停启rollover能力（1 启用，0 禁用）", required = true)
    })
    public Result<Void> switchRolloverStatus(@PathVariable Integer templateLogicId, @PathVariable Integer status,
                                               HttpServletRequest request) {
        String operator = HttpRequestUtil.getOperator(request);
        return templateLogicManager.switchRolloverStatus(templateLogicId, status, operator);
    }

    @PutMapping("/setting")
    @ResponseBody
    @ApiOperation(value = "更新索引Setting接口", notes = "")
    @ApiImplicitParams({@ApiImplicitParam(paramType = "header", dataType = "String", name = "X-ARIUS-APP-ID", value = "应用ID", required = true)})
    public Result<Void> customizeSetting(HttpServletRequest request,
                                      @RequestBody TemplateSettingDTO settingDTO) throws AdminOperateException {
        Result<Void> checkAuthResult = templateLogicManager.checkProjectAuthOnLogicTemplate(settingDTO.getLogicId(), HttpRequestUtil.getProjectId(request));
        if (checkAuthResult.failed()) {
            return checkAuthResult;
        }

        return templateLogicSettingsManager.customizeSetting(settingDTO, HttpRequestUtil.getOperator(request));
    }

    @GetMapping("/setting")
    @ResponseBody
    @ApiOperation(value = "获取索引Setting接口", notes = "")
    @ApiImplicitParams({@ApiImplicitParam(paramType = "query", dataType = "Integer", name = "logicId", value = "索引ID", required = true)})
    @Deprecated
    public Result<TemplateSettingVO> getTemplateSettings(@RequestParam("logicId") Integer logicId) throws AdminOperateException {
        return templateLogicSettingsManager.buildTemplateSettingVO(logicId);
    }

    @GetMapping("/templates")
    @ResponseBody
    @ApiOperation(value = "根据物理集群名称获取对应全量逻辑模板列表", notes = "")
    public Result<List<ConsoleTemplateVO>> getLogicTemplatesByCluster(HttpServletRequest request,
                                                                      @RequestParam("cluster") String cluster) {
        return templateLogicManager.getTemplateVOByPhyCluster(cluster);
    }

    @PostMapping("/create")
    @ResponseBody
    @ApiOperation(value = "创建逻辑模板")
    public Result<Void> createTemplate(HttpServletRequest request, @RequestBody IndexTemplateWithCreateInfoDTO param) throws AdminOperateException{
        return templateLogicManager.create(param, HttpRequestUtil.getOperator(request), HttpRequestUtil.getProjectId(request));
    }

    @PutMapping("/edit")
    @ResponseBody
    @ApiOperation(value = "用户编辑模板")
    public Result<Void> editTemplate(HttpServletRequest request, @RequestBody IndexTemplateDTO param) {
        return templateLogicManager.newEditTemplate(param, HttpRequestUtil.getOperator(request));
    }

    @PostMapping("/clearIndices")
    @ResponseBody
    @ApiOperation(value = "清理索引")
    public Result<Void> clearIndices(HttpServletRequest request, @RequestBody TemplateClearDTO param) {
        return templateLogicManager.clearIndices(param);
    }

    @PostMapping("/adjustShard")
    @ResponseBody
    @ApiOperation(value = "扩缩容")
    public Result<Void> adjustShard(HttpServletRequest request, @RequestBody TemplateAdjustShardDTO param) {
        return templateLogicManager.adjustShard(param.getTemplateId(), param.getShardNum());
    }

    @PostMapping("/upgrade")
    @ResponseBody
    @ApiOperation(value = "升版本")
    public Result<Void> upgrade(HttpServletRequest request, @RequestBody Integer logicTemplateId) {
        return templateLogicManager.upgrade(logicTemplateId, HttpRequestUtil.getOperator(request));
    }

    @GetMapping("{clusterPhyName}/phy/templates")
    @ResponseBody
    @ApiOperation(value = "根据物理集群名称获取对应全量逻辑模板列表", notes = "")
    public Result<List<ConsoleTemplateVO>> getLogicTemplatesByPhyCluster(HttpServletRequest request,@PathVariable String clusterPhyName) {
        return templateLogicManager.getTemplateVOByPhyCluster(clusterPhyName);
    }

    @GetMapping("{clusterLogicName}/logic/templates")
    @ResponseBody
    @ApiOperation(value = "根据逻辑集群名称获取对应全量逻辑模板列表", notes = "")
<<<<<<< HEAD
    public Result<List<ConsoleTemplateVO>> getLogicTemplatesByLogicCluster(HttpServletRequest request,@PathVariable String clusterLogicName) {
        return templateLogicManager.getTemplateVOByLogicCluster(clusterLogicName, HttpRequestUtil.getProjectId(request));
=======
    public Result<List<ConsoleTemplateVO>> listTemplateVOByLogicCluster(HttpServletRequest request,@PathVariable String clusterLogicName) {
        return templateLogicManager.listTemplateVOByLogicCluster(clusterLogicName, HttpRequestUtils.getAppId(request));
>>>>>>> 1e7ccf05
    }
}<|MERGE_RESOLUTION|>--- conflicted
+++ resolved
@@ -178,12 +178,7 @@
     @GetMapping("{clusterLogicName}/logic/templates")
     @ResponseBody
     @ApiOperation(value = "根据逻辑集群名称获取对应全量逻辑模板列表", notes = "")
-<<<<<<< HEAD
-    public Result<List<ConsoleTemplateVO>> getLogicTemplatesByLogicCluster(HttpServletRequest request,@PathVariable String clusterLogicName) {
-        return templateLogicManager.getTemplateVOByLogicCluster(clusterLogicName, HttpRequestUtil.getProjectId(request));
-=======
     public Result<List<ConsoleTemplateVO>> listTemplateVOByLogicCluster(HttpServletRequest request,@PathVariable String clusterLogicName) {
-        return templateLogicManager.listTemplateVOByLogicCluster(clusterLogicName, HttpRequestUtils.getAppId(request));
->>>>>>> 1e7ccf05
+        return templateLogicManager.listTemplateVOByLogicCluster(clusterLogicName, HttpRequestUtil.getProjectId(request));
     }
 }