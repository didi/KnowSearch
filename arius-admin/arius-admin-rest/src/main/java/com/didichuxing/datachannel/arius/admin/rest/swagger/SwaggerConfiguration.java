--- conflicted
+++ resolved
@@ -71,15 +71,10 @@
         final Parameter user = new ParameterBuilder().name(HttpRequestUtil.USER).description("操作人")
                 .modelRef(new ModelRef("string")).parameterType("header").required(false).defaultValue("").build();
         final Parameter userId = new ParameterBuilder().name(HttpRequestUtil.USER_ID).description("操作人id")
-                .modelRef(new ModelRef("string")).parameterType("header").required(false).build();
+                .modelRef(new ModelRef("integer")).parameterType("header").required(false).build();
         final Parameter projectId = new ParameterBuilder().name(HttpRequestUtil.PROJECT_ID)
-<<<<<<< HEAD
-                .description("项目id:在项目创建后，各个接口都需要带此header").modelRef(new ModelRef("string")).parameterType("header")
-                .required(false).defaultValue("").build();
-=======
                 .description("项目id:在项目创建后，各个接口都需要带此header").modelRef(new ModelRef("integer")).parameterType("header")
                 .required(false).build();
->>>>>>> b9f8ebf8
         
         return Lists.newArrayList(user, userId, projectId);
     }
