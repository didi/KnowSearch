package com.didichuxing.datachannel.arius.admin.core.service.cluster.physic.impl;

import static com.didichuxing.datachannel.arius.admin.common.constant.resource.ESClusterNodeRoleEnum.CLIENT_NODE;
import static com.didichuxing.datachannel.arius.admin.common.constant.resource.ESClusterNodeRoleEnum.DATA_NODE;
import static com.didichuxing.datachannel.arius.admin.common.constant.resource.ESClusterNodeRoleEnum.MASTER_NODE;
import static com.didichuxing.datachannel.arius.admin.common.constant.resource.ESClusterNodeRoleEnum.UNKNOWN;
import static com.didichuxing.datachannel.arius.admin.common.constant.resource.ESClusterNodeRoleEnum.valueOf;
import static com.didichuxing.datachannel.arius.admin.common.constant.resource.ESClusterNodeStatusEnum.OFFLINE;
import static com.didichuxing.datachannel.arius.admin.common.constant.resource.ESClusterNodeStatusEnum.ONLINE;
import static com.didichuxing.datachannel.arius.admin.persistence.constant.ESOperateConstant.ES_ROLE_CLIENT;
import static com.didichuxing.datachannel.arius.admin.persistence.constant.ESOperateConstant.ES_ROLE_DATA;
import static com.didichuxing.datachannel.arius.admin.persistence.constant.ESOperateConstant.ES_ROLE_MASTER;

import com.alibaba.fastjson.JSON;
import com.alibaba.fastjson.JSONArray;
import com.alibaba.fastjson.JSONObject;
import com.didichuxing.datachannel.arius.admin.common.Tuple;
import com.didichuxing.datachannel.arius.admin.common.bean.common.Result;
import com.didichuxing.datachannel.arius.admin.common.bean.common.ecm.ESClusterRoleHost;
import com.didichuxing.datachannel.arius.admin.common.bean.dto.cluster.ClusterJoinDTO;
import com.didichuxing.datachannel.arius.admin.common.bean.dto.cluster.ESClusterRoleHostDTO;
import com.didichuxing.datachannel.arius.admin.common.bean.entity.cluster.ecm.ClusterRoleHost;
import com.didichuxing.datachannel.arius.admin.common.bean.entity.cluster.ecm.ClusterRoleInfo;
import com.didichuxing.datachannel.arius.admin.common.bean.po.ecm.ESClusterRoleHostPO;
import com.didichuxing.datachannel.arius.admin.common.constant.operaterecord.OperationEnum;
import com.didichuxing.datachannel.arius.admin.common.constant.resource.ESClusterNodeRoleEnum;
import com.didichuxing.datachannel.arius.admin.common.constant.resource.ESClusterNodeStatusEnum;
import com.didichuxing.datachannel.arius.admin.common.constant.result.ResultType;
import com.didichuxing.datachannel.arius.admin.common.exception.AdminOperateException;
import com.didichuxing.datachannel.arius.admin.common.exception.AdminTaskException;
import com.didichuxing.datachannel.arius.admin.common.exception.ESOperateException;
import com.didichuxing.datachannel.arius.admin.common.util.AriusObjUtils;
import com.didichuxing.datachannel.arius.admin.common.util.ConvertUtil;
import com.didichuxing.datachannel.arius.admin.common.util.Getter;
import com.didichuxing.datachannel.arius.admin.common.util.ListUtils;
import com.didichuxing.datachannel.arius.admin.common.util.ProjectUtils;
import com.didichuxing.datachannel.arius.admin.common.util.SizeUtil;
import com.didichuxing.datachannel.arius.admin.core.service.cluster.physic.ClusterRoleHostService;
import com.didichuxing.datachannel.arius.admin.core.service.cluster.physic.ClusterRoleService;
import com.didichuxing.datachannel.arius.admin.core.service.es.ESClusterNodeService;
import com.didichuxing.datachannel.arius.admin.core.service.es.ESClusterService;
import com.didichuxing.datachannel.arius.admin.persistence.mysql.ecm.ESClusterRoleHostDAO;
import com.didiglobal.logi.elasticsearch.client.response.cluster.nodes.ClusterNodeInfo;
import com.didiglobal.logi.elasticsearch.client.response.cluster.nodessetting.ClusterNodeSettings;
import com.didiglobal.logi.elasticsearch.client.response.model.http.HttpInfo;
import com.didiglobal.logi.log.ILog;
import com.didiglobal.logi.log.LogFactory;
import com.google.common.collect.Lists;
import com.google.common.collect.Maps;
import com.google.common.collect.Sets;
import java.util.ArrayList;
import java.util.Arrays;
import java.util.Collection;
import java.util.Collections;
import java.util.HashMap;
import java.util.List;
import java.util.Map;
import java.util.Optional;
import java.util.Set;
import java.util.concurrent.atomic.AtomicBoolean;
import java.util.stream.Collectors;
import java.util.stream.Stream;
import org.apache.commons.collections4.CollectionUtils;
import org.apache.commons.collections4.MapUtils;
import org.apache.commons.lang3.StringUtils;
import org.springframework.beans.factory.annotation.Autowired;
import org.springframework.stereotype.Service;
import org.springframework.transaction.annotation.Transactional;

/**
 * ES集群表对应各角色主机列表 服务实现类
 * @author chengxiang
 * @date 2022/5/9
 */
@Service
public class ClusterRoleHostServiceImpl implements ClusterRoleHostService {

    private static final ILog    LOGGER = LogFactory.getLog(ClusterRoleHostServiceImpl.class);

    @Autowired
    private ESClusterRoleHostDAO clusterRoleHostDAO;

    @Autowired
    private ClusterRoleService   clusterRoleService;

    @Autowired
    private ESClusterNodeService esClusterNodeService;

    @Autowired
    private ESClusterService     esClusterService;

    @Override
    public List<ClusterRoleHost> queryNodeByCondt(ESClusterRoleHostDTO condt) {
        List<ESClusterRoleHostPO> pos = clusterRoleHostDAO
            .listByCondition(ConvertUtil.obj2Obj(condt, ESClusterRoleHostPO.class));
        return ConvertUtil.list2List(pos, ClusterRoleHost.class);
    }

    @Override
    public List<ClusterRoleHost> getNodesByCluster(String cluster) {
        List<ESClusterRoleHostPO> pos = clusterRoleHostDAO.listByCluster(cluster);
        return ConvertUtil.list2List(pos, ClusterRoleHost.class);
    }

    @Override
    public List<ClusterRoleHost> listNodesByClusters(List<String> phyClusterNames) {
        List<ESClusterRoleHostPO> pos = clusterRoleHostDAO.listByClusters(phyClusterNames);
        return ConvertUtil.list2List(pos,ClusterRoleHost.class);
    }

    @Override
    public List<ClusterRoleHost> getOnlineNodesByCluster(String cluster) {
        List<ClusterRoleHost> clusterRoleHosts = getNodesByCluster(cluster);
        if (CollectionUtils.isEmpty(clusterRoleHosts)) {
            return Lists.newArrayList();
        }
        return clusterRoleHosts.stream().filter(esClusterNode -> ONLINE.getCode() == esClusterNode.getStatus())
            .collect(Collectors.toList());
    }

    @Override
    @Transactional(rollbackFor = Exception.class)
    public Result<Void> editNodeStatus(ESClusterRoleHostDTO param, String operator) {
        if (AriusObjUtils.isNull(param)) {
            return Result.buildParamIllegal("节点信息为空");
        }
        if (AriusObjUtils.isNull(param.getId())) {
            return Result.buildParamIllegal("节点ID为空");
        }
        if (AriusObjUtils.isNull(param.getStatus())) {
            return Result.buildParamIllegal("节点状态为空");
        }
        if (ESClusterNodeStatusEnum.UNKNOWN != ESClusterNodeStatusEnum.valueOf(param.getStatus())) {
            return Result.buildParamIllegal("节点状态非法");
        }

        ESClusterRoleHostPO hostPo = clusterRoleHostDAO.getById(param.getId());
        if (hostPo == null) {
            return Result.buildNotExist("节点不存在");
        }

        ESClusterRoleHostPO clusterHostPO = new ESClusterRoleHostPO();
        clusterHostPO.setId(param.getId());
        clusterHostPO.setStatus(param.getStatus());

        return Result.build(1 == (clusterRoleHostDAO.update(clusterHostPO)));
    }

    @Override
    public Result<Void> editNode(ESClusterRoleHostDTO param) {
        Result<Void> checkResult = checkNodeParam(param, OperationEnum.EDIT);
        if (checkResult.failed()) {
            LOGGER.warn("class=ClusterRoleHostServiceImpl||method=editNode|msg={}", checkResult.getMessage());
            return checkResult;
        }
        return Result.build(1 == clusterRoleHostDAO.update(ConvertUtil.obj2Obj(param, ESClusterRoleHostPO.class)));
    }

    @Override
    public boolean editNodeRegionId(List<Integer> nodeIds, Integer regionId) throws AdminOperateException {
        if (CollectionUtils.isEmpty(nodeIds)) {
            throw new AdminOperateException("节点不存在", ResultType.ILLEGAL_PARAMS);
        }
        if (null == regionId) {
            throw new AdminOperateException("regionId为空", ResultType.ILLEGAL_PARAMS);
        }

        return clusterRoleHostDAO.updateRegionId(nodeIds, regionId) >= 1;
    }

    @Override
    @Transactional(rollbackFor = Exception.class)
    public boolean collectClusterNodeSettings(String cluster) throws AdminTaskException {
        // get node information from ES engine
        List<ESClusterRoleHostPO> nodesFromEs = null;
<<<<<<< HEAD
        try {
            nodesFromEs = getClusterHostFromEsAndCreateRoleClusterIfNotExist(cluster);
        } catch (ESOperateException e) {
            LOGGER.error(
                    "class=RoleClusterHostServiceImpl||method=collectClusterNodeSettings||clusterPhyName={}||errMag=fail to getClusterHostFromEsAndCreateRoleClusterIfNotExist",
                    cluster);
            return false;
        }
=======

        try {
            nodesFromEs = getClusterHostFromEsAndCreateRoleClusterIfNotExist(cluster);
        } catch (ESOperateException e) {
            LOGGER.warn(
                    "class=RoleClusterHostServiceImpl||method=collectClusterNodeSettings||clusterPhyName={}||errMag=fail to get cluster host",
                    cluster);
            return false;
        }

>>>>>>> 5fd98f4f
        if (CollectionUtils.isEmpty(nodesFromEs)) {
            clusterRoleHostDAO.offlineByCluster(cluster);
            LOGGER.warn(
                "class=RoleClusterHostServiceImpl||method=collectClusterNodeSettings||clusterPhyName={}||errMag=fail to collect cluster node settings",
                cluster);
            return false;
        }

        // get node info from db
        Map<String/*roleClusterId@esNodeName*/, ESClusterRoleHostPO> nodePOFromDbMap = getNodeInfoFromDbMap(cluster);
        List<ESClusterRoleHostPO> shouldAdd = Lists.newArrayList();
        List<ESClusterRoleHostPO> shouldEdit = Lists.newArrayList();

        for (ESClusterRoleHostPO nodePO : nodesFromEs) {
            if (nodePOFromDbMap.containsKey(nodePO.getKey())) {
                nodePO.setId(nodePOFromDbMap.get(nodePO.getKey()).getId());
                nodePO.setRegionId(nodePOFromDbMap.get(nodePO.getKey()).getRegionId());
                String machineSpec = nodePOFromDbMap.get(nodePO.getKey()).getMachineSpec();
                if (StringUtils.isNotBlank(machineSpec)) {
                    nodePO.setMachineSpec(machineSpec);
                }
                LOGGER.info(
                    "class=RoleClusterHostServiceImpl||method=collectClusterNodeSettings||nodeName={}||id={}||msg=node has exist!",
                    nodePO.getNodeSet(), nodePO.getId());
                shouldEdit.add(nodePO);
            } else {
                LOGGER.info(
                    "class=RoleClusterHostServiceImpl||method=collectClusterNodeSettings||ip={}||msg=node is new!",
                    nodePO.getIp());
                shouldAdd.add(nodePO);
            }
        }

        return addAndEditNodes(cluster, shouldAdd, shouldEdit);
    }

    @Override
    @Transactional(rollbackFor = Exception.class)
    public boolean saveClusterNodeSettings(ClusterJoinDTO param) throws AdminTaskException {
        if (null == param.getRoleClusterHosts()) {
            return false;
        }
        List<ESClusterRoleHostPO> nodePOList = new ArrayList<>();
        for (ESClusterRoleHostDTO node : param.getRoleClusterHosts()) {
            ESClusterRoleHostPO roleClusterHostPO = buildEsClusterHostPO(node);
            setRoleClusterId(roleClusterHostPO, param.getCluster());
            roleClusterHostPO.setStatus(OFFLINE.getCode());
            nodePOList.add(roleClusterHostPO);
        }
        return addAndEditNodes(param.getCluster(), nodePOList, null);
    }

    @Override
    @Transactional(rollbackFor = Exception.class)
    public boolean createClusterNodeSettings(List<ESClusterRoleHost> param,
                                             String phyClusterName) throws AdminTaskException {
        if (CollectionUtils.isEmpty(param) || StringUtils.isBlank(phyClusterName)) {
            return false;
        }

        List<ESClusterRoleHostPO> nodePOList = new ArrayList<>();
        param.stream().filter(esClusterRoleHost -> !AriusObjUtils.isNull(esClusterRoleHost.getHostname()))
            .forEach(esClusterRoleHost -> nodePOList
                .add(buildEsClusterHostPOFromEcmTaskOrder(esClusterRoleHost, phyClusterName)));

        return addAndEditNodes(phyClusterName, nodePOList, null);
    }

    private ESClusterRoleHostPO buildEsClusterHostPOFromEcmTaskOrder(ESClusterRoleHost esClusterRoleHost,
                                                                     String phyClusterName) {
        ESClusterRoleHostPO roleClusterHostPO = ConvertUtil.obj2Obj(esClusterRoleHost, ESClusterRoleHostPO.class);
        roleClusterHostPO.setHostname(roleClusterHostPO.getIp());
        roleClusterHostPO.setCluster(phyClusterName);
        roleClusterHostPO.setRole(ESClusterNodeRoleEnum.getByDesc(esClusterRoleHost.getRole()).getCode());
        roleClusterHostPO.setStatus(2);
        roleClusterHostPO.setNodeSet("");
        setRoleClusterId(roleClusterHostPO, phyClusterName);
        return roleClusterHostPO;
    }

    @Override
    public List<ClusterRoleHost> listOnlineNode() {
        List<ESClusterRoleHostPO> pos = clusterRoleHostDAO.listOnlineNode();
        return ConvertUtil.list2List(pos, ClusterRoleHost.class);
    }

    @Override
    public Result<Long> save(ClusterRoleHost clusterRoleHost) {
        ESClusterRoleHostPO esClusterRoleHostPO = ConvertUtil.obj2Obj(clusterRoleHost, ESClusterRoleHostPO.class);
        boolean succ = (1 == clusterRoleHostDAO.insert(esClusterRoleHostPO));
        return Result.build(succ, esClusterRoleHostPO.getId());
    }

    @Override
    public ClusterRoleHost getById(Long id) {
        return ConvertUtil.obj2Obj(clusterRoleHostDAO.getById(id), ClusterRoleHost.class);
    }

    @Override
    public List<ClusterRoleHost> getByRoleClusterId(Long roleClusterId) {
        List<ESClusterRoleHostPO> roleClusterPOS = clusterRoleHostDAO.listByRoleClusterId(roleClusterId);

        if (null == roleClusterPOS) {
            return Lists.newArrayList();
        }
        return ConvertUtil.list2List(roleClusterPOS, ClusterRoleHost.class);
    }

    @Override
    public List<ClusterRoleHost> getByClusterAndNodeSets(String cluster, List<String> nodeSets) {
        List<ESClusterRoleHostPO> roleHostPOS = clusterRoleHostDAO.listByClusterAndNodeSets(cluster, nodeSets);

        if (null == roleHostPOS) {
            return Lists.newArrayList();
        }

        return ConvertUtil.list2List(roleHostPOS, ClusterRoleHost.class);
    }

    @Override
    public Map<Long, List<ClusterRoleHost>> getByRoleClusterIds(List<Long> roleClusterIds) {
        if (CollectionUtils.isEmpty(roleClusterIds)) {
            return new HashMap<>();
        }
        List<ESClusterRoleHostPO> roleClusterPOS = clusterRoleHostDAO.listByRoleClusterIds(roleClusterIds);
        Map<Long, List<ClusterRoleHost>> ret = new HashMap<>();
        if (CollectionUtils.isNotEmpty(roleClusterPOS)) {
            List<ClusterRoleHost> list = ConvertUtil.list2List(roleClusterPOS, ClusterRoleHost.class);
            ret = list.stream().collect(Collectors.groupingBy(ClusterRoleHost::getRoleClusterId));
        }
        return ret;
    }

    @Override
    public List<String> getHostNamesByRoleAndClusterId(Long clusterId, String role) {
        List<ClusterRoleHost> clusterRoleHosts = getByRoleAndClusterId(clusterId, role);
        return clusterRoleHosts.stream().map(ClusterRoleHost::getHostname).collect(Collectors.toList());
    }

    @Override
    public List<ClusterRoleHost> getByRoleAndClusterId(Long clusterId, String role) {
        ClusterRoleInfo clusterRoleInfo = clusterRoleService.getByClusterIdAndRole(clusterId, role);
        if (null == clusterRoleInfo) {
            return Arrays.asList();
        }
        return ConvertUtil.list2List(clusterRoleHostDAO.listByRoleClusterId(clusterRoleInfo.getId()),
            ClusterRoleHost.class);
    }

    @Override
    public Result<Void> deleteByCluster(String cluster, Integer projectId) {
        final Result<Void> result = ProjectUtils.checkProjectCorrectly(i -> i, projectId, projectId);
        if (result.failed()) {
            return result;
        }
        boolean success = (clusterRoleHostDAO.deleteByCluster(cluster) > 0);
        if (!success) {
            return Result.buildFail("failed to delete the clusterHost");
        }
        return Result.buildSuccWithMsg("success to delete the clusterHost");
    }

    @Override
    public List<ClusterRoleHost> listAllNode() {
        List<ESClusterRoleHostPO> pos = clusterRoleHostDAO.listAll();
        return ConvertUtil.list2List(pos, ClusterRoleHost.class);
    }

    @Override
    public List<ClusterRoleHost> listAllNodeByRole(Integer roleCode) {
        return ConvertUtil.list2List(clusterRoleHostDAO.listAllByRoleCode(roleCode), ClusterRoleHost.class);
    }

    @Override
    public Result<Void> setHostValid(ClusterRoleHost deleteHost) {
        boolean success = 1 == clusterRoleHostDAO.updateHostValid(deleteHost);
        if (success) {
            return Result.buildSucc();
        }
        return Result.buildFail();
    }

    @Override
    public ClusterRoleHost getDeleteHostByHostNameAnRoleId(String hostname, Long roleId) {
        return ConvertUtil.obj2Obj(clusterRoleHostDAO.getDeleteHostByHostNameAnRoleId(hostname, roleId),
            ClusterRoleHost.class);
    }

    @Override
    public ClusterRoleHost getByHostName(String hostName) {
        return ConvertUtil.obj2Obj(clusterRoleHostDAO.getByHostName(hostName), ClusterRoleHost.class);
    }

    @Override
    public Result<Void> deleteById(Long id) {
        boolean success = (1 == clusterRoleHostDAO.delete(id));
        if (!success) {
            return Result.buildFail("failed to delete the clusterHost");
        }
        return Result.buildSuccWithMsg("success to delete the clusterHost");
    }

    @Override
    public Result deleteByHostNameAndRoleId(List<String> hostnames, Long roleId) {
        boolean success = (hostnames.size() == clusterRoleHostDAO.deleteByHostNameAndRoleId(hostnames, roleId));
        if (!success) {
            LOGGER.error("class=RoleClusterHostServiceImpl||method=deleteByHostNameAndRoleId||hostname={}||roleId={}"
                         + "msg=failed to delete roleClusterHost",
                hostnames, roleId);
            return Result.buildFail("failed to delete the clusterHost");
        }
        return Result.buildSuccWithMsg("success to delete the clusterHost");
    }

    @Override
    public String buildESClientHttpAddressesStr(List<ESClusterRoleHostDTO> roleClusterHosts) {
        return ListUtils.strList2String(buildESClientMasterHttpAddressesList(roleClusterHosts));
    }

    @Override
    public List<String> buildESClientMasterHttpAddressesList(List<ESClusterRoleHostDTO> roleClusterHosts) {
        List<String> clientAddressesList = buildESRoleNodeHttpAddressesList(roleClusterHosts, CLIENT_NODE.getCode());
        List<String> masterAddressesList = buildESRoleNodeHttpAddressesList(roleClusterHosts, MASTER_NODE.getCode());
        return Stream.of(clientAddressesList, masterAddressesList).flatMap(Collection::stream)
            .collect(Collectors.toList());
    }

    @Override
    public List<String> buildESAllRoleHttpAddressesList(List<ESClusterRoleHostDTO> roleClusterHosts) {
        List<String> dataAddressesList = buildESRoleNodeHttpAddressesList(roleClusterHosts, DATA_NODE.getCode());
        return Stream.of(dataAddressesList, buildESClientMasterHttpAddressesList(roleClusterHosts))
            .flatMap(Collection::stream).collect(Collectors.toList());
    }

    @Override
    public int getPodNumberByRoleId(Long roleId) {
        return clusterRoleHostDAO.getPodNumberByRoleId(roleId);
    }

    @Override
    public Result<List<ClusterRoleHost>> listByRegionId(Integer regionId) {
        List<ESClusterRoleHostPO> esClusterRoleHostPOS;
        try {
            esClusterRoleHostPOS = clusterRoleHostDAO.listByRegionId(regionId);
        } catch (Exception e) {
            LOGGER.error("class=ClusterRoleHostServiceImpl||method=listByRegionId||errMsg={}", e.getMessage(), e);
            return Result.buildFail(String.format("根据regionId[%d]获取节点信息失败", regionId));
        }
        return Result.buildSucc(ConvertUtil.list2List(esClusterRoleHostPOS, ClusterRoleHost.class));
    }
    
    /**
     * 它返回 ClusterRoleHost 对象的列表。
     *
     * @param ids 要查询的 id 列表。
     * @return 列表<ClusterRoleHost>
     */
    @Override
    public List<ClusterRoleHost> listById(List<Integer> ids) {
        return ConvertUtil.list2List(clusterRoleHostDAO.listByIds(ids),ClusterRoleHost.class);
    }
    
    /**
     * @param ids
     * @return
     */
    @Override
    public boolean deleteByIds(List<Integer> ids) {
        
        return clusterRoleHostDAO.deleteByIds(ids)==ids.size();
    }

    /***************************************** private method ****************************************************/
    private Result<Void> checkNodeParam(ESClusterRoleHostDTO param, OperationEnum operation) {
        if (AriusObjUtils.isNull(param)) {
            return Result.buildParamIllegal("节点信息为空");
        }

        if (OperationEnum.ADD.equals(operation)) {
            Result<Void> isNullResult = isNull(param);
            if (isNullResult.failed()) {
                return isNullResult;
            }
        } else if (OperationEnum.EDIT.equals(operation)) {
            ESClusterRoleHostPO oldClusterHostPo = clusterRoleHostDAO.getById(param.getId());
            if (oldClusterHostPo == null) {
                return Result.buildNotExist("节点不存在");
            }
        }

        Result<Void> isIllegalResult = isIllegal(param);
        if (isIllegalResult.failed()) {
            return isIllegalResult;
        }

        return Result.buildSucc();
    }

    private Result<Void> isIllegal(ESClusterRoleHostDTO param) {
        if (param.getRole() != null
            && ESClusterNodeRoleEnum.UNKNOWN == ESClusterNodeRoleEnum.valueOf(param.getRole())) {
            return Result.buildParamIllegal("节点角色非法");
        }

        if (param.getStatus() != null
            && ESClusterNodeStatusEnum.UNKNOWN == ESClusterNodeStatusEnum.valueOf(param.getStatus())) {
            return Result.buildParamIllegal("节点状态非法");
        }
        return Result.buildSucc();
    }

    private Result<Void> isNull(ESClusterRoleHostDTO param) {
        if (AriusObjUtils.isNull(param.getHostname())) {
            return Result.buildParamIllegal("节点名字为空");
        }
        if (AriusObjUtils.isNull(param.getCluster())) {
            return Result.buildParamIllegal("集群为空");
        }
        if (AriusObjUtils.isNull(param.getIp())) {
            return Result.buildParamIllegal("IP地址为空");
        }
        if (AriusObjUtils.isNullStr(param.getPort())) {
            return Result.buildParamIllegal("节点端口为空");
        }
        if (AriusObjUtils.isNull(param.getRole())) {
            return Result.buildParamIllegal("节点角色为空");
        }
        if (AriusObjUtils.isNull(param.getStatus())) {
            return Result.buildParamIllegal("节点状态为空");
        }
        if (AriusObjUtils.isNullStr(param.getNodeSet())) {
            return Result.buildParamIllegal("节点set为空");
        }
        return Result.buildSucc();
    }

    private boolean addNodeBatch(List<ESClusterRoleHostPO> nodePOs) {
        // 数据修改的行数成功数
        int count = 0;
        for (ESClusterRoleHostPO param : nodePOs) {
            if (null != clusterRoleHostDAO.getDeleteHostByHostNameAnRoleId(param.getHostname(),
                param.getRoleClusterId())) {
                count += clusterRoleHostDAO.restoreByHostNameAndRoleId(param.getHostname(), param.getRoleClusterId());
                continue;
            }
            count += clusterRoleHostDAO.insert(param);
        }
        return CollectionUtils.isEmpty(nodePOs) || nodePOs.size() == count;
    }

    private boolean editNodeBatch(List<ESClusterRoleHostPO> nodePOs) {
        if (CollectionUtils.isEmpty(nodePOs)) {
            return true;
        }

        boolean succ = true;
        for (ESClusterRoleHostPO nodePO : nodePOs) {
            succ &= editNode(ConvertUtil.obj2Obj(nodePO, ESClusterRoleHostDTO.class)).success();
        }

        return succ;
    }

    /**
     * 获取集群内节点配置
     * @param cluster 集群名称
     * @return EsClusterNodePO列表
     */
    private List<ESClusterRoleHostPO> getClusterHostFromEsAndCreateRoleClusterIfNotExist(String cluster) throws ESOperateException {
        List<ESClusterRoleHostPO> nodePOList = Lists.newArrayList();

        // 从ES集群中获取初始的节点信息列表
        List<ClusterNodeInfo> clusterNodeInfos = buildAllClusterNodeInfoFromES(cluster);
        Map<String, String> node2machineSpecMap = buildESClusterNodeMachineSpecMap(cluster);

        // 根据集群节点角色信息构建入DB的host列表信息
        for (ClusterNodeInfo nodeInfoListFromArius : clusterNodeInfos) {
            // 构造节点记录数据
            ESClusterRoleHostPO roleClusterHostPO = buildEsClusterHostPO(nodeInfoListFromArius, node2machineSpecMap,
                cluster);
            // 节点所属的角色记录如果不存在，则去设置
            setRoleClusterId(roleClusterHostPO, cluster);

            nodePOList.add(roleClusterHostPO);
        }

        return nodePOList;
    }

    private Map<String, String> buildESClusterNodeMachineSpecMap(String cluster) throws ESOperateException {
        Map<String, String> node2machineSpecMap = Maps.newHashMap();
        Map<String, Integer> node2CpuNum = esClusterNodeService.syncGetNodesCpuNum(cluster);
        Map<String, Tuple<Long, Long>> node2MemAndDisk = esClusterNodeService.syncGetNodesMemoryAndDisk(cluster);
        Set<String> nodes = Sets.intersection(node2CpuNum.keySet(), node2MemAndDisk.keySet());
        if (CollectionUtils.isNotEmpty(nodes)) {
            nodes.forEach(node -> {
                Integer cpuNum = node2CpuNum.get(node);
                Tuple<Long, Long> memAndDisk = node2MemAndDisk.get(node);
                Long memoryBytes = memAndDisk.getV1();
                Long diskBytes = memAndDisk.getV2();
                if (null != cpuNum && null != memoryBytes && null != diskBytes) {
                    node2machineSpecMap.put(node, SizeUtil.getMachineSpec(cpuNum, memoryBytes, diskBytes));
                }
            });
        }

        return node2machineSpecMap;
    }

    /**
     * 从es中获取全部的集群节点信息，尤其包括节点角色的初始化操作
     * @param cluster 集群名称
     * @return
     */
    private List<ClusterNodeInfo> buildAllClusterNodeInfoFromES(String cluster) throws ESOperateException {
        List<ClusterNodeInfo> clusterNodeInfoListFromES = Lists.newArrayList();

        // 从ES集群获取节点全量的信息
        Map<String, ClusterNodeInfo> clusterNodeInfoMap = esClusterService.syncGetAllSettingsByCluster(cluster);
        if (MapUtils.isEmpty(clusterNodeInfoMap)) {
            return Collections.emptyList();
        }
        // 获取高低版本通用的节点角色信息
        Map<String, ClusterNodeSettings> clusterNodeSettingsMap = esClusterService
            .syncGetPartOfSettingsByCluster(cluster);
        if (MapUtils.isEmpty(clusterNodeSettingsMap)) {
            return Collections.emptyList();
        }

        if (MapUtils.isEmpty(clusterNodeSettingsMap) || MapUtils.isEmpty(clusterNodeInfoMap)) {
            return clusterNodeInfoListFromES;
        }

        // 构建原生集群节点信息列表
        for (Map.Entry</*UUID*/String, ClusterNodeInfo> entry : clusterNodeInfoMap.entrySet()) {
            if (!clusterNodeSettingsMap.containsKey(entry.getKey())) {
                continue;
            }
            // 为纳管2.3.3版本的角色信息，需要从_nodes/settings中获取
            ClusterNodeInfo clusterNodeInfo = entry.getValue();
            // 根据节点的UUID获取对应的全量的角色信息

            ClusterNodeSettings clusterNodeSettings = clusterNodeSettingsMap.get(entry.getKey());
            // 重新设置clusterNodeInfo的roles列表
            clusterNodeInfo.setRoles(buildRolesInfoFromSettings(clusterNodeSettings));
            // 构建节点角色的多角色信息
            buildMultiRoleListForESNode(clusterNodeInfoListFromES, clusterNodeInfo);
        }

        return CollectionUtils.isEmpty(clusterNodeInfoListFromES) ? Lists.newArrayList(clusterNodeInfoMap.values())
            : clusterNodeInfoListFromES;
    }

    /**
     * 构建节点的多角色信息列表
     * @param clusterNodeInfoListFromES 节点信息列表
     * @param clusterNodeInfo 节点信息对象
     */
    private void buildMultiRoleListForESNode(List<ClusterNodeInfo> clusterNodeInfoListFromES,
                                             ClusterNodeInfo clusterNodeInfo) {
        // 根据当前角色列表添加节点角色信息
        List<String> roles = clusterNodeInfo.getRoles();
        if (notHasRoleOfMasterAndData(roles)) {
            //该节点既不含有data角色也不含有master角色，则添加client角色
            roles.add(ES_ROLE_CLIENT);
        }

        //根据es获取的节点信息构建节点角色信息
        addNodeRoleInfoFromES(clusterNodeInfoListFromES, clusterNodeInfo, roles);
    }

    private List<String> buildRolesInfoFromSettings(ClusterNodeSettings clusterNodeSetting) {
        List<String> roles = JSONArray.parseArray(JSON.toJSONString(clusterNodeSetting.getRoles()), String.class);
        if (CollectionUtils.isEmpty(roles)) {
            JSONObject roleNode = clusterNodeSetting.getSettings().getJSONObject("node");
            List<String> roleInfo = Lists.newArrayList();
            if (AriusObjUtils.isNull(roleNode)) {
                roleInfo.add(ES_ROLE_DATA);
                roleInfo.add(ES_ROLE_MASTER);
            } else {
                for (String role : ESClusterNodeRoleEnum.nodeRoleList()) {
                    if (role.equalsIgnoreCase(ES_ROLE_CLIENT)) {
                        continue;
                    }
                    if (!roleNode.containsKey(role) || roleNode.getBoolean(role)) {
                        roleInfo.add(role);
                    }
                }
            }

            return roleInfo;
        }

        return roles;
    }

    private void addNodeRoleInfoFromES(List<ClusterNodeInfo> clusterNodeInfoListFromArius,
                                       ClusterNodeInfo clusterNodeInfo, List<String> roles) {
        for (String role : roles) {
            //对于节点的角色进行过滤，平台只兼容data,master和client三种角色类型
            if (!ESClusterNodeRoleEnum.getByDesc(role + "node").equals(UNKNOWN)) {
                ClusterNodeInfo nodeInfo = ConvertUtil.obj2Obj(clusterNodeInfo, ClusterNodeInfo.class);
                nodeInfo.setRoles(Lists.newArrayList(role));
                clusterNodeInfoListFromArius.add(nodeInfo);
            }
        }
    }

    private boolean notHasRoleOfMasterAndData(List<String> roles) {
        return !roles.contains(ES_ROLE_DATA) && !roles.contains(ES_ROLE_MASTER);
    }

    private ESClusterRoleHostPO buildEsClusterHostPO(ClusterNodeInfo clusterNodeInfo,
                                                     Map<String, String> node2machineSpecMap, String cluster) {
        ESClusterRoleHostPO nodePO = new ESClusterRoleHostPO();
        nodePO.setCluster(cluster);

        nodePO.setIp(Getter.withDefault(clusterNodeInfo.getIp(), ""));
        nodePO.setHostname(Getter.withDefault(clusterNodeInfo.getHost(), ""));
        nodePO.setNodeSet(Getter.withDefault(clusterNodeInfo.getName(), ""));
        Optional.ofNullable(clusterNodeInfo.getAttributes()).map(ConvertUtil::map2String)
            .ifPresent(nodePO::setAttributes);

        HttpInfo httpInfo = clusterNodeInfo.getHttpInfo();
        if (null != httpInfo && null != httpInfo.getPublishAddress()) {
            String[] split = httpInfo.getPublishAddress().split(":");
            nodePO.setPort(split[split.length - 1]);
        } else {
            nodePO.setPort("");
        }
        nodePO.setMachineSpec(node2machineSpecMap.get(nodePO.getNodeSet()));

        nodePO.setStatus(ONLINE.getCode());
        nodePO.setRegionId(-1);
        nodePO.setRole(getRoleFromNodeSettings(clusterNodeInfo));

        return nodePO;
    }

    private ESClusterRoleHostPO buildEsClusterHostPO(ESClusterRoleHostDTO nodeDTO) {
        ESClusterRoleHostPO nodePO = ConvertUtil.obj2Obj(nodeDTO, ESClusterRoleHostPO.class);
        nodePO.setHostname(Getter.withDefault(nodeDTO.getIp(), ""));
        return nodePO;
    }

    /**
     * 设置节点所属的角色记录ID
     * @param roleClusterHostPO  节点记录
     * @param cluster            物理集群名
     * @return
     */
    private void setRoleClusterId(ESClusterRoleHostPO roleClusterHostPO, String cluster) {
        ESClusterNodeRoleEnum role = ESClusterNodeRoleEnum.valueOf(roleClusterHostPO.getRole());
        ClusterRoleInfo clusterRoleInfo = clusterRoleService.createRoleClusterIfNotExist(cluster, role.getDesc());
        roleClusterHostPO.setRoleClusterId(clusterRoleInfo.getId());
    }

    private Map<String/*roleClusterId@esNodeName*/ , ESClusterRoleHostPO> getNodeInfoFromDbMap(String cluster) {
        List<ESClusterRoleHostPO> nodesFromDB = clusterRoleHostDAO.listByCluster(cluster);

        LOGGER.info("class=RoleClusterHostServiceImpl||method=getNodeInfoFromDbMap||cluster={}||dbSize={}", cluster,
            nodesFromDB.size());

        return ConvertUtil.list2Map(nodesFromDB, ESClusterRoleHostPO::getKey);
    }

    /**
     * 从节点设置获取节点角色，注意一个节点可能会有多种角色，取角色的优先级为：data->master->client
     * @param clusterNodeInfo 节点设置
     * @return
     */
    private Integer getRoleFromNodeSettings(ClusterNodeInfo clusterNodeInfo) {
        // 高版本
        List<String> roles = clusterNodeInfo.getRoles();
        if (roles != null && !roles.isEmpty()) {
            if (roles.contains(ES_ROLE_DATA)) {
                return DATA_NODE.getCode();
            }
            if (roles.contains(ES_ROLE_MASTER)) {
                return MASTER_NODE.getCode();
            }
        }

        return CLIENT_NODE.getCode();
    }

    private boolean updateRolePod(List<ESClusterRoleHostPO> shouldAdd, String cluster) {
        if (CollectionUtils.isEmpty(shouldAdd)) {
            return true;
        }

        Map<Integer, List<ESClusterRoleHostPO>> role2ESRoleClusterHostPOListMap = ConvertUtil.list2MapOfList(shouldAdd,
            ESClusterRoleHostPO::getRole, esClusterRoleHostPO -> esClusterRoleHostPO);

        AtomicBoolean flag = new AtomicBoolean(true);
        role2ESRoleClusterHostPOListMap.forEach((role, roleClusterHostPOList) -> {
            ClusterRoleInfo clusterRoleInfo = clusterRoleService.getByClusterNameAndRole(cluster,
                valueOf(role).getDesc());
            clusterRoleInfo.setPodNumber(clusterRoleHostDAO.getPodNumberByRoleId(clusterRoleInfo.getId()));
            Result<Void> result = clusterRoleService.updatePodByClusterIdAndRole(clusterRoleInfo);
            if (result.failed()) {
                flag.set(false);
            }
        });

        return flag.get();
    }

    private boolean addAndEditNodes(String cluster, List<ESClusterRoleHostPO> shouldAdd,
                                    List<ESClusterRoleHostPO> shouldEdit) throws AdminTaskException {
        clusterRoleHostDAO.offlineByCluster(cluster);
        boolean flag = addNodeBatch(shouldAdd);
        if (flag) {
            if (!updateRolePod(shouldAdd, cluster)) {
                throw new AdminTaskException("更新新增节点数量失败");
            }
        } else {
            LOGGER.error(
                "class=RoleClusterHostServiceImpl||method=collectClusterNodeSettings||clusterPhyName={}||addNode={}"
                         + "||errMag=fail to add cluster node to arius",
                cluster, shouldAdd);
        }
        if (!editNodeBatch(shouldEdit)) {
            LOGGER.error(
                "class=RoleClusterHostServiceImpl||method=collectClusterNodeSettings||clusterPhyName={}||addNode={}"
                         + "||errMag=fail to edit cluster node to arius",
                cluster, shouldEdit);
        }
        return true;
    }

    private List<String> buildESRoleNodeHttpAddressesList(List<ESClusterRoleHostDTO> roleClusterHosts,
                                                          Integer roleCode) {
        Map<Integer, List<ESClusterRoleHostDTO>> role2ESRoleClusterHostDTOMap = ConvertUtil.list2MapOfList(
            roleClusterHosts, ESClusterRoleHostDTO::getRole, esRoleClusterHostDTO -> esRoleClusterHostDTO);

        List<String> httpAddressesList = Lists.newArrayList();
        List<ESClusterRoleHostDTO> esClusterRoleHostDTOS = role2ESRoleClusterHostDTOMap.get(roleCode);
        if (null != esClusterRoleHostDTOS) {
            esClusterRoleHostDTOS.forEach(host -> httpAddressesList.add(host.getIp() + ":" + host.getPort()));
        }
        return httpAddressesList;
    }
}<|MERGE_RESOLUTION|>--- conflicted
+++ resolved
@@ -173,16 +173,6 @@
     public boolean collectClusterNodeSettings(String cluster) throws AdminTaskException {
         // get node information from ES engine
         List<ESClusterRoleHostPO> nodesFromEs = null;
-<<<<<<< HEAD
-        try {
-            nodesFromEs = getClusterHostFromEsAndCreateRoleClusterIfNotExist(cluster);
-        } catch (ESOperateException e) {
-            LOGGER.error(
-                    "class=RoleClusterHostServiceImpl||method=collectClusterNodeSettings||clusterPhyName={}||errMag=fail to getClusterHostFromEsAndCreateRoleClusterIfNotExist",
-                    cluster);
-            return false;
-        }
-=======
 
         try {
             nodesFromEs = getClusterHostFromEsAndCreateRoleClusterIfNotExist(cluster);
@@ -193,7 +183,6 @@
             return false;
         }
 
->>>>>>> 5fd98f4f
         if (CollectionUtils.isEmpty(nodesFromEs)) {
             clusterRoleHostDAO.offlineByCluster(cluster);
             LOGGER.warn(
@@ -583,7 +572,7 @@
         return nodePOList;
     }
 
-    private Map<String, String> buildESClusterNodeMachineSpecMap(String cluster) throws ESOperateException {
+    private Map<String, String> buildESClusterNodeMachineSpecMap(String cluster) {
         Map<String, String> node2machineSpecMap = Maps.newHashMap();
         Map<String, Integer> node2CpuNum = esClusterNodeService.syncGetNodesCpuNum(cluster);
         Map<String, Tuple<Long, Long>> node2MemAndDisk = esClusterNodeService.syncGetNodesMemoryAndDisk(cluster);
