--- conflicted
+++ resolved
@@ -187,15 +187,13 @@
      */
     List<ClusterLogic> getClusterLogicListByIds(List<Long> clusterLogicIdList);
 
-<<<<<<< HEAD
-=======
     /**
      * 获取磁盘信息
      * @param id
      * @return
      */
     ClusterLogicDiskUsedInfoPO getDiskInfo(Long id);
-    
+
     /**
      * 获取项目id通过clusterLogicId
      *
@@ -203,5 +201,4 @@
      * @return {@code Integer}
      */
     Integer getProjectIdById(Long clusterLogicId);
->>>>>>> ddb19ebd
 }