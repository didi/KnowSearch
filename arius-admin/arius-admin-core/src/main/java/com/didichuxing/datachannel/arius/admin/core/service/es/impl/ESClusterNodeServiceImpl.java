package com.didichuxing.datachannel.arius.admin.core.service.es.impl;

import com.alibaba.fastjson.JSON;
import com.alibaba.fastjson.JSONArray;
import com.alibaba.fastjson.JSONObject;
import com.didichuxing.datachannel.arius.admin.common.Triple;
import com.didichuxing.datachannel.arius.admin.common.Tuple;
import com.didichuxing.datachannel.arius.admin.common.bean.entity.metrics.ordinary.*;
import com.didichuxing.datachannel.arius.admin.common.bean.vo.cluster.quickcommand.NodeStateVO;
import com.didichuxing.datachannel.arius.admin.common.constant.cluster.PluginConstant;
import com.didichuxing.datachannel.arius.admin.common.exception.ESOperateException;
import com.didichuxing.datachannel.arius.admin.common.tuple.TupleTwo;
import com.didichuxing.datachannel.arius.admin.common.tuple.Tuples;
import com.didichuxing.datachannel.arius.admin.common.util.ConvertUtil;
import com.didichuxing.datachannel.arius.admin.core.service.es.ESClusterNodeService;
import com.didichuxing.datachannel.arius.admin.persistence.component.ESOpClient;
import com.didichuxing.datachannel.arius.admin.persistence.es.cluster.ESClusterNodeDAO;
import com.didichuxing.datachannel.arius.admin.persistence.es.index.dao.stats.AriusStatsNodeInfoESDAO;
import com.didiglobal.logi.elasticsearch.client.ESClient;
import com.didiglobal.logi.elasticsearch.client.gateway.direct.DirectResponse;
import com.didiglobal.logi.elasticsearch.client.response.cluster.nodes.ClusterNodeInfo;
import com.didiglobal.logi.elasticsearch.client.response.cluster.nodes.ESClusterNodesResponse;
import com.didiglobal.logi.elasticsearch.client.response.cluster.nodesstats.ClusterNodeStats;
import com.didiglobal.logi.elasticsearch.client.response.cluster.nodesstats.ESClusterNodesStatsResponse;
import com.didiglobal.logi.elasticsearch.client.response.model.fs.FSNode;
import com.didiglobal.logi.elasticsearch.client.response.model.http.HttpNode;
import com.didiglobal.logi.elasticsearch.client.response.model.indices.CommonStat;
import com.didiglobal.logi.elasticsearch.client.response.model.indices.Segments;
import com.didiglobal.logi.elasticsearch.client.response.model.jvm.JvmMem;
import com.didiglobal.logi.elasticsearch.client.response.model.jvm.JvmNode;
import com.didiglobal.logi.elasticsearch.client.response.model.jvm.JvmThreads;
import com.didiglobal.logi.elasticsearch.client.response.model.os.LoadAverage;
import com.didiglobal.logi.elasticsearch.client.response.model.os.OsCpu;
import com.didiglobal.logi.elasticsearch.client.response.model.os.OsNode;
import com.didiglobal.logi.elasticsearch.client.response.model.threadpool.ThreadPoolNode;
import com.didiglobal.logi.elasticsearch.client.response.model.threadpool.ThreadPoolNodes;
import com.didiglobal.logi.log.ILog;
import com.didiglobal.logi.log.LogFactory;
import com.google.common.collect.Lists;
import com.google.common.collect.Maps;
import org.apache.commons.collections4.CollectionUtils;
import org.apache.commons.collections4.MapUtils;
import org.apache.commons.lang3.StringUtils;
import org.elasticsearch.rest.RestStatus;
import org.jetbrains.annotations.NotNull;
import org.springframework.beans.factory.annotation.Autowired;
import org.springframework.stereotype.Service;

import java.math.BigDecimal;
import java.math.RoundingMode;
import java.util.HashMap;
import java.util.List;
import java.util.Map;
import java.util.Optional;
import java.util.concurrent.TimeUnit;
import java.util.stream.Collectors;

import static com.didichuxing.datachannel.arius.admin.common.constant.ClusterPhyMetricsConstant.*;
import static com.didichuxing.datachannel.arius.admin.common.constant.metrics.ESHttpRequestContent.*;
import static com.didichuxing.datachannel.arius.admin.persistence.constant.ESOperateConstant.ES_OPERATE_TIMEOUT;

/**
 * Created by linyunan on 2021-08-09
 */
@Service
public class ESClusterNodeServiceImpl implements ESClusterNodeService {
    private static final ILog LOGGER = LogFactory.getLog(ESClusterNodeServiceImpl.class);

    @Autowired
    private ESOpClient        esOpClient;

    @Autowired
    private ESClusterNodeDAO  esClusterNodeDAO;

    @Autowired
    private AriusStatsNodeInfoESDAO ariusStatsNodeInfoESDAO;

    @Override
    public Map<String, ClusterNodeStats> syncGetNodeFsStatsMap(String clusterName) {
        ESClient esClient = esOpClient.getESClient(clusterName);
        if (esClient == null) {
            LOGGER.error(
                "class=ESClusterNodeServiceImpl||method=syncGetNodeFsStatsMap||clusterName={}||errMsg=esClient is null",
                clusterName);
            return Maps.newHashMap();
        }

        ESClusterNodesStatsResponse response = esClient.admin().cluster().prepareNodeStats().setFs(true).execute()
            .actionGet(30, TimeUnit.SECONDS);

        return response.getNodes();
    }

    @Override
    public Map<String, ClusterNodeStats> syncGetNodePartStatsMap(String clusterName) {
        ESClient esClient = esOpClient.getESClient(clusterName);
        if (esClient == null) {
            LOGGER.error(
                "class=ESClusterNodeServiceImpl||method=syncGetNodeFsStatsMap||clusterName={}||errMsg=esClient is null",
                clusterName);
            return Maps.newHashMap();
        }

        ESClusterNodesStatsResponse response = esClient.admin().cluster().prepareNodeStats().setFs(true).setOs(true)
            .setJvm(true).setThreadPool(true).level("node").execute().actionGet(ES_OPERATE_TIMEOUT, TimeUnit.SECONDS);

        return response.getNodes();
    }

    @Override
    public List<String> syncGetNodeHosts(String clusterName) {
        return syncGetNodeInfo(clusterName).values().stream().map(ClusterNodeInfo::getHost)
            .collect(Collectors.toList());
    }

    @Override
    public List<String> syncGetNodeIp(String clusterName) {
        return syncGetNodeInfo(clusterName).values().stream().map(ClusterNodeInfo::getIp).collect(Collectors.toList());
    }

    @Override
    public Map<String, ClusterNodeInfo> syncGetNodeInfo(String clusterName) {
        ESClient esClient = esOpClient.getESClient(clusterName);
        if (esClient == null) {
            LOGGER.error(
                "class=ESClusterNodeServiceImpl||method=syncGetNodeHosts||clusterName={}||errMsg=esClient is null",
                clusterName);
            return Maps.newHashMap();
        }

        ESClusterNodesResponse esClusterNodesResponse = esClient.admin().cluster().prepareNodes().addFlag("http").get();
        if (null == esClusterNodesResponse || null == esClusterNodesResponse.getNodes()) {
            return Maps.newHashMap();
        }

        return esClusterNodesResponse.getNodes();
    }

    @Override
    public List<String> syncGetNodeNames(String clusterName) {
        ESClient esClient = esOpClient.getESClient(clusterName);
        if (esClient == null) {
            LOGGER.error(
                "class=ESClusterNodeServiceImpl||method=syncGetNodeNames||clusterName={}||errMsg=esClient is null",
                clusterName);
            return Lists.newArrayList();
        }

        ESClusterNodesResponse esClusterNodesResponse = esClient.admin().cluster().prepareNodes().get();
        if (null == esClusterNodesResponse || null == esClusterNodesResponse.getNodes()) {
            return Lists.newArrayList();
        }

        return esClusterNodesResponse.getNodes().values().stream().map(ClusterNodeInfo::getName)
            .collect(Collectors.toList());
    }

    @Override
    public List<PendingTask> syncGetPendingTask(String clusterName) throws ESOperateException {
        DirectResponse directResponse = esClusterNodeDAO.getDirectResponse(clusterName, "Get", GET_PENDING_TASKS);
        List<PendingTask> pendingTasks = Lists.newArrayList();
        if (directResponse.getRestStatus() == RestStatus.OK
            && StringUtils.isNoneBlank(directResponse.getResponseContent())) {

            JSONObject jsonObject = JSON.parseObject(directResponse.getResponseContent());
            if (null != jsonObject && null != jsonObject.getJSONArray(TASKS)) {
                JSONArray pendingTasksObj = jsonObject.getJSONArray(TASKS);
                for (int i = 0; i < pendingTasksObj.size(); i++) {
                    PendingTask pendingTask = new PendingTask();
                    setPendingTaskField(pendingTasksObj, i, pendingTask);
                    pendingTasks.add(pendingTask);
                }
            }
        }

        return pendingTasks;
    }

    private void setPendingTaskField(JSONArray pendingTasksObj, int i, PendingTask pendingTask) {
        if (null != pendingTasksObj.getJSONObject(i).get(TIME_IN_QUEUE)) {
            pendingTask.setTimeInQueue(pendingTasksObj.getJSONObject(i).get(TIME_IN_QUEUE).toString());
        }

        if (null != pendingTasksObj.getJSONObject(i).get(SOURCE)) {
            pendingTask.setSource(pendingTasksObj.getJSONObject(i).get(SOURCE).toString());
        }

        if (null != pendingTasksObj.getJSONObject(i).get(PRIORITY)) {
            pendingTask.setPriority(pendingTasksObj.getJSONObject(i).get(PRIORITY).toString());
        }

        if (null != pendingTasksObj.getJSONObject(i).get(INSERT_PRDER)) {
            pendingTask.setInsertOrder(Long.valueOf(pendingTasksObj.getJSONObject(i).get(INSERT_PRDER).toString()));
        }
    }

    @Override
    public Map<String/*node*/, Long /*shardNum*/> syncGetNode2ShardNumMap(String clusterName) {
        String bigShardsRequestContent = getShards2NodeRequestContent("20s");
        DirectResponse directResponse = null;
        try {
            directResponse = esClusterNodeDAO.getDirectResponse(clusterName, "Get", bigShardsRequestContent);
        } catch (ESOperateException e) {
<<<<<<< HEAD
            directResponse.setRestStatus(RestStatus.SERVICE_UNAVAILABLE);
            LOGGER.error(
                    "class=ESClusterNodeServiceImpl||method=syncGetNode2ShardNumMap||clusterName={}||errMsg={}",
                    clusterName,e.getMessage());
=======
            LOGGER.error("class=ESClusterNodeServiceImpl||method=syncGetNode2ShardNumMap||clusterName={}||errMsg=fail to get directresponse",
                    clusterName);
            return Maps.newHashMap();
>>>>>>> 953d2aaa
        }

        Map<String/*node*/, Long /*shardNum*/> node2ShardNumMap = Maps.newHashMap();
        if (directResponse.getRestStatus() == RestStatus.OK
            && StringUtils.isNoneBlank(directResponse.getResponseContent())) {
            List<ShardMetrics> bigShardsMetricsFromES = ConvertUtil
                .str2ObjArrayByJson(directResponse.getResponseContent(), ShardMetrics.class);

            Map<String, List<ShardMetrics>> node2ShardMetricsListMap = ConvertUtil
                .list2MapOfList(bigShardsMetricsFromES, ShardMetrics::getNode, ShardMetrics -> ShardMetrics);

            node2ShardMetricsListMap.forEach((key, value) -> {
                node2ShardNumMap.put(key, (long) value.size());
            });
            return node2ShardNumMap;
        }

        return node2ShardNumMap;
    }

    @Override
    public List<BigIndexMetrics> syncGetBigIndices(String clusterName) throws ESOperateException {

        String indicesRequestContent = getBigIndicesRequestContent("20s");

        DirectResponse directResponse = esClusterNodeDAO.getDirectResponse(clusterName, "Get", indicesRequestContent);

        List<BigIndexMetrics> bigIndicesMetrics = Lists.newArrayList();

        List<IndexResponse> indexResponses;

        if (directResponse.getRestStatus() == RestStatus.OK
            && StringUtils.isNoneBlank(directResponse.getResponseContent())) {

            indexResponses = ConvertUtil.str2ObjArrayByJson(directResponse.getResponseContent(), IndexResponse.class);

            indexResponses.stream().filter(index -> index.getDc() > ONE_BILLION).forEach(r -> {
                BigIndexMetrics bigIndexMetrics = new BigIndexMetrics();
                bigIndexMetrics.setIndexName(r.getIndex());
                bigIndexMetrics.setDocsCount(r.getDc());
                bigIndicesMetrics.add(bigIndexMetrics);
            });
        }
        return bigIndicesMetrics;
    }

    @Override
    public int syncGetIndicesCount(String cluster, String nodes) throws ESOperateException {
        return esClusterNodeDAO.getIndicesCount(cluster, nodes);
    }

    @Override
    public ClusterMemInfo synGetClusterMem(String cluster) {
        ESClient esClient = esOpClient.getESClient(cluster);
        if (esClient == null) {
            LOGGER.error(
                "class=ESClusterNodeServiceImpl||method=synGetClusterMem||clusterName={}||errMsg=esClient is null",
                cluster);
            return null;
        }

        // 获取nodes中的os信息
        ESClusterNodesStatsResponse response = esClient.admin().cluster().prepareNodeStats().setOs(true).execute()
            .actionGet(30, TimeUnit.SECONDS);

        // 构建集群的内存使用信息对象
        ClusterMemInfo clusterMemInfo = ClusterMemInfo.builder().memFree(0L).memUsed(0L).memTotal(0L).build();
        Map<String, ClusterNodeStats> clusterNodeStatsMap = response.getNodes();
        if (MapUtils.isEmpty(clusterNodeStatsMap)) {
            return clusterMemInfo;
        }

        // 统计所有的节点的内存信息合成为集群的内存使用信息
        clusterNodeStatsMap.values().stream().map(ClusterNodeStats::getOs).map(OsNode::getMem).forEach(osMem -> {
            clusterMemInfo.setMemFree(clusterMemInfo.getMemFree() + osMem.getFreeInBytes());
            clusterMemInfo.setMemTotal(clusterMemInfo.getMemTotal() + osMem.getTotalInBytes());
            clusterMemInfo.setMemUsed(clusterMemInfo.getMemUsed() + osMem.getUsedInBytes());
        });

        // 计算集群总的内存使用和空闲的百分比信息，保留小数点后3位
        BigDecimal memFreeDec = new BigDecimal(clusterMemInfo.getMemFree());
        BigDecimal totalSizeDec = new BigDecimal(clusterMemInfo.getMemTotal());
        clusterMemInfo.setMemFreePercent(memFreeDec.divide(totalSizeDec, 5, RoundingMode.HALF_UP).doubleValue() * 100);
        clusterMemInfo.setMemUsedPercent(100 - clusterMemInfo.getMemFreePercent());

        return clusterMemInfo;
    }

    @Override
    public Map<String, Triple<Long, Long, Double>> syncGetNodesDiskUsage(String cluster) {
        Map<String, Triple<Long, Long, Double>> diskUsageMap = new HashMap<>();
        List<ClusterNodeStats> nodeStatsList = null;
        try {
            nodeStatsList = esClusterNodeDAO.syncGetNodesStats(cluster);
        } catch (ESOperateException e) {
            LOGGER.error(
                "class=ESClusterNodeServiceImpl||method=syncGetNodesDiskUsage||clusterName={}",
                cluster,e);
            return diskUsageMap;
        }
    
        if (CollectionUtils.isNotEmpty(nodeStatsList)) {
            // 遍历节点，获得节点和对应的磁盘使用率
            nodeStatsList.forEach(nodeStats -> {

                FSNode fsNode = nodeStats.getFs();
                String nodeName = nodeStats.getName();
                long totalFsBytes = fsNode.getTotal().getTotalInBytes();
                long usageFsBytes = totalFsBytes - fsNode.getTotal().getFreeInBytes();
                //Triple<diskTotal, diskUsage, diskUsagePercent>
                Triple<Long, Long, Double> triple = new Triple<>();
                if (totalFsBytes > 0) {
                    triple.setV1(totalFsBytes);
                }
                if (usageFsBytes >= 0 && usageFsBytes <= totalFsBytes) {
                    triple.setV2(usageFsBytes);
                }

                if (StringUtils.isNotBlank(nodeName) && totalFsBytes > 0 && usageFsBytes >= 0
                    && usageFsBytes <= totalFsBytes) {
                    triple.setV3(BigDecimal.valueOf(usageFsBytes)
                        .divide(BigDecimal.valueOf(totalFsBytes), 5, RoundingMode.HALF_UP).doubleValue());
                }
                diskUsageMap.put(nodeName, triple);
            });
        }
        return diskUsageMap;
    }

    @Override
    public Map<String, Tuple<Long, Long>> syncGetNodesMemoryAndDisk(String cluster) {
        Map<String, Tuple<Long, Long>> node2MemAndDiskMap = Maps.newHashMap();
        List<ClusterNodeStats> nodeStatsList;
        try {
            nodeStatsList = esClusterNodeDAO.syncGetNodesStats(cluster);
        } catch (ESOperateException e) {
            LOGGER.error("class={}||method=syncGetNodesDiskUsage||clusterName={}", getClass().getSimpleName(), cluster,
                    e);
            return node2MemAndDiskMap;
        }
    
        if (CollectionUtils.isNotEmpty(nodeStatsList)) {
            // 遍历节点，获得节点和对应的磁盘使用率
            nodeStatsList.forEach(nodeStats -> {
                String nodeName = nodeStats.getName();

                FSNode fsNode = nodeStats.getFs();
                long totalFsBytes = fsNode.getTotal().getTotalInBytes();
                long totalOsMemBytes = nodeStats.getOs().getMem().getTotalInBytes();
                if (totalFsBytes <= 0 || totalOsMemBytes <= 0) {
                    return;
                }
                //Tuple<memoryBytes, diskBytes>
                Tuple<Long, Long> tuple = new Tuple<>();
                tuple.setV1(totalOsMemBytes);
                tuple.setV2(totalFsBytes);

                node2MemAndDiskMap.put(nodeName, tuple);
            });
        }
        return node2MemAndDiskMap;
    }

    @Override
    public Map<String, Integer> syncGetNodesCpuNum(String cluster) throws ESOperateException {
        Map<String, Integer> node2CpuNumMap = Maps.newHashMap();
        //这里直接使用 esClient.admin().cluster().nodes(new ESClusterNodesRequest().flag("os")).actionGet(ES_OPERATE_TIMEOUT, TimeUnit.SECONDS);无法正确获取到数据，所以使用
        DirectResponse directResponse = esClusterNodeDAO.getDirectResponse(cluster, "GET", "/_nodes/os");

        if (directResponse.getRestStatus() == RestStatus.OK
            && StringUtils.isNotBlank(directResponse.getResponseContent())) {
            JSONObject nodes = null;
            try {
                JSONObject jsonObject = JSONObject.parseObject(directResponse.getResponseContent());
                nodes = jsonObject.getJSONObject("nodes");
            } catch (Exception e) {
                // pass 
            }
            Optional.ofNullable(nodes).ifPresent(nodesMap -> {
                nodesMap.values().forEach(obj -> {
                    Integer cpuNum = null;
                    String nodeName = null;
                    try {
                        JSONObject nodeInfo = JSONObject.parseObject(JSONObject.toJSONString(obj));
                        nodeName = nodeInfo.getString("name");
                        cpuNum = nodeInfo.getJSONObject("os").getInteger("available_processors");
                    } catch (Exception e) {
                        // pass
                    }
                    if (StringUtils.isNotBlank(nodeName) && null != cpuNum && cpuNum > 0) {
                        node2CpuNumMap.put(nodeName, cpuNum);
                    }

                });
            });
        }

        return node2CpuNumMap;
    }
    
    /**
     * 同步获取节点插件元组列表
     *
     * @param phyCluster phy集群
     * @return {@code List<TupleTwo<String, List<String>>>}
     */
    @Override
    public List<TupleTwo<String, List<String>>> syncGetNodePluginTupleList(String phyCluster) throws ESOperateException {
        return esClusterNodeDAO.syncGetNodesPlugins(phyCluster);
    }
    
    /**
     * @param phyClusterName
     * @return
     */
    @Override
    public TupleTwo<Boolean, Boolean> existDCDRAndPipelineModule(String phyClusterName) {
<<<<<<< HEAD
        try {
            //获取物理集群侧的插件列表
            final List<TupleTwo<String, List<String>>> syncGetNodePluginTupleList = syncGetNodePluginTupleList(
                    phyClusterName);
            if (CollectionUtils.isEmpty(syncGetNodePluginTupleList)) {
                return Tuples.of(Boolean.FALSE, Boolean.FALSE);
            }
            //这里对于一个集群来说，不需要校验全部节点是否是存在dcdr和pipeline的;这里属于内置的module，默认拿一个验证即可
            final TupleTwo<String, List<String>> nodeNamePlugins = syncGetNodePluginTupleList.get(0);
            if (CollectionUtils.isEmpty(nodeNamePlugins.v2())) {
                return Tuples.of(Boolean.FALSE, Boolean.FALSE);
            }
            return Tuples.of(nodeNamePlugins.v2().contains(PluginConstant.DIDI_CROSS_DATACENTER_REPLICATION),
                    nodeNamePlugins.v2().contains(PluginConstant.INGEST_INDEX_TEMPLATE));
        } catch (ESOperateException e) {
            LOGGER.error("class={}||method=existDCDRAndPipelineModule||clusterName={}||errmsg={}", getClass().getSimpleName(), phyClusterName,
                    e.getMessage());
=======
        //获取物理集群侧的插件列表
        final List<TupleTwo<String, List<String>>> syncGetNodePluginTupleList;
        try {
            syncGetNodePluginTupleList = syncGetNodePluginTupleList(
                    phyClusterName);
        } catch (ESOperateException e) {
            LOGGER.error("class=ESClusterNodeServiceImpl||method=existDCDRAndPipelineModule||clusterName={}||errMsg=fail to syncGetNodePluginTupleList",
                    phyClusterName,e);
            return Tuples.of(Boolean.FALSE, Boolean.FALSE);
        }
        if (CollectionUtils.isEmpty(syncGetNodePluginTupleList)) {
            return Tuples.of(Boolean.FALSE, Boolean.FALSE);
        }
        //这里对于一个集群来说，不需要校验全部节点是否是存在dcdr和pipeline的;这里属于内置的module，默认拿一个验证即可
        final TupleTwo<String, List<String>> nodeNamePlugins = syncGetNodePluginTupleList.get(0);
        if (CollectionUtils.isEmpty(nodeNamePlugins.v2())) {
>>>>>>> 953d2aaa
            return Tuples.of(Boolean.FALSE, Boolean.FALSE);
        }
    }

    @Override
    public Long getWriteRejectedNum(String cluster, String node) {
        return ariusStatsNodeInfoESDAO.getWriteRejectedNum(cluster, node);
    }

    @Override
    public Long getSearchRejectedNum(String cluster, String node) {
        return ariusStatsNodeInfoESDAO.getSearchRejectedNum(cluster, node);
    }


    /*********************************************private******************************************/

    @Override
    public List<NodeStateVO> syncNodeStateAnalysis(String cluster) {
        List<ClusterNodeStats> nodeStats = esClusterNodeDAO.getNodeState(cluster);
        return nodeStats.stream().map(this::buildNodeStateVO).collect(Collectors.toList());
    }

    @NotNull
    private NodeStateVO buildNodeStateVO(ClusterNodeStats nodeStat) {
        NodeStateVO vo = new NodeStateVO();
        vo.setNodeName(nodeStat.getName());
        Optional.of(nodeStat).map(ClusterNodeStats::getIndices).map(CommonStat::getSegments).map(Segments::getMemoryInBytes).ifPresent(vo::setSegmentsMemory);
        Optional.of(nodeStat).map(ClusterNodeStats::getOs).map(OsNode::getCpu).map(OsCpu::getPercent).ifPresent(vo::setOsCpu);
        Optional.of(nodeStat).map(ClusterNodeStats::getOs).map(OsNode::getCpu).map(OsCpu::getLoadAverage).map(LoadAverage::getOneM).ifPresent(vo::setLoadAverage1m);
        Optional.of(nodeStat).map(ClusterNodeStats::getOs).map(OsNode::getCpu).map(OsCpu::getLoadAverage).map(LoadAverage::getFiveM).ifPresent(vo::setLoadAverage5m);
        Optional.of(nodeStat).map(ClusterNodeStats::getOs).map(OsNode::getCpu).map(OsCpu::getLoadAverage).map(LoadAverage::getFifteenM).ifPresent(vo::setLoadAverage15m);
        Optional.of(nodeStat).map(ClusterNodeStats::getJvm).map(JvmNode::getMem).map(JvmMem::getHeapUsedPercent).ifPresent(vo::setJvmHeapUsedPercent);
        Optional.of(nodeStat).map(ClusterNodeStats::getJvm).map(JvmNode::getThreads).map(JvmThreads::getCount).ifPresent(vo::setThreadsCount);
        Optional.of(nodeStat).map(ClusterNodeStats::getHttp).map(HttpNode::getCurrentOpen).ifPresent(vo::setCurrentOpen);
        Optional.of(nodeStat).map(ClusterNodeStats::getThreadPool).map(ThreadPoolNodes::getWrite).map(ThreadPoolNode::getActive).ifPresent(vo::setThreadPoolWriteActive);
        Optional.of(nodeStat).map(ClusterNodeStats::getThreadPool).map(ThreadPoolNodes::getWrite).map(ThreadPoolNode::getQueue).ifPresent(vo::setThreadPoolWriteQueue);
        Optional.of(nodeStat).map(ClusterNodeStats::getThreadPool).map(ThreadPoolNodes::getWrite).map(ThreadPoolNode::getRejected).ifPresent(vo::setThreadPoolWriteReject);
        Optional.of(nodeStat).map(ClusterNodeStats::getThreadPool).map(ThreadPoolNodes::getSearch).map(ThreadPoolNode::getActive).ifPresent(vo::setThreadPoolSearchActive);
        Optional.of(nodeStat).map(ClusterNodeStats::getThreadPool).map(ThreadPoolNodes::getSearch).map(ThreadPoolNode::getRejected).ifPresent(vo::setThreadPoolSearchReject);
        Optional.of(nodeStat).map(ClusterNodeStats::getThreadPool).map(ThreadPoolNodes::getSearch).map(ThreadPoolNode::getQueue).ifPresent(vo::setThreadPoolSearchQueue);
        Optional.of(nodeStat).map(ClusterNodeStats::getThreadPool).map(ThreadPoolNodes::getManagement).map(ThreadPoolNode::getActive).ifPresent(vo::setThreadPoolManagementActive);
        Optional.of(nodeStat).map(ClusterNodeStats::getThreadPool).map(ThreadPoolNodes::getManagement).map(ThreadPoolNode::getRejected).ifPresent(vo::setThreadPoolManagementReject);
        Optional.of(nodeStat).map(ClusterNodeStats::getThreadPool).map(ThreadPoolNodes::getManagement).map(ThreadPoolNode::getQueue).ifPresent(vo::setThreadPoolManagementQueue);
        return vo;
    }
}<|MERGE_RESOLUTION|>--- conflicted
+++ resolved
@@ -201,16 +201,9 @@
         try {
             directResponse = esClusterNodeDAO.getDirectResponse(clusterName, "Get", bigShardsRequestContent);
         } catch (ESOperateException e) {
-<<<<<<< HEAD
-            directResponse.setRestStatus(RestStatus.SERVICE_UNAVAILABLE);
-            LOGGER.error(
-                    "class=ESClusterNodeServiceImpl||method=syncGetNode2ShardNumMap||clusterName={}||errMsg={}",
-                    clusterName,e.getMessage());
-=======
             LOGGER.error("class=ESClusterNodeServiceImpl||method=syncGetNode2ShardNumMap||clusterName={}||errMsg=fail to get directresponse",
                     clusterName);
             return Maps.newHashMap();
->>>>>>> 953d2aaa
         }
 
         Map<String/*node*/, Long /*shardNum*/> node2ShardNumMap = Maps.newHashMap();
@@ -428,25 +421,6 @@
      */
     @Override
     public TupleTwo<Boolean, Boolean> existDCDRAndPipelineModule(String phyClusterName) {
-<<<<<<< HEAD
-        try {
-            //获取物理集群侧的插件列表
-            final List<TupleTwo<String, List<String>>> syncGetNodePluginTupleList = syncGetNodePluginTupleList(
-                    phyClusterName);
-            if (CollectionUtils.isEmpty(syncGetNodePluginTupleList)) {
-                return Tuples.of(Boolean.FALSE, Boolean.FALSE);
-            }
-            //这里对于一个集群来说，不需要校验全部节点是否是存在dcdr和pipeline的;这里属于内置的module，默认拿一个验证即可
-            final TupleTwo<String, List<String>> nodeNamePlugins = syncGetNodePluginTupleList.get(0);
-            if (CollectionUtils.isEmpty(nodeNamePlugins.v2())) {
-                return Tuples.of(Boolean.FALSE, Boolean.FALSE);
-            }
-            return Tuples.of(nodeNamePlugins.v2().contains(PluginConstant.DIDI_CROSS_DATACENTER_REPLICATION),
-                    nodeNamePlugins.v2().contains(PluginConstant.INGEST_INDEX_TEMPLATE));
-        } catch (ESOperateException e) {
-            LOGGER.error("class={}||method=existDCDRAndPipelineModule||clusterName={}||errmsg={}", getClass().getSimpleName(), phyClusterName,
-                    e.getMessage());
-=======
         //获取物理集群侧的插件列表
         final List<TupleTwo<String, List<String>>> syncGetNodePluginTupleList;
         try {
@@ -463,9 +437,10 @@
         //这里对于一个集群来说，不需要校验全部节点是否是存在dcdr和pipeline的;这里属于内置的module，默认拿一个验证即可
         final TupleTwo<String, List<String>> nodeNamePlugins = syncGetNodePluginTupleList.get(0);
         if (CollectionUtils.isEmpty(nodeNamePlugins.v2())) {
->>>>>>> 953d2aaa
             return Tuples.of(Boolean.FALSE, Boolean.FALSE);
         }
+        return Tuples.of(nodeNamePlugins.v2().contains(PluginConstant.DIDI_CROSS_DATACENTER_REPLICATION),
+                nodeNamePlugins.v2().contains(PluginConstant.INGEST_INDEX_TEMPLATE));
     }
 
     @Override
