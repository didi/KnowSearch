package com.didichuxing.datachannel.arius.admin.core.service.es;

import com.didichuxing.datachannel.arius.admin.common.Tuple;
import com.didichuxing.datachannel.arius.admin.common.bean.entity.metrics.ordinary.MovingShardMetrics;
import com.didichuxing.datachannel.arius.admin.common.bean.entity.metrics.ordinary.ShardMetrics;
import com.didichuxing.datachannel.arius.admin.common.bean.entity.shard.Segment;
import com.didichuxing.datachannel.arius.admin.common.bean.vo.cluster.quickcommand.ShardAssignmentDescriptionVO;

import java.util.List;

/**
 * Created by linyunan on 3/22/22
 */
public interface ESShardService {

    /**
     * 获取ES集群movingShard信息
     */
    List<MovingShardMetrics> syncGetMovingShards(String clusterName);

    /**
     * 获取ES集群大Shard(50G)信息
     */
    List<ShardMetrics> syncGetBigShards(String clusterName);

    /**
     * 获取ES集群小Shard(1G以内)信息
     */
    List<ShardMetrics> syncGetSmallShards(String clusterName);

    /**
     * 获取ES集群大Shard(50G)信息 和 小Shard(1G以内)信息
     */
    Tuple</*大shard列表*/List<ShardMetrics>, /*小shard列表*/List<ShardMetrics>> syncGetBigAndSmallShards(String clusterName);

    /**
     * 获取集群segments信息
     * @param clusterName
     * @return
     */
    List<Segment> syncGetSegments(String clusterName);

<<<<<<< HEAD
=======
    /**
     * shard分布
     * @param cluster
     * @return
     */
    List<ShardDistributionVO> shardDistribution(String cluster);
>>>>>>> bc89cd07

    ShardAssignmentDescriptionVO shardAssignmentDescription(String cluster);

}<|MERGE_RESOLUTION|>--- conflicted
+++ resolved
@@ -40,15 +40,6 @@
      */
     List<Segment> syncGetSegments(String clusterName);
 
-<<<<<<< HEAD
-=======
-    /**
-     * shard分布
-     * @param cluster
-     * @return
-     */
-    List<ShardDistributionVO> shardDistribution(String cluster);
->>>>>>> bc89cd07
 
     ShardAssignmentDescriptionVO shardAssignmentDescription(String cluster);
 
