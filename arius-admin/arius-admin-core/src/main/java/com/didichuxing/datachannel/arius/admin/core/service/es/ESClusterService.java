--- conflicted
+++ resolved
@@ -1,4 +1,8 @@
 package com.didichuxing.datachannel.arius.admin.core.service.es;
+
+import java.util.List;
+import java.util.Map;
+import java.util.Set;
 
 import com.didichuxing.datachannel.arius.admin.common.bean.common.Result;
 import com.didichuxing.datachannel.arius.admin.common.bean.entity.cluster.setting.ESClusterGetSettingsAllResponse;
@@ -14,10 +18,6 @@
 import com.didiglobal.logi.elasticsearch.client.response.cluster.nodes.ClusterNodeInfo;
 import com.didiglobal.logi.elasticsearch.client.response.cluster.nodessetting.ClusterNodeSettings;
 
-import java.util.List;
-import java.util.Map;
-import java.util.Set;
-
 /**
  * @author d06679
  * @date 2019/5/8
@@ -237,8 +237,7 @@
      * @param cluster
      * @return
      */
-<<<<<<< HEAD
-    boolean clearFieldDataMemory(String cluster);
+    boolean syncClearFieldDataMemory(String cluster);
 
     /**
      * 获取集群所有节点的tcp连接地址
@@ -246,7 +245,4 @@
      * @return
      */
     List<String> syncGetTcpAddress(String cluster);
-=======
-    boolean syncClearFieldDataMemory(String cluster);
->>>>>>> 9220aa7f
 }