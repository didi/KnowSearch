--- conflicted
+++ resolved
@@ -47,587 +47,6 @@
  * @date 2019/4/16
  */
 @Service
-<<<<<<< HEAD
-public class AppLogicTemplateAuthServiceImpl implements ProjectLogicTemplateAuthService {
-	
-	private static final ILog LOGGER = LogFactory.getLog(AppLogicTemplateAuthServiceImpl.class);
-	
-	@Autowired
-	private ProjectTemplateAuthDAO templateAuthDAO;
-	
-	@Autowired
-	private ProjectService projectService;
-	
-	@Autowired
-	private IndexTemplateService indexTemplateService;
-	@Autowired
-	private RoleTool             roleTool;
-	
-	@Autowired
-	private ProjectClusterLogicAuthService logicClusterAuthService;
-	
-	@Autowired
-	private OperateRecordService operateRecordService;
-	
-	@Override
-	public boolean deleteRedundancyTemplateAuths(boolean shouldDeleteFlags) {
-		Map<Integer, IndexTemplate> logicTemplateId2LogicTemplateMappings = ConvertUtil.list2Map(
-				indexTemplateService.getAllLogicTemplates(), IndexTemplate::getId);
-		
-		Multimap<Integer, ProjectTemplateAuthPO> projectId2TemplateAuthsMappings = ConvertUtil.list2MulMap(
-				templateAuthDAO.listWithRwAuths(), ProjectTemplateAuthPO::getProjectId);
-		
-		Map<Long, ProjectTemplateAuthPO> needDeleteTemplateAuths = Maps.newHashMap();
-		
-		for (Integer projectId : projectId2TemplateAuthsMappings.keySet()) {
-			List<ProjectTemplateAuthPO> projectTemplateAuths = Lists.newArrayList(
-					projectId2TemplateAuthsMappings.get(projectId));
-			
-			Multimap<Integer, ProjectTemplateAuthPO> currentProjectLogicId2TemplateAuthsMappings = ConvertUtil.list2MulMap(
-					projectTemplateAuths, ProjectTemplateAuthPO::getTemplateId);
-			
-			for (Integer logicTemplateId : currentProjectLogicId2TemplateAuthsMappings.keySet()) {
-				List<ProjectTemplateAuthPO> currentLogicTemplateAuths = Lists.newArrayList(
-						currentProjectLogicId2TemplateAuthsMappings.get(logicTemplateId));
-				
-				if (!logicTemplateId2LogicTemplateMappings.containsKey(logicTemplateId)) {
-					needDeleteTemplateAuths.putAll(
-							ConvertUtil.list2Map(currentLogicTemplateAuths, ProjectTemplateAuthPO::getId));
-					
-					LOGGER.info(
-							"class=ProjectLogicTemplateAuthServiceImpl||method=checkMeta||msg=templateDeleted||projectId=={}||logicId={}",
-							projectId, logicTemplateId);
-					
-				} else if (projectId.equals(
-						logicTemplateId2LogicTemplateMappings.get(logicTemplateId).getProjectId())) {
-					needDeleteTemplateAuths.putAll(
-							ConvertUtil.list2Map(currentLogicTemplateAuths, ProjectTemplateAuthPO::getId));
-					
-					LOGGER.info("class=ProjectLogicTemplateAuthServiceImpl||method=checkMeta||msg=projectOwnTemplate"
-					            + "||projectId=={}||logicId={}", projectId, logicTemplateId);
-				} else {
-					
-					if (currentLogicTemplateAuths.size() == 1) {
-						continue;
-					}
-					
-					currentLogicTemplateAuths.sort(Comparator.comparing(ProjectTemplateAuthPO::getType));
-					
-					needDeleteTemplateAuths.putAll(
-							ConvertUtil.list2Map(currentLogicTemplateAuths.subList(1, currentLogicTemplateAuths.size()),
-									ProjectTemplateAuthPO::getId));
-					
-					LOGGER.info("class=ProjectLogicTemplateAuthServiceImpl||method=checkMeta||msg"
-					            + "=projectHasMultiTemplateAuth||projectId=={}||logicId={}", projectId,
-							logicTemplateId);
-				}
-			}
-		}
-		
-		doDeleteOperationForNeed(needDeleteTemplateAuths.values(), shouldDeleteFlags);
-		
-		return true;
-	}
-	
-	@Override
-	public Result<Void> ensureSetLogicTemplateAuth(Integer projectId, Integer logicTemplateId,
-	                                               ProjectTemplateAuthEnum auth, String responsible, String operator) {
-		// 参数检查
-		if (projectId == null) {
-			return Result.buildParamIllegal("未指定project Id");
-		}
-		
-		if (logicTemplateId == null) {
-			return Result.buildParamIllegal("未指定逻辑模板ID");
-		}
-		
-		if (StringUtils.isBlank(operator)) {
-			return Result.buildParamIllegal("未指定操作人");
-		}
-		
-		// 获取权限表中已经存在的权限¬记录
-		ProjectTemplateAuthPO oldAuthPO = templateAuthDAO.getByProjectIdAndTemplateId(projectId,
-				String.valueOf(logicTemplateId));
-		
-		if (oldAuthPO == null) {
-			// 之前无权限
-			// NO_PERMISSIONS不需添加
-			if (auth == null || auth == ProjectTemplateAuthEnum.NO_PERMISSION) {
-				return Result.buildSucc();
-			}
-			
-			// 新增
-			return addTemplateAuth(
-					new ProjectTemplateAuthDTO(null, projectId, logicTemplateId, auth.getCode(), responsible),
-					operator);
-		} else {
-			// 有权限记录
-			// 期望删除权限
-			if (auth == ProjectTemplateAuthEnum.NO_PERMISSION) {
-				return deleteTemplateAuth(oldAuthPO.getId(), operator);
-			}
-			
-			// 期望更新权限信息
-			ProjectTemplateAuthDTO newAuthDTO = new ProjectTemplateAuthDTO(oldAuthPO.getId(), null, null,
-					auth == null ? null : auth.getCode(), StringUtils.isBlank(responsible) ? null : responsible);
-			return updateTemplateAuth(newAuthDTO, operator);
-		}
-	}
-	
-	/**
-	 * 获取project有权限的逻辑模板权限点（包括模板所属project的OWN权限以及添加的R/RW权限）
-	 *
-	 * @param projectId project ID
-	 * @return 模板权限
-	 */
-	@Override
-	public List<ProjectTemplateAuth> getTemplateAuthsByProjectId(Integer projectId) {
-		if (!projectService.checkProjectExist(projectId)) {
-			return Lists.newArrayList();
-		}
-		
-		//超级项目拥有所有模板own权限
-		if (AuthConstant.SUPER_PROJECT_ID.equals(projectId)) {
-			List<IndexTemplate> allLogicTemplates = indexTemplateService.getAllLogicTemplates();
-			return allLogicTemplates.stream().map(r -> buildTemplateAuth(r, ProjectTemplateAuthEnum.OWN))
-					.collect(Collectors.toList());
-		}
-		
-		// 从权限表获取的权限
-		List<ProjectTemplateAuth> projectTemplateRWAndRAuths = getProjectActiveTemplateRWAndRAuths(projectId);
-		
-		// 从逻辑模板表创建信息获取的own权限
-		List<ProjectTemplateAuth> projectTemplateOwnerAuths = getProjectTemplateOwnerAuths(projectId);
-		return mergeProjectTemplateAuths(projectTemplateRWAndRAuths, projectTemplateOwnerAuths);
-	}
-	
-	@Override
-	public ProjectTemplateAuth getTemplateRWAuthByLogicTemplateIdAndProjectId(Integer logicTemplateId,
-	                                                                          Integer projectId) {
-		return ConvertUtil.obj2Obj(
-				templateAuthDAO.getByProjectIdAndTemplateId(projectId, String.valueOf(logicTemplateId)),
-				ProjectTemplateAuth.class);
-	}
-	
-	/**
-	 * 获取逻辑模板权限列表
-	 *
-	 * @param logicTemplateId 逻辑模板ID
-	 * @return 模板权限
-	 */
-	@Override
-	public List<ProjectTemplateAuth> getTemplateAuthsByLogicTemplateId(Integer logicTemplateId) {
-		return ConvertUtil.list2List(templateAuthDAO.listByLogicTemplateId(String.valueOf(logicTemplateId)),
-				ProjectTemplateAuth.class);
-	}
-	
-	/**
-	 * 增加权限
-	 *
-	 * @param authDTO  权限信息
-	 * @param operator 操作人
-	 * @return result
-	 */
-	@Override
-	public Result<Void> addTemplateAuth(ProjectTemplateAuthDTO authDTO, String operator) {
-		
-		Result<Void> checkResult = validateTemplateAuth(authDTO, OperationEnum.ADD);
-		if (checkResult.failed()) {
-			LOGGER.warn("class=ProjectAuthServiceImpl||method=addTemplateAuth||msg={}||msg=check fail!",
-					checkResult.getMessage());
-			return checkResult;
-		}
-		
-		return addTemplateAuthWithoutCheck(authDTO, operator);
-	}
-	
-	/**
-	 * 修改权限 可以修改权限类型和责任人
-	 *
-	 * @param authDTO  参数
-	 * @param operator 操作人
-	 * @return result
-	 */
-	@Override
-	public Result<Void> updateTemplateAuth(ProjectTemplateAuthDTO authDTO, String operator) {
-
-		Result<Void> checkResult = validateTemplateAuth(authDTO, OperationEnum.EDIT);
-		if (checkResult.failed()) {
-			LOGGER.warn("class=ProjectAuthServiceImpl||method=updateTemplateAuth||msg={}||msg=check fail!",
-					checkResult.getMessage());
-			return checkResult;
-		}
-		return updateTemplateAuthWithoutCheck(authDTO, operator);
-	}
-	
-	/**
-	 * 删除模板权限
-	 *
-	 * @param authId   主键
-	 * @param operator 操作人
-	 * @return result
-	 */
-	@Override
-	public Result<Void> deleteTemplateAuth(Long authId, String operator) {
-		
-		ProjectTemplateAuthPO oldAuthPO = templateAuthDAO.getById(authId);
-		if (oldAuthPO == null) {
-			return Result.buildNotExist("权限不存在");
-		}
-		
-		boolean succeed = 1 == templateAuthDAO.delete(authId);
-		
-		if (succeed) {
-			SpringTool.publish(new ProjectTemplateAuthDeleteEvent(this,
-					ConvertUtil.obj2Obj(oldAuthPO, ProjectTemplateAuth.class)));
-			
-			operateRecordService.save(ModuleEnum.LOGIC_TEMPLATE_PERMISSIONS, OperationEnum.DELETE, oldAuthPO.getId(),
-					StringUtils.EMPTY, operator);
-		}
-		
-		return Result.build(succeed);
-	}
-	
-	@Override
-	public Result<Void> deleteTemplateAuthByTemplateId(Integer templateId, String operator) {
-		boolean succeed = false;
-		try {
-			List<ProjectTemplateAuthPO> oldProjectTemplateAuthPO = templateAuthDAO.getByTemplateId(templateId);
-			if (CollectionUtils.isEmpty(oldProjectTemplateAuthPO)) {
-				return Result.buildSucc();
-			}
-			
-			List<Integer> oldTemplateIds = oldProjectTemplateAuthPO.stream().map(ProjectTemplateAuthPO::getTemplateId)
-					.collect(Collectors.toList());
-			succeed = oldTemplateIds.size() == templateAuthDAO.batchDeleteByTemplateIds(oldTemplateIds);
-			if (succeed) {
-				operateRecordService.save(ModuleEnum.LOGIC_TEMPLATE_PERMISSIONS, OperationEnum.DELETE, templateId,
-						StringUtils.EMPTY, operator);
-			} else {
-				LOGGER.error(
-						"class=ProjectLogicTemplateAuthServiceImpl||method=deleteTemplateAuthByTemplateId||delete infos failed");
-			}
-		} catch (Exception e) {
-			LOGGER.error("class=ProjectLogicTemplateAuthServiceImpl||method=deleteTemplateAuthByTemplateId||errMsg={}",
-					e.getMessage(), e);
-		}
-		
-		return Result.build(succeed);
-	}
-	
-	/**
-	 * 获取所有project的权限
-	 *
-	 * @return map, key为projectId，value为project拥有的权限点集合
-	 */
-	@Override
-	public Map<Integer, Collection<ProjectTemplateAuth>> getAllProjectTemplateAuths() {
-		
-		List<ProjectTemplateAuth> authTemplates = getAllProjectsActiveTemplateRWAuths();
-		authTemplates.addAll(getAllProjectsActiveTemplateOwnerAuths());
-		
-		return ConvertUtil.list2MulMap(authTemplates, ProjectTemplateAuth::getProjectId).asMap();
-	}
-	
-	@Override
-	public ProjectTemplateAuthEnum getAuthEnumByProjectIdAndLogicId(Integer projectId, Integer logicId) {
-		if (AuthConstant.SUPER_PROJECT_ID.equals(projectId)) {
-			return ProjectTemplateAuthEnum.OWN;
-		}
-		
-		for (ProjectTemplateAuth projectTemplateAuth : getTemplateAuthsByLogicTemplateId(logicId)) {
-			if (projectId.equals(projectTemplateAuth.getProjectId())) {
-				return ProjectTemplateAuthEnum.valueOf(projectTemplateAuth.getType());
-			}
-		}
-		
-		return ProjectTemplateAuthEnum.NO_PERMISSION;
-	}
-	
-	@Override
-	public ProjectTemplateAuth buildTemplateAuth(IndexTemplate logicTemplate,
-	                                             ProjectTemplateAuthEnum projectTemplateAuthEnum) {
-		ProjectTemplateAuth auth = new ProjectTemplateAuth();
-		auth.setProjectId(logicTemplate.getProjectId());
-		auth.setTemplateId(logicTemplate.getId());
-		auth.setType(projectTemplateAuthEnum.getCode());
-		auth.setResponsible(logicTemplate.getResponsible());
-		return auth;
-	}
-	
-	/**************************************** private method ****************************************************/
-	/**
-	 * 修改权限 可以修改权限类型和责任人 不校验参数
-	 *
-	 * @param authDTO  参数
-	 * @param operator 操作人
-	 * @return result
-	 */
-	private Result<Void> updateTemplateAuthWithoutCheck(ProjectTemplateAuthDTO authDTO, String operator) {
-		
-		ProjectTemplateAuthPO oldAuthPO = templateAuthDAO.getById(authDTO.getId());
-		ProjectTemplateAuthPO newAuthPO = ConvertUtil.obj2Obj(authDTO, ProjectTemplateAuthPO.class);
-		
-		boolean succeed = 1 == templateAuthDAO.update(newAuthPO);
-		
-		if (succeed) {
-			SpringTool.publish(
-					new ProjectTemplateAuthEditEvent(this, ConvertUtil.obj2Obj(oldAuthPO, ProjectTemplateAuth.class),
-							ConvertUtil.obj2Obj(templateAuthDAO.getById(authDTO.getId()), ProjectTemplateAuth.class)));
-			
-			operateRecordService.save(ModuleEnum.LOGIC_TEMPLATE_PERMISSIONS, OperationEnum.EDIT, oldAuthPO.getId(),
-					JSON.toJSONString(newAuthPO), operator);
-		}
-		
-		return Result.build(succeed);
-	}
-	
-	/**
-	 * 增加权限  不做参数校验
-	 *
-	 * @param authDTO  权限信息
-	 * @param operator 操作人
-	 * @return result
-	 */
-	private Result<Void> addTemplateAuthWithoutCheck(ProjectTemplateAuthDTO authDTO, String operator) {
-		ProjectTemplateAuthPO authPO = ConvertUtil.obj2Obj(authDTO, ProjectTemplateAuthPO.class);
-		
-		boolean succeed = 1 == templateAuthDAO.insert(authPO);
-		if (succeed) {
-			// 发送消息
-			SpringTool.publish(
-					new ProjectTemplateAuthAddEvent(this, ConvertUtil.obj2Obj(authPO, ProjectTemplateAuth.class)));
-			
-			// 记录操作
-			operateRecordService.save(ModuleEnum.LOGIC_TEMPLATE_PERMISSIONS, OperationEnum.ADD, authPO.getId(),
-					JSON.toJSONString(authPO), operator);
-		}
-		
-		return Result.build(succeed);
-	}
-	
-	/**
-	 * 验证权限参数
-	 *
-	 * @param authDTO   参数信息
-	 * @param operation 操作
-	 * @return result
-	 */
-	private Result<Void> validateTemplateAuth(ProjectTemplateAuthDTO authDTO, OperationEnum operation) {
-		if (!EnvUtil.isOnline()) {
-			LOGGER.info("class=ProjectAuthServiceImpl||method=validateTemplateAuth||authDTO={}",
-					JSON.toJSONString(authDTO));
-		}
-		
-		if (authDTO == null) {
-			return Result.buildParamIllegal("权限信息为空");
-		}
-		
-		Integer projectId = authDTO.getProjectId();
-		Integer logicTemplateId = authDTO.getTemplateId();
-		ProjectTemplateAuthEnum authEnum = ProjectTemplateAuthEnum.valueOf(authDTO.getType());
-		
-		if (OperationEnum.ADD.equals(operation)) {
-			Result<Void> result = handleAdd(authDTO, projectId, logicTemplateId, authEnum);
-			if (result.failed()) {
-				return result;
-			}
-		} else if (OperationEnum.EDIT.equals(operation)) {
-			Result<Void> result = handleEdit(authDTO);
-			if (result.failed()) {
-				return result;
-			}
-		}
-		
-		// 不能添加管理权限
-		if (ProjectTemplateAuthEnum.OWN == authEnum) {
-			return Result.buildParamIllegal("不支持添加管理权限");
-		}
-		ProjectVO projectVO = projectService.getProjectDetailByProjectId(authDTO.getProjectId());
-		boolean belongTrue = (!(roleTool.isAdmin(authDTO.getResponsible()) || CommonUtils.isUserNameBelongProjectMember(
-				authDTO.getResponsible(), projectVO) || CommonUtils.isUserNameBelongProjectResponsible(
-				authDTO.getResponsible(), projectVO)));
-		// 校验责任人是否合法
-		if (!AriusObjUtils.isNull(authDTO.getResponsible()) && belongTrue) {
-			return Result.buildParamIllegal("责任人非法");
-		}
-		
-		return Result.buildSucc();
-	}
-	
-	private Result<Void> handleEdit(ProjectTemplateAuthDTO authDTO) {
-		// 更新权限检查
-		if (AriusObjUtils.isNull(authDTO.getId())) {
-			return Result.buildParamIllegal("权限ID为空");
-		}
-		
-		if (null == templateAuthDAO.getById(authDTO.getId())) {
-			return Result.buildNotExist("权限不存在");
-		}
-		return Result.buildSucc();
-	}
-	
-	private Result<Void> handleAdd(ProjectTemplateAuthDTO authDTO, Integer projectId, Integer logicTemplateId,
-	                               ProjectTemplateAuthEnum authEnum) {
-		// 新增权限检查
-		if (AriusObjUtils.isNull(projectId)) {
-			return Result.buildParamIllegal("projectId为空");
-		}
-		
-		if (!projectService.checkProjectExist(projectId)) {
-			return Result.buildParamIllegal(String.format("project[%d]不存在", projectId));
-		}
-		
-		if (AriusObjUtils.isNull(logicTemplateId)) {
-			return Result.buildParamIllegal("模板ID为空");
-		}
-		
-		IndexTemplate logicTemplate = indexTemplateService.getLogicTemplateById(logicTemplateId);
-		if (AriusObjUtils.isNull(logicTemplate)) {
-			return Result.buildParamIllegal(String.format("逻辑模板[%d]不存在", logicTemplateId));
-		}
-		
-		if (AriusObjUtils.isNull(authDTO.getType())) {
-			return Result.buildParamIllegal("权限类型为空");
-		}
-		
-		if (AriusObjUtils.isNull(authDTO.getResponsible())) {
-			return Result.buildParamIllegal("责任人为空");
-		}
-		
-		// 重复添加不做幂等，抛出错误
-		if (null != templateAuthDAO.getByProjectIdAndTemplateId(projectId, String.valueOf(logicTemplateId))) {
-			return Result.buildNotExist("权限已存在");
-		}
-		
-		// project是逻辑模板的owner，无需添加
-		if (logicTemplate.getProjectId().equals(projectId) && authEnum == ProjectTemplateAuthEnum.OWN) {
-			return Result.buildDuplicate(String.format("project[%d]已有管理权限", projectId));
-		}
-		
-		// 有集群权限才能新增索引权限
-		ClusterLogic clusterLogic = indexTemplateService.getLogicTemplateWithClusterAndMasterTemplate(logicTemplateId)
-				.getLogicCluster();
-		if (AriusObjUtils.isNull(clusterLogic)
-		    || logicClusterAuthService.getLogicClusterAuthEnum(projectId, clusterLogic.getId())
-		       == ProjectClusterLogicAuthEnum.NO_PERMISSIONS) {
-			return Result.buildOpForBidden("没有索引所在集群的权限");
-		}
-		return Result.buildSucc();
-	}
-	
-	/**
-	 * 获取所有project具备OWNER权限模板权限点列表
-	 *
-	 * @return
-	 */
-	private List<ProjectTemplateAuth> getAllProjectsActiveTemplateOwnerAuths() {
-		List<IndexTemplate> logicTemplates = indexTemplateService.getAllLogicTemplates();
-		final List<Integer> projectIds = projectService.getProjectBriefList().stream().map(ProjectBriefVO::getId)
-				.collect(Collectors.toList());
-		
-		return logicTemplates.stream()
-				.filter(indexTemplateLogic -> projectIds.contains(indexTemplateLogic.getProjectId()))
-				.map(r -> buildTemplateAuth(r, ProjectTemplateAuthEnum.OWN)).collect(Collectors.toList());
-	}
-	
-	/**
-	 * 获取所有应用具备RW权限点的模板权限列表
-	 *
-	 * @return
-	 */
-	private List<ProjectTemplateAuth> getAllProjectsActiveTemplateRWAuths() {
-		List<ProjectTemplateAuth> rwTemplateAuths = ConvertUtil.list2List(templateAuthDAO.listWithRwAuths(),
-				ProjectTemplateAuth.class);
-		
-		// 过滤出active的逻辑模板的权限点
-		Set<Integer> logicTemplateIds = indexTemplateService.getAllLogicTemplates().stream().map(IndexTemplate::getId)
-				.collect(Collectors.toSet());
-		return rwTemplateAuths.stream().filter(authTemplate -> logicTemplateIds.contains(authTemplate.getTemplateId()))
-				.collect(Collectors.toList());
-	}
-	
-	private List<ProjectTemplateAuth> getProjectTemplateOwnerAuths(Integer projectId) {
-		List<IndexTemplate> ownAuthTemplates = indexTemplateService.getProjectLogicTemplatesByProjectId(projectId);
-		return ownAuthTemplates.stream().map(r -> buildTemplateAuth(r, ProjectTemplateAuthEnum.OWN))
-				.collect(Collectors.toList());
-	}
-	
-	@Override
-	public List<ProjectTemplateAuth> getProjectActiveTemplateRWAndRAuths(Integer projectId) {
-		return ConvertUtil.list2List(templateAuthDAO.listWithRwAuthsByProjectId(projectId), ProjectTemplateAuth.class);
-	}
-	
-	@Override
-	public List<ProjectTemplateAuth> getProjectTemplateRWAndRAuthsWithoutCodecResponsible(Integer projectId) {
-		return ConvertUtil.list2List(templateAuthDAO.listWithRwAuthsByProjectId(projectId), ProjectTemplateAuth.class);
-	}
-	
-	@Override
-	public List<ProjectTemplateAuth> getProjectActiveTemplateRWAuths(Integer projectId) {
-		ProjectTemplateAuthPO projectTemplateAuthPO = new ProjectTemplateAuthPO();
-		projectTemplateAuthPO.setProjectId(projectId);
-		projectTemplateAuthPO.setType(ProjectTemplateAuthEnum.RW.getCode());
-		return ConvertUtil.list2List(templateAuthDAO.listByCondition(projectTemplateAuthPO), ProjectTemplateAuth.class);
-	}
-	
-	@Override
-	public List<ProjectTemplateAuth> getProjectActiveTemplateRAuths(Integer projectId) {
-		ProjectTemplateAuthPO projectTemplateAuthPO = new ProjectTemplateAuthPO();
-		projectTemplateAuthPO.setProjectId(projectId);
-		projectTemplateAuthPO.setType(ProjectTemplateAuthEnum.R.getCode());
-		return ConvertUtil.list2List(templateAuthDAO.listByCondition(projectTemplateAuthPO), ProjectTemplateAuth.class);
-	}
-	
-	/**
-	 * 模板权限列表
-	 *
-	 * @param templateAuths 模板权限列表
-	 * @param deleteFlags   删除标示
-	 */
-	private void doDeleteOperationForNeed(Collection<ProjectTemplateAuthPO> templateAuths, boolean deleteFlags) {
-		if (CollectionUtils.isNotEmpty(templateAuths)) {
-			for (ProjectTemplateAuthPO templateAuth : templateAuths) {
-				if (deleteFlags) {
-					if (1 == templateAuthDAO.delete(templateAuth.getId())) {
-						LOGGER.info(
-								"class=ProjectLogicTemplateAuthServiceImpl||method=checkMeta||msg=deleteTemplateAuthSucceed||authId={}",
-								templateAuth.getId());
-					}
-				} else {
-					LOGGER.info(
-							"class=ProjectLogicTemplateAuthServiceImpl||method=checkMeta||msg=deleteCheck||authId={}",
-							templateAuth.getId());
-				}
-			}
-		}
-	}
-	
-	/**
-	 * 合并读写、读、管理权限
-	 *
-	 * @param projectTemplateRWAuths    项目对模板有读写、读的权限信息列表
-	 * @param projectTemplateOwnerAuths 项目对模板有管理的权限信息列表
-	 * @return
-	 */
-	private List<ProjectTemplateAuth> mergeProjectTemplateAuths(List<ProjectTemplateAuth> projectTemplateRWAuths,
-	                                                            List<ProjectTemplateAuth> projectTemplateOwnerAuths) {
-		List<ProjectTemplateAuth> mergeProjectTemplateAuthList = Lists.newArrayList();
-		List<Integer> projectOwnTemplateId = projectTemplateOwnerAuths.stream().map(ProjectTemplateAuth::getTemplateId)
-				.collect(Collectors.toList());
-		
-		//合并读写、读、管理权限
-		for (ProjectTemplateAuth projectTemplateRWAuth : projectTemplateRWAuths) {
-			if (projectOwnTemplateId.contains(projectTemplateRWAuth.getTemplateId())) {
-				continue;
-			}
-			mergeProjectTemplateAuthList.add(projectTemplateRWAuth);
-		}
-		
-		mergeProjectTemplateAuthList.addAll(projectTemplateOwnerAuths);
-		return mergeProjectTemplateAuthList;
-	}
-=======
 public class AppLogicTemplateAuthServiceImpl implements AppLogicTemplateAuthService {
 
     private static final ILog          LOGGER = LogFactory.getLog(AppLogicTemplateAuthServiceImpl.class);
@@ -1181,5 +600,4 @@
         mergeAppTemplateAuthList.addAll(appTemplateOwnerAuths);
         return mergeAppTemplateAuthList;
     }
->>>>>>> 1e7ccf05
 }