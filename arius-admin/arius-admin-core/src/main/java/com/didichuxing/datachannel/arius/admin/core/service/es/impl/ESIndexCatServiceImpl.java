package com.didichuxing.datachannel.arius.admin.core.service.es.impl;

import static com.didichuxing.datachannel.arius.admin.common.constant.metrics.ESHttpRequestContent.getShards2NodeInfoRequestContent;

import com.didichuxing.datachannel.arius.admin.common.Tuple;
import com.didichuxing.datachannel.arius.admin.common.bean.common.Result;
import com.didichuxing.datachannel.arius.admin.common.bean.dto.indices.IndexCatCellDTO;
import com.didichuxing.datachannel.arius.admin.common.bean.entity.index.IndexCatCell;
import com.didichuxing.datachannel.arius.admin.common.bean.entity.metrics.ordinary.IndexShardInfo;
import com.didichuxing.datachannel.arius.admin.common.bean.po.index.IndexCatCellPO;
import com.didichuxing.datachannel.arius.admin.common.bean.po.index.IndexCatCellUpdatePO;
import com.didichuxing.datachannel.arius.admin.common.bean.po.index.IndexCatCellUpdatePO;
import com.didichuxing.datachannel.arius.admin.common.exception.ESOperateException;
import com.didichuxing.datachannel.arius.admin.common.util.BatchProcessor;
import com.didichuxing.datachannel.arius.admin.common.util.ConvertUtil;
import com.didichuxing.datachannel.arius.admin.common.util.ListUtils;
import com.didichuxing.datachannel.arius.admin.common.util.SizeUtil;
import com.didichuxing.datachannel.arius.admin.core.service.es.ESIndexCatService;
import com.didichuxing.datachannel.arius.admin.persistence.es.index.dao.index.IndexCatESDAO;
import com.didiglobal.logi.elasticsearch.client.gateway.direct.DirectResponse;
import com.didiglobal.logi.log.ILog;
import com.didiglobal.logi.log.LogFactory;
import com.google.common.collect.Lists;
import java.util.ArrayList;
import java.util.Collection;
import java.util.Collections;
import java.util.List;
import java.util.Map;
import java.util.stream.Collectors;
import org.apache.commons.collections4.CollectionUtils;
import org.apache.commons.collections4.MapUtils;
import org.apache.commons.lang3.StringUtils;
import org.elasticsearch.rest.RestStatus;
import org.springframework.beans.factory.annotation.Autowired;
import org.springframework.stereotype.Service;

/**
 * Created by linyunan on 2021-10-14
 */
@Service
public class ESIndexCatServiceImpl implements ESIndexCatService {

    private static final ILog LOGGER = LogFactory.getLog(ESIndexCatService.class);
    @Autowired
    private IndexCatESDAO indexCatESDAO;
   

    @Override
    public Tuple<Long, List<IndexCatCell>> syncGetCatIndexInfo(String cluster, String index, String health,
                                                               String status, Integer projectId, Long from, Long size,
                                                               String sortTerm, Boolean orderByDesc, Boolean showMetadata) {
<<<<<<< HEAD
        Tuple<Long, List<IndexCatCellPO>> hitTotal2catIndexInfoTuplePO = indexCatESDAO.getCatIndexInfo(cluster, index,
=======
        Tuple<Long, List<IndexCatCellUpdatePO>> hitTotal2catIndexInfoTuplePO = indexCatESDAO.getCatIndexInfo(cluster, index,
>>>>>>> 11b8b532
            health, status, projectId, from, size, sortTerm, orderByDesc, showMetadata);
        if (null == hitTotal2catIndexInfoTuplePO) {
            return null;
        }

        Tuple<Long, List<IndexCatCell>> hitTotal2catIndexInfoTuple = new Tuple<>();
        hitTotal2catIndexInfoTuple.setV1(hitTotal2catIndexInfoTuplePO.getV1());
        List<IndexCatCell> indexCatCells = new ArrayList<>();
        hitTotal2catIndexInfoTuplePO.getV2().forEach(indexCatCellUpdatePO -> {
            IndexCatCell indexCatCell = ConvertUtil.obj2Obj(indexCatCellUpdatePO,IndexCatCell.class);
            indexCatCell.setPriStoreSize(SizeUtil.getUnitSize(indexCatCellUpdatePO.getPriStoreSize()));
            indexCatCell.setStoreSize(SizeUtil.getUnitSize(indexCatCellUpdatePO.getStoreSize()));
            indexCatCells.add(indexCatCell);
        });
        hitTotal2catIndexInfoTuple.setV2(indexCatCells);
        return hitTotal2catIndexInfoTuple;
    }

    @Override
    public int syncUpdateCatIndexDeleteFlag(String cluster, List<String> indexNameList, int retryCount) {
        if (CollectionUtils.isEmpty(indexNameList)) {
            return 0;
        }

        BatchProcessor.BatchProcessResult<String, Boolean> result = new BatchProcessor<String, Boolean>()
            .batchList(indexNameList).batchSize(10)
            .processor(items -> indexCatESDAO.batchUpdateCatIndexDeleteFlag(cluster, items, retryCount))
            .succChecker(succ -> succ).process();

        if (!result.isSucc()) {
            LOGGER.warn(
                "class=ESIndexCatServiceImpl||method=syncUpdateCatIndexDeleteFlag||cluster={}||indexNameList={}||result={}",
                cluster, indexNameList, result);
        }

        return indexNameList.size() - result.getFailAndErrorCount();
    }

    @Override
    public int syncUpdateCatIndexStatus(String cluster, List<String> indexNameList, String status, int retryCount) {
        if (CollectionUtils.isEmpty(indexNameList)) {
            return 0;
        }

        BatchProcessor.BatchProcessResult<String, Boolean> result = new BatchProcessor<String, Boolean>()
            .batchList(indexNameList).batchSize(10)
            .processor(items -> indexCatESDAO.batchUpdateCatIndexStatus(cluster, items, status, retryCount))
            .succChecker(succ -> succ).process();

        if (!result.isSucc()) {
            LOGGER.warn(
                "class=ESIndexCatServiceImpl||method=syncUpdateCatIndexStatus||cluster={}||indexNameList={}||result={}",
                cluster, indexNameList, result);
        }

        return indexNameList.size() - result.getFailAndErrorCount();
    }

    @Override
    public List<IndexShardInfo> syncGetIndexShardInfo(String clusterPhyName, String indexName) throws ESOperateException {
        String shards2NodeInfoRequestContent = getShards2NodeInfoRequestContent(indexName, "20s");
        DirectResponse shardNodeResponse = indexCatESDAO.getDirectResponse(clusterPhyName, "Get",
            shards2NodeInfoRequestContent);

        if (shardNodeResponse.getRestStatus() == RestStatus.OK
            && StringUtils.isNoneBlank(shardNodeResponse.getResponseContent())) {
            return ConvertUtil.str2ObjArrayByJson(shardNodeResponse.getResponseContent(), IndexShardInfo.class);
        }

        return Lists.newArrayList();
    }

    @Override
    public Boolean syncInsertCatIndex(List<IndexCatCellDTO> params, int retryCount) {
        BatchProcessor.BatchProcessResult<IndexCatCellDTO, Boolean> result = new BatchProcessor<IndexCatCellDTO, Boolean>()
                .batchList(params).batchSize(5000)
                .processor(items -> indexCatESDAO.batchInsert(ConvertUtil.list2List(params, IndexCatCellPO.class), retryCount))
                .succChecker(succ -> succ).process();

        if (!result.isSucc()) {
            List<String> clusterList = params.stream().map(IndexCatCellDTO::getCluster).distinct().collect(Collectors.toList());
            List<String> indexList   = params.stream().map(IndexCatCellDTO::getIndex).distinct().collect(Collectors.toList());
            LOGGER.error("class=ESIndexCatServiceImpl||method=syncInsertCatIndex||cluster={}||indexNameList={}||errMsg=failed to batchInsert, batch total count = {}, batch failed count={}",
                    ListUtils.strList2String(clusterList), ListUtils.strList2String(indexList),
                    params.size(), result.getFailAndErrorCount());
        }

        return result.isSucc();
    }
    
    @Override
    public Boolean syncUpsertCatIndex(List<IndexCatCellDTO> params, int retryCount) {
        BatchProcessor.BatchProcessResult<IndexCatCellDTO, Boolean> result = new BatchProcessor<IndexCatCellDTO, Boolean>().batchList(
                        params).batchSize(5000).processor(
                        items -> indexCatESDAO.batchUpsert(ConvertUtil.list2List(params, IndexCatCellUpdatePO.class), retryCount))
                .succChecker(succ -> succ).process();
        
        if (!result.isSucc()) {
            List<String> clusterList = params.stream().map(IndexCatCellDTO::getCluster).distinct()
                    .collect(Collectors.toList());
            List<String> indexList = params.stream().map(IndexCatCellDTO::getIndex).distinct()
                    .collect(Collectors.toList());
            LOGGER.error(
                    "class=ESIndexCatServiceImpl||method=syncUpsertCatIndex||cluster={}||indexNameList={}||errMsg=failed to batchInsert, batch total count = {}, batch failed count={}",
                    ListUtils.strList2String(clusterList), ListUtils.strList2String(indexList), params.size(),
                    result.getFailAndErrorCount());
        }
        
        return result.isSucc();
    }

    @Override
    public List<IndexCatCell> syncGetPlatformCreateCatIndexList(Integer searchSize) {
        try {
            return indexCatESDAO.getPlatformCreateCatIndexList(searchSize);
        } catch (Exception e) {
            LOGGER.error("class=ESIndexCatServiceImpl||method=syncGetHasProjectIdButNotTemplateIdCatIndexList||" +
                    "errMsg=failed to get syncGetHasProjectIdButNotTemplateIdCatIndexList", e);
        }
        return Collections.emptyList();
    }

    @Override
    public List<IndexCatCellDTO> syncGetIndexByCluster(String clusterLogicName, Integer projectId) {
        Tuple<Long, List<IndexCatCellPO>> totalHitAndIndexCatCellListTuple = indexCatESDAO.getIndexListByTerms(clusterLogicName,projectId);
        if (totalHitAndIndexCatCellListTuple == null){
            return new ArrayList<>();
        }
        return ConvertUtil.list2List(totalHitAndIndexCatCellListTuple.v2(),IndexCatCellDTO.class);
    }

    /**
     * @param cluster
     * @param indexList
     * @return
     */
    @Override
    public Result<List<IndexCatCellDTO>> syncGetSegmentsIndexList(String cluster, Collection<String> indexList) {
        BatchProcessor.BatchProcessResult<String, List<IndexCatCellDTO>> result = new BatchProcessor<String, List<IndexCatCellDTO>>().batchList(
                        indexList)
            
                .batchSize(50).processor(items -> indexCatESDAO.syncGetSegmentsIndexList(cluster, items))
                .succChecker(CollectionUtils::isNotEmpty).process();
        if (!result.isSucc() && MapUtils.isNotEmpty(result.getErrorMap()) && CollectionUtils.isNotEmpty(
                result.getErrorMap().values())) {
            LOGGER.error("class={}||method=syncGetSegmentsIndexList||errMsg=failed to get syncGetSegmentsIndexList",
                    result.getErrorMap().values().stream().findFirst().get());
        }
        
        
        List<IndexCatCellDTO> indexCatCellDTOList = result.getResultList().stream().filter(CollectionUtils::isNotEmpty)
                .flatMap(Collection::stream).collect(Collectors.toList());
        return Result.buildSucc(indexCatCellDTOList);
    }
    
    /**
     * @param projectId
     * @return
     */
    @Override
    public List<String> syncGetIndexListByProjectId(Integer projectId, String clusterLogic) {
        return indexCatESDAO.syncGetIndexListByProjectIdAndClusterLogic(projectId,
                clusterLogic);
    }
    
    @Override
    public List<String> syncGetIndexListByProjectIdAndFuzzyIndexAndClusterLogic(Integer projectId, String clusterLogicName,
                                                                                String index) {
       return indexCatESDAO.syncGetIndexListByProjectIdAndFuzzyIndexAndClusterLogic(projectId,
                clusterLogicName,index);
    }
    
    @Override
    public List<String> syncGetIndexListByProjectIdAndFuzzyIndexAndClusterPhy(String clusterPhyName,
                                                                              String index) {
         return indexCatESDAO.syncGetIndexListByProjectIdAndFuzzyIndexAndClusterPhy( clusterPhyName,index);
    }

    @Override
    public List<IndexCatCell> syncGetAllCatIndexNameListByClusters(Integer searchSize,List<String> phyClusterNames) {
        try {
            return indexCatESDAO.getAllCatIndexNameListByClusters(searchSize,phyClusterNames);
        } catch (Exception e) {
            LOGGER.error("class=ESIndexCatServiceImpl||method=syncGetAllCatIndexNameList||" + "errMsg=failed to get syncGetAllCatIndexNameList", e);
        }
        return Collections.emptyList();
    }

    /**
     * @param clusterPhyList
     * @return
     */
    @Override
    public Map<String, Integer> syncGetByClusterPhyList(List<String> clusterPhyList) {
        return indexCatESDAO.syncGetByClusterPhyList(clusterPhyList);
    }
    
    /**
     * @param clusterPhy
     * @param index
     */
    @Override
    public IndexCatCell syncGetCatIndexInfoById(String clusterPhy, String index) {
        return indexCatESDAO.syncGetCatIndexInfoById(clusterPhy,index);
    }
    /*************************************************private*******************************************************/
}<|MERGE_RESOLUTION|>--- conflicted
+++ resolved
@@ -49,11 +49,7 @@
     public Tuple<Long, List<IndexCatCell>> syncGetCatIndexInfo(String cluster, String index, String health,
                                                                String status, Integer projectId, Long from, Long size,
                                                                String sortTerm, Boolean orderByDesc, Boolean showMetadata) {
-<<<<<<< HEAD
-        Tuple<Long, List<IndexCatCellPO>> hitTotal2catIndexInfoTuplePO = indexCatESDAO.getCatIndexInfo(cluster, index,
-=======
         Tuple<Long, List<IndexCatCellUpdatePO>> hitTotal2catIndexInfoTuplePO = indexCatESDAO.getCatIndexInfo(cluster, index,
->>>>>>> 11b8b532
             health, status, projectId, from, size, sortTerm, orderByDesc, showMetadata);
         if (null == hitTotal2catIndexInfoTuplePO) {
             return null;
