package com.didichuxing.datachannel.arius.admin.core.service.template.logic;

import com.didichuxing.datachannel.arius.admin.common.Tuple;
import com.didichuxing.datachannel.arius.admin.common.bean.common.Result;
import com.didichuxing.datachannel.arius.admin.common.bean.dto.template.ConsoleTemplateRateLimitDTO;
import com.didichuxing.datachannel.arius.admin.common.bean.dto.template.IndexTemplateConfigDTO;
import com.didichuxing.datachannel.arius.admin.common.bean.dto.template.IndexTemplateDTO;
import com.didichuxing.datachannel.arius.admin.common.bean.dto.template.TemplateConditionDTO;
import com.didichuxing.datachannel.arius.admin.common.bean.dto.template.srv.TemplateQueryDTO;
import com.didichuxing.datachannel.arius.admin.common.bean.entity.template.IndexTemplate;
import com.didichuxing.datachannel.arius.admin.common.bean.entity.template.IndexTemplateConfig;
import com.didichuxing.datachannel.arius.admin.common.bean.entity.template.IndexTemplateLogicWithClusterAndMasterTemplate;
import com.didichuxing.datachannel.arius.admin.common.bean.entity.template.IndexTemplateType;
import com.didichuxing.datachannel.arius.admin.common.bean.entity.template.IndexTemplateWithCluster;
import com.didichuxing.datachannel.arius.admin.common.bean.entity.template.IndexTemplateWithPhyTemplates;
import com.didichuxing.datachannel.arius.admin.common.bean.po.template.IndexTemplatePO;
import com.didichuxing.datachannel.arius.admin.common.constant.operaterecord.OperationEnum;
import com.didichuxing.datachannel.arius.admin.common.exception.AdminOperateException;
import com.didichuxing.datachannel.arius.admin.common.exception.ESOperateException;
import java.util.List;
import java.util.Map;
import java.util.Set;

/**
 * @author d06679
 * @date 2019/3/29
 */
public interface IndexTemplateService {
    /**
     * 条件查询
     * @param param 条件
     * @return 逻辑模板列表
     */
    List<IndexTemplate> listLogicTemplates(IndexTemplateDTO param);

    /**
     * 模糊查询
     * @param param 模糊查询条件
     * @return      List<IndexTemplateLogic>
     */
    List<IndexTemplate> fuzzyLogicTemplatesByCondition(IndexTemplateDTO param);

    /**
     * 模糊分页查询模板列表信息
     */
    List<IndexTemplate> pagingGetLogicTemplatesByCondition(TemplateConditionDTO param);

    /**
     * 模糊分页查询「模板服务」列表信息
     * @param param 模糊查询条件
     * @return
     */
    List<IndexTemplate> pagingGetTemplateSrvByCondition(TemplateQueryDTO param);

    /**
     * 模糊查询统计总命中数, 用于前端分页
     * @param param 模糊查询条件
     * @return      查询总命中数
     */
    Long fuzzyLogicTemplatesHitByCondition(IndexTemplateDTO param);

    /**
     * 根据名字查询
     * @param templateName 模板名字
     * @return list
     */
    List<IndexTemplate> listLogicTemplateByName(String templateName);

    /**
     * 查询指定的逻辑模板
     * @param logicTemplateId 模板id
     * @return 模板信息  不存在返回null
     */
    IndexTemplate getLogicTemplateById(Integer logicTemplateId);

    /**
     * 删除逻辑模板
     *
     * @param logicTemplateId 模板id
     * @param operator        操作人
     * @return result
     * @throws AdminOperateException
     */
    Result<Void> delTemplate(Integer logicTemplateId, String operator) throws AdminOperateException;

    /**
     * 校验模板参数是否合法
     * @param param 参数
     * @param operation 操作
     * @return result
     */
    Result<Void> validateTemplate(IndexTemplateDTO param, OperationEnum operation,Integer projectId);

    /**
     * 编辑逻辑模板
     * @param param 参数
     * @param operator 操作人
     * @return result
     * @throws AdminOperateException 操作es失败
     */
    Result<Void> editTemplate(IndexTemplateDTO param, String operator,Integer projectId) throws AdminOperateException;

    /**
     * 添加逻辑模板而不需要参数校验
     * @param param 索引逻辑模板参数
     * @return result
     */
    Result<Void> addTemplateWithoutCheck(IndexTemplateDTO param) throws AdminOperateException;

    /**
     * 获取模板配置信息
     * @param logicTemplateId 逻辑模板id
     * @return 配置信息  不存在返回null
     */
    IndexTemplateConfig getTemplateConfig(Integer logicTemplateId);

    /**
     * 更新模板配置
     * @param configDTO  配置参数
     * @param operator 操作人
     * @return result
     */
    Result<Void> updateTemplateConfig(IndexTemplateConfigDTO configDTO, String operator);

    /**
     * 记录模板配置
     *
     * @param indexTemplateConfig 索引模板配置
     * @return result
     */
    Result<Void> insertTemplateConfig(IndexTemplateConfig indexTemplateConfig);

    /**
     * 更新模板配置
     * @param logicTemplateId  逻辑模板id
     * @param factor  factor
     * @param operator 操作人
     */
    void upsertTemplateShardFactor(Integer logicTemplateId, Double factor, String operator);

    /**
     * 更新模板配置
     * @param logicTemplateId  逻辑模板id
     * @param factor  factor
     * @param operator 操作人
     */
    void updateTemplateShardFactorIfGreater(Integer logicTemplateId, Double factor, String operator);

    /**
     * 判断模板是否存在
     * @param logicTemplateId 逻辑模板id
     * @return true/false
     */
    boolean exist(Integer logicTemplateId);

    /**
     * 获取全部逻辑模板
     * @return list
     */
    List<IndexTemplate> listAllLogicTemplates();
    List<IndexTemplate> listAllLogicTemplatesWithCache();

    /**
     * 获取全部逻辑模板
     * @return map，key-逻辑模板ID，value-逻辑模板
     */
    Map<Integer, IndexTemplate> getAllLogicTemplatesMap();

    /**
     * 根据列表获取逻辑模板
     * @return list
     */
    List<IndexTemplate> listLogicTemplatesByIds(List<Integer> logicTemplateIds);

    /**
     * 根据列表获取逻辑模板
     * @return map，key-逻辑模板ID，value-逻辑模板
     */
    Map<Integer, IndexTemplate> getLogicTemplatesMapByIds(List<Integer> logicTemplateIds);

    /**
     * 根据projectId查询模板
     * @param projectId projectId
     * @return list
     */
    List<IndexTemplate> listProjectLogicTemplatesByProjectId(Integer projectId);

    /**
     * 获取所有逻辑集群对应逻辑模板
     * @param logicClusterId 逻辑集群ID
     * @return
     */
    List<IndexTemplate> listLogicClusterTemplates(Long logicClusterId);

    /**
     * 获取模板具体的物理索引
     * @param projectId projectId
     * @return result
     */
    Result<List<Tuple<String, String>>> listLogicTemplatesByProjectId(Integer projectId);

    /**
     * 模板移交
     *
     * @param logicId         模板id
     * @param sourceProjectId 原项目
     * @param tgtProjectId    projectId
     * @param tgtResponsible  责任人
     * @param operator        操作人
     * @return Result
     * @throws AdminOperateException
     */
    Result<Void> turnOverLogicTemplate(Integer logicId, Integer sourceProjectId,Integer tgtProjectId, String tgtResponsible,
                                       String operator) throws AdminOperateException;

    /**
     * 获取每个模板的部署个数
     * @return map
     */
    Map<Integer, Integer> getAllLogicTemplatesPhysicalCount();

    /**
     * 获取type
     * @param logicId 模板id
     * @return list
     */
    List<IndexTemplateType> listLogicTemplateTypes(Integer logicId);



    /**
     * 修改模板名称
     * @param param 参数
     * @param operator 操作人
     * @return result
     * @throws AdminOperateException
     */
    Result<Void> editTemplateName(IndexTemplateDTO param, String operator) throws AdminOperateException;

    /**
     * 只更新本地db 不同步更新es
     * @param param
     * @return
     * @throws AdminOperateException
     */
    Result<Void> editTemplateInfoTODB(IndexTemplateDTO param) throws AdminOperateException;

    /**
     * 获取APP有权限的集群下的所有逻辑模板.
     * @param projectId APP的id
     * @return list
     */
    List<IndexTemplate> listTemplatesByHasAuthCluster(Integer projectId);

    /**
     * 获取APP在指定逻辑集群下有权限的逻辑模板.
     * @param projectId project的id
     * @param logicClusterId 逻辑集群ID
     * @return list
     */
    List<IndexTemplate> listHasAuthTemplatesInLogicCluster(Integer projectId, Long logicClusterId);

    /**
     * 获取所有的逻辑模板列表信息（带有逻辑集群和物理模板）
     * @return
     */
    List<IndexTemplateLogicWithClusterAndMasterTemplate> listLogicTemplatesWithClusterAndMasterTemplate();

    /**
     * 获取指定逻辑模板（带有逻辑集群和物理模板）
     * @param logicTemplateId 逻辑模板id
     */
    IndexTemplateLogicWithClusterAndMasterTemplate getLogicTemplateWithClusterAndMasterTemplate(Integer logicTemplateId);

    /**
     * 获取指定逻辑模板列表信息（带有逻辑集群和物理模板）
     * @param logicTemplateIds 逻辑模板列表
     * @return
     */
    List<IndexTemplateLogicWithClusterAndMasterTemplate> listLogicTemplatesWithClusterAndMasterTemplate(Set<Integer> logicTemplateIds);

    /**
     * 获取指定逻辑模板列表信息（带有逻辑集群和物理模板）
     * @param logicTemplateIds 逻辑模板列表
     * @return map, key-逻辑模板ID, value-带有逻辑集群和物理模板信息的逻辑模板对象
     */
    Map<Integer, IndexTemplateLogicWithClusterAndMasterTemplate> getLogicTemplatesWithClusterAndMasterTemplateMap(Set<Integer> logicTemplateIds);

    /**
     * 获取指定集群下的逻辑模板（带有逻辑集群和物理模板）
     * @param logicClusterIds 逻辑集群id列表
     */
    List<IndexTemplateLogicWithClusterAndMasterTemplate> listLogicTemplateWithClusterAndMasterTemplateByClusters(Set<Long> logicClusterIds);

    /**
     * 获取指定集群下的逻辑模板（带有逻辑集群和物理模板）
     * @param logicClusterId 逻辑集群id
     */
    List<IndexTemplateLogicWithClusterAndMasterTemplate> listLogicTemplateWithClusterAndMasterTemplateByCluster(Long logicClusterId);

    /**
     * 获取单个逻辑模板逻辑集群相关信息
     * @param logicTemplateId 逻辑模板ID
     * @return
     */
    IndexTemplateWithCluster getLogicTemplateWithCluster(Integer logicTemplateId);

    /**
     * 查询模板资源信息
     * @param logicTemplateIds 逻辑模板ID列表
     * @return
     */
    List<IndexTemplateWithCluster> listLogicTemplateWithClusters(Set<Integer> logicTemplateIds);

    /**
     * 查询模板资源信息
     * @return 带有逻辑集群的所有逻辑模板列表
     */
    List<IndexTemplateWithCluster> listAllLogicTemplateWithClusters();

    /**
     * 查询模板资源信息
     * @param logicClusterId 逻辑集群ID
     * @return List<IndexTegetAllLogicClustersmplateLogicClusterMeta> 逻辑模板列表
     */
    List<IndexTemplateWithCluster> listLogicTemplateWithClustersByClusterId(Long logicClusterId);

    /**
     * 获取所有带有物理模板详情的逻辑模板列表
     * @return
     */
    List<IndexTemplateWithPhyTemplates> listAllLogicTemplateWithPhysicals();

    /**
     * 获取指定的带有物理模板详情的逻辑模板列表
     * @return
     */
    List<IndexTemplateWithPhyTemplates> listLogicTemplateWithPhysicalsByIds(Set<Integer> logicTemplateIds);

    /**
     * 根据逻辑模板ID获取对应的物理模板详情
     * @param logicTemplateId 逻辑模板ID
     * @return
     */
    IndexTemplateWithPhyTemplates getLogicTemplateWithPhysicalsById(Integer logicTemplateId);

    /**
     * 获取指定数据中的模板信息
     * @param dataCenter 数据中心
     * @return list
     */
    List<IndexTemplateWithPhyTemplates> listTemplateWithPhysicalByDataCenter(String dataCenter);


    /**
     * 修改禁读状态
     * @param logicId 逻辑模板
     * @param blockRead  是否禁读
     * @param operator  操作人
     * @return
     */
    Result<Void> updateBlockReadState(Integer logicId, Boolean blockRead, String operator);

    /**
     * 修改禁写状态
     * @param logicId 逻辑模板
     * @param blockWrite  是否禁读
     * @param operator  操作人
     * @return
     */
    Result<Void> updateBlockWriteState(Integer logicId, Boolean blockWrite, String operator);

    Result updateTemplateWriteRateLimit(ConsoleTemplateRateLimitDTO consoleTemplateRateLimitDTO) throws ESOperateException;

    Result<Void> preCheckTemplateName(String templateName);

    /**
     * 获取指定regionId下的所有模板列表
     * @param regionId  regionId
     * @return    Result<List<IndexTemplate>>
     */
    Result<List<IndexTemplate>> listByRegionId(Integer regionId);

     List<IndexTemplateWithCluster> convert2WithCluster(List<IndexTemplateWithPhyTemplates> indexTemplateWithPhyTemplates);

    /**
     * 根据逻辑集群id 列表获取逻辑模板列表
     * @param resourceIds
     * @return
     */
     List<IndexTemplate> listByResourceIds(List<Long> resourceIds);
    
    /**
     * 获取项目id通过模板逻辑id
     *
     * @param templateLogicId 模板逻辑id
     * @return {@code Integer}
     */
    Integer getProjectIdByTemplateLogicId(Integer templateLogicId);
    
    IndexTemplatePO getLogicTemplatePOById(Integer logicId);
    
    boolean update(IndexTemplatePO editTemplate);
    
    int batchChangeHotDay(Integer days);
<<<<<<< HEAD

    /**
     * 获取全局所有模版id
     *
     * @return
     */
    List<Integer> listAllTemplateIds();
=======
    
    String getNameByTemplateLogicId(Integer logicTemplateId);
>>>>>>> ffda4d6e
}<|MERGE_RESOLUTION|>--- conflicted
+++ resolved
@@ -403,7 +403,8 @@
     boolean update(IndexTemplatePO editTemplate);
     
     int batchChangeHotDay(Integer days);
-<<<<<<< HEAD
+
+    String getNameByTemplateLogicId(Integer logicTemplateId);
 
     /**
      * 获取全局所有模版id
@@ -411,8 +412,4 @@
      * @return
      */
     List<Integer> listAllTemplateIds();
-=======
-    
-    String getNameByTemplateLogicId(Integer logicTemplateId);
->>>>>>> ffda4d6e
 }