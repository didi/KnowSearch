package com.didichuxing.datachannel.arius.admin.core.service.template.logic;

import com.didichuxing.datachannel.arius.admin.common.Tuple;
import com.didichuxing.datachannel.arius.admin.common.bean.common.Result;
import com.didichuxing.datachannel.arius.admin.common.bean.dto.template.ConsoleTemplateRateLimitDTO;
import com.didichuxing.datachannel.arius.admin.common.bean.dto.template.IndexTemplateConfigDTO;
import com.didichuxing.datachannel.arius.admin.common.bean.dto.template.IndexTemplateDTO;
import com.didichuxing.datachannel.arius.admin.common.bean.dto.template.TemplateConditionDTO;
import com.didichuxing.datachannel.arius.admin.common.bean.dto.template.srv.TemplateQueryDTO;
import com.didichuxing.datachannel.arius.admin.common.bean.entity.template.IndexTemplate;
import com.didichuxing.datachannel.arius.admin.common.bean.entity.template.IndexTemplateConfig;
import com.didichuxing.datachannel.arius.admin.common.bean.entity.template.IndexTemplateLogicWithClusterAndMasterTemplate;
import com.didichuxing.datachannel.arius.admin.common.bean.entity.template.IndexTemplateType;
import com.didichuxing.datachannel.arius.admin.common.bean.entity.template.IndexTemplateWithCluster;
import com.didichuxing.datachannel.arius.admin.common.bean.entity.template.IndexTemplateWithPhyTemplates;
import com.didichuxing.datachannel.arius.admin.common.bean.po.template.IndexTemplatePO;
import com.didichuxing.datachannel.arius.admin.common.constant.operaterecord.OperationEnum;
import com.didichuxing.datachannel.arius.admin.common.exception.AdminOperateException;
import com.didichuxing.datachannel.arius.admin.common.exception.ESOperateException;
import java.util.List;
import java.util.Map;
import java.util.Set;

/**
 * @author d06679
 * @date 2019/3/29
 */
public interface IndexTemplateService {
    /**
     * 条件查询
     * @param param 条件
     * @return 逻辑模板列表
     */
    List<IndexTemplate> listLogicTemplates(IndexTemplateDTO param);

    /**
     * 模糊查询
     * @param param 模糊查询条件
     * @return      List<IndexTemplateLogic>
     */
    List<IndexTemplate> fuzzyLogicTemplatesByCondition(IndexTemplateDTO param);

    /**
     * 模糊分页查询模板列表信息
     */
    List<IndexTemplate> pagingGetLogicTemplatesByCondition(TemplateConditionDTO param);

    /**
     * 模糊分页查询「模板服务」列表信息
     * @param param 模糊查询条件
     * @return
     */
    List<IndexTemplate> pagingGetTemplateSrvByCondition(TemplateQueryDTO param);

    /**
     * 模糊查询统计总命中数, 用于前端分页
     * @param param 模糊查询条件
     * @return      查询总命中数
     */
    Long fuzzyLogicTemplatesHitByCondition(IndexTemplateDTO param);

    /**
     * 根据名字查询
     * @param templateName 模板名字
     * @return list
     */
    List<IndexTemplate> listLogicTemplateByName(String templateName);

    /**
     * 查询指定的逻辑模板
     * @param logicTemplateId 模板id
     * @return 模板信息  不存在返回null
     */
    IndexTemplate getLogicTemplateById(Integer logicTemplateId);

    /**
     * 删除逻辑模板
     *
     * @param logicTemplateId 模板id
     * @param operator        操作人
     * @return result
     * @throws AdminOperateException
     */
    Result<Void> delTemplate(Integer logicTemplateId, String operator) throws AdminOperateException;

    /**
     * 校验模板参数是否合法
     * @param param 参数
     * @param operation 操作
     * @return result
     */
    Result<Void> validateTemplate(IndexTemplateDTO param, OperationEnum operation,Integer projectId);

    /**
     * 编辑逻辑模板
     * @param param 参数
     * @param operator 操作人
     * @return result
     * @throws AdminOperateException 操作es失败
     */
    Result<Void> editTemplate(IndexTemplateDTO param, String operator,Integer projectId) throws AdminOperateException;

    /**
     * 添加逻辑模板而不需要参数校验
     * @param param 索引逻辑模板参数
     * @return result
     */
    Result<Void> addTemplateWithoutCheck(IndexTemplateDTO param) throws AdminOperateException;

    /**
     * 获取模板配置信息
     * @param logicTemplateId 逻辑模板id
     * @return 配置信息  不存在返回null
     */
    IndexTemplateConfig getTemplateConfig(Integer logicTemplateId);

    /**
     * 更新模板配置
     * @param configDTO  配置参数
     * @param operator 操作人
     * @return result
     */
    Result<Void> updateTemplateConfig(IndexTemplateConfigDTO configDTO, String operator);

    /**
     * 记录模板配置
     *
     * @param indexTemplateConfig 索引模板配置
     * @return result
     */
    Result<Void> insertTemplateConfig(IndexTemplateConfig indexTemplateConfig);

    /**
     * 更新模板配置
     * @param logicTemplateId  逻辑模板id
     * @param factor  factor
     * @param operator 操作人
     */
    void upsertTemplateShardFactor(Integer logicTemplateId, Double factor, String operator);

    /**
     * 更新模板配置
     * @param logicTemplateId  逻辑模板id
     * @param factor  factor
     * @param operator 操作人
     */
    void updateTemplateShardFactorIfGreater(Integer logicTemplateId, Double factor, String operator);

    /**
     * 判断模板是否存在
     * @param logicTemplateId 逻辑模板id
     * @return true/false
     */
    boolean exist(Integer logicTemplateId);

    /**
     * 获取全部逻辑模板
     * @return list
     */
    List<IndexTemplate> listAllLogicTemplates();
    List<IndexTemplate> listAllLogicTemplatesWithCache();

    /**
     * 获取全部逻辑模板
     * @return map，key-逻辑模板ID，value-逻辑模板
     */
    Map<Integer, IndexTemplate> getAllLogicTemplatesMap();

    /**
     * 根据列表获取逻辑模板
     * @return list
     */
    List<IndexTemplate> listLogicTemplatesByIds(List<Integer> logicTemplateIds);

    /**
     * 根据列表获取逻辑模板
     * @return map，key-逻辑模板ID，value-逻辑模板
     */
    Map<Integer, IndexTemplate> getLogicTemplatesMapByIds(List<Integer> logicTemplateIds);

    /**
     * 根据projectId查询模板
     * @param projectId projectId
     * @return list
     */
    List<IndexTemplate> listProjectLogicTemplatesByProjectId(Integer projectId);

    /**
     * 获取所有逻辑集群对应逻辑模板
     * @param logicClusterId 逻辑集群ID
     * @return
     */
    List<IndexTemplate> listLogicClusterTemplates(Long logicClusterId);

    /**
     * 获取模板具体的物理索引
     * @param projectId projectId
     * @return result
     */
    Result<List<Tuple<String, String>>> listLogicTemplatesByProjectId(Integer projectId);

    /**
     * 模板移交
     *
     * @param logicId         模板id
     * @param sourceProjectId 原项目
     * @param tgtProjectId    projectId
     * @param tgtResponsible  责任人
     * @param operator        操作人
     * @return Result
     * @throws AdminOperateException
     */
    Result<Void> turnOverLogicTemplate(Integer logicId, Integer sourceProjectId,Integer tgtProjectId, String tgtResponsible,
                                       String operator) throws AdminOperateException;

    /**
     * 获取每个模板的部署个数
     * @return map
     */
    Map<Integer, Integer> getAllLogicTemplatesPhysicalCount();

    /**
     * 获取type
     * @param logicId 模板id
     * @return list
     */
    List<IndexTemplateType> listLogicTemplateTypes(Integer logicId);



    /**
     * 修改模板名称
     * @param param 参数
     * @param operator 操作人
     * @return result
     * @throws AdminOperateException
     */
    Result<Void> editTemplateName(IndexTemplateDTO param, String operator) throws AdminOperateException;

    /**
     * 只更新本地db 不同步更新es
     * @param param
     * @return
     * @throws AdminOperateException
     */
    Result<Void> editTemplateInfoTODB(IndexTemplateDTO param) throws AdminOperateException;

    /**
     * 获取APP有权限的集群下的所有逻辑模板.
     * @param projectId APP的id
     * @return list
     */
    List<IndexTemplate> listTemplatesByHasAuthCluster(Integer projectId);

    /**
     * 获取APP在指定逻辑集群下有权限的逻辑模板.
     * @param projectId project的id
     * @param logicClusterId 逻辑集群ID
     * @return list
     */
    List<IndexTemplate> listHasAuthTemplatesInLogicCluster(Integer projectId, Long logicClusterId);

    /**
     * 获取所有的逻辑模板列表信息（带有逻辑集群和物理模板）
     * @return
     */
    List<IndexTemplateLogicWithClusterAndMasterTemplate> listLogicTemplatesWithClusterAndMasterTemplate();

    /**
     * 获取指定逻辑模板（带有逻辑集群和物理模板）
     * @param logicTemplateId 逻辑模板id
     */
    IndexTemplateLogicWithClusterAndMasterTemplate getLogicTemplateWithClusterAndMasterTemplate(Integer logicTemplateId);

    /**
     * 获取指定逻辑模板列表信息（带有逻辑集群和物理模板）
     * @param logicTemplateIds 逻辑模板列表
     * @return
     */
    List<IndexTemplateLogicWithClusterAndMasterTemplate> listLogicTemplatesWithClusterAndMasterTemplate(Set<Integer> logicTemplateIds);

    /**
     * 获取指定逻辑模板列表信息（带有逻辑集群和物理模板）
     * @param logicTemplateIds 逻辑模板列表
     * @return map, key-逻辑模板ID, value-带有逻辑集群和物理模板信息的逻辑模板对象
     */
    Map<Integer, IndexTemplateLogicWithClusterAndMasterTemplate> getLogicTemplatesWithClusterAndMasterTemplateMap(Set<Integer> logicTemplateIds);

    /**
     * 获取指定集群下的逻辑模板（带有逻辑集群和物理模板）
     * @param logicClusterIds 逻辑集群id列表
     */
    List<IndexTemplateLogicWithClusterAndMasterTemplate> listLogicTemplateWithClusterAndMasterTemplateByClusters(Set<Long> logicClusterIds);

    /**
     * 获取指定集群下的逻辑模板（带有逻辑集群和物理模板）
     * @param logicClusterId 逻辑集群id
     */
    List<IndexTemplateLogicWithClusterAndMasterTemplate> listLogicTemplateWithClusterAndMasterTemplateByCluster(Long logicClusterId);

    /**
     * 获取单个逻辑模板逻辑集群相关信息
     * @param logicTemplateId 逻辑模板ID
     * @return
     */
    IndexTemplateWithCluster getLogicTemplateWithCluster(Integer logicTemplateId);

    /**
     * 查询模板资源信息
     * @param logicTemplateIds 逻辑模板ID列表
     * @return
     */
    List<IndexTemplateWithCluster> listLogicTemplateWithClusters(Set<Integer> logicTemplateIds);

    /**
     * 查询模板资源信息
     * @return 带有逻辑集群的所有逻辑模板列表
     */
    List<IndexTemplateWithCluster> listAllLogicTemplateWithClusters();

    /**
     * 查询模板资源信息
     * @param logicClusterId 逻辑集群ID
     * @return List<IndexTegetAllLogicClustersmplateLogicClusterMeta> 逻辑模板列表
     */
    List<IndexTemplateWithCluster> listLogicTemplateWithClustersByClusterId(Long logicClusterId);

    /**
     * 获取所有带有物理模板详情的逻辑模板列表
     * @return
     */
    List<IndexTemplateWithPhyTemplates> listAllLogicTemplateWithPhysicals();

    /**
     * 获取指定的带有物理模板详情的逻辑模板列表
     * @return
     */
    List<IndexTemplateWithPhyTemplates> listLogicTemplateWithPhysicalsByIds(Set<Integer> logicTemplateIds);

    /**
     * 根据逻辑模板ID获取对应的物理模板详情
     * @param logicTemplateId 逻辑模板ID
     * @return
     */
    IndexTemplateWithPhyTemplates getLogicTemplateWithPhysicalsById(Integer logicTemplateId);

    /**
     * 获取指定数据中的模板信息
     * @param dataCenter 数据中心
     * @return list
     */
    List<IndexTemplateWithPhyTemplates> listTemplateWithPhysicalByDataCenter(String dataCenter);


    /**
     * 修改禁读状态
     * @param logicId 逻辑模板
     * @param blockRead  是否禁读
     * @param operator  操作人
     * @return
     */
    Result<Void> updateBlockReadState(Integer logicId, Boolean blockRead, String operator);

    /**
     * 修改禁写状态
     * @param logicId 逻辑模板
     * @param blockWrite  是否禁读
     * @param operator  操作人
     * @return
     */
    Result<Void> updateBlockWriteState(Integer logicId, Boolean blockWrite, String operator);

    Result updateTemplateWriteRateLimit(ConsoleTemplateRateLimitDTO consoleTemplateRateLimitDTO) throws ESOperateException;

    Result<Void> preCheckTemplateName(String templateName);

    /**
     * 获取指定regionId下的所有模板列表
     * @param regionId  regionId
     * @return    Result<List<IndexTemplate>>
     */
    Result<List<IndexTemplate>> listByRegionId(Integer regionId);

     List<IndexTemplateWithCluster> convert2WithCluster(List<IndexTemplateWithPhyTemplates> indexTemplateWithPhyTemplates);

    /**
     * 根据逻辑集群id 列表获取逻辑模板列表
     * @param resourceIds
     * @return
     */
     List<IndexTemplate> listByResourceIds(List<Long> resourceIds);
    
    /**
     * 获取项目id通过模板逻辑id
     *
     * @param templateLogicId 模板逻辑id
     * @return {@code Integer}
     */
    Integer getProjectIdByTemplateLogicId(Integer templateLogicId);
    
    IndexTemplatePO getLogicTemplatePOById(Integer logicId);
    
    boolean update(IndexTemplatePO editTemplate);
    
<<<<<<< HEAD
    int batchChangeHotDay(Integer days, List<Integer> templateIdList);
    
=======
    int batchChangeHotDay(Integer days);

>>>>>>> b91fe4dc
    String getNameByTemplateLogicId(Integer logicTemplateId);

}<|MERGE_RESOLUTION|>--- conflicted
+++ resolved
@@ -402,13 +402,8 @@
     
     boolean update(IndexTemplatePO editTemplate);
     
-<<<<<<< HEAD
     int batchChangeHotDay(Integer days, List<Integer> templateIdList);
     
-=======
-    int batchChangeHotDay(Integer days);
-
->>>>>>> b91fe4dc
     String getNameByTemplateLogicId(Integer logicTemplateId);
 
 }