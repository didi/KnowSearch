package com.didichuxing.datachannel.arius.admin.core.service.cluster.logic.impl;

import static com.didichuxing.datachannel.arius.admin.common.constant.ClusterConstant.DEFAULT_CLUSTER_HEALTH;
import static com.didichuxing.datachannel.arius.admin.common.constant.operaterecord.OperationEnum.ADD;
import static com.didichuxing.datachannel.arius.admin.common.constant.operaterecord.OperationEnum.EDIT;
import static com.didichuxing.datachannel.arius.admin.common.constant.resource.ESClusterNodeRoleEnum.DATA_NODE;

import com.alibaba.fastjson.JSON;
import com.didichuxing.datachannel.arius.admin.common.bean.common.LogicResourceConfig;
import com.didichuxing.datachannel.arius.admin.common.bean.common.Plugin;
import com.didichuxing.datachannel.arius.admin.common.bean.common.Result;
import com.didichuxing.datachannel.arius.admin.common.bean.dto.cluster.ClusterLogicConditionDTO;
import com.didichuxing.datachannel.arius.admin.common.bean.dto.cluster.ESLogicClusterDTO;
import com.didichuxing.datachannel.arius.admin.common.bean.dto.cluster.PluginDTO;
import com.didichuxing.datachannel.arius.admin.common.bean.entity.cluster.ClusterLogic;
import com.didichuxing.datachannel.arius.admin.common.bean.entity.cluster.ClusterPhy;
import com.didichuxing.datachannel.arius.admin.common.bean.entity.cluster.ecm.ClusterRoleHost;
import com.didichuxing.datachannel.arius.admin.common.bean.entity.cluster.ecm.ClusterRoleInfo;
import com.didichuxing.datachannel.arius.admin.common.bean.entity.cluster.ecm.RoleClusterNodeSepc;
import com.didichuxing.datachannel.arius.admin.common.bean.entity.project.ProjectClusterLogicAuth;
import com.didichuxing.datachannel.arius.admin.common.bean.entity.region.ClusterRegion;
import com.didichuxing.datachannel.arius.admin.common.bean.entity.template.IndexTemplatePhy;
import com.didichuxing.datachannel.arius.admin.common.bean.po.cluster.ClusterLogicPO;
import com.didichuxing.datachannel.arius.admin.common.bean.po.ecm.ESMachineNormsPO;
import com.didichuxing.datachannel.arius.admin.common.bean.po.esplugin.PluginPO;
import com.didichuxing.datachannel.arius.admin.common.constant.AuthConstant;
import com.didichuxing.datachannel.arius.admin.common.constant.cluster.ClusterResourceTypeEnum;
import com.didichuxing.datachannel.arius.admin.common.constant.operaterecord.OperationEnum;
import com.didichuxing.datachannel.arius.admin.common.constant.result.ResultType;
import com.didichuxing.datachannel.arius.admin.common.exception.AdminOperateException;
import com.didichuxing.datachannel.arius.admin.common.util.AriusObjUtils;
import com.didichuxing.datachannel.arius.admin.common.util.ConvertUtil;
import com.didichuxing.datachannel.arius.admin.common.util.EnvUtil;
import com.didichuxing.datachannel.arius.admin.common.util.ListUtils;
import com.didichuxing.datachannel.arius.admin.common.util.ProjectUtils;
import com.didichuxing.datachannel.arius.admin.core.component.RoleTool;
import com.didichuxing.datachannel.arius.admin.core.service.cluster.ecm.ESMachineNormsService;
import com.didichuxing.datachannel.arius.admin.core.service.cluster.ecm.ESPluginService;
import com.didichuxing.datachannel.arius.admin.core.service.cluster.logic.ClusterLogicService;
import com.didichuxing.datachannel.arius.admin.core.service.cluster.physic.ClusterPhyService;
import com.didichuxing.datachannel.arius.admin.core.service.cluster.physic.ClusterRoleHostService;
import com.didichuxing.datachannel.arius.admin.core.service.cluster.region.ClusterRegionService;
import com.didichuxing.datachannel.arius.admin.core.service.project.ProjectClusterLogicAuthService;
import com.didichuxing.datachannel.arius.admin.core.service.template.physic.IndexTemplatePhyService;
import com.didichuxing.datachannel.arius.admin.persistence.es.index.dao.stats.AriusStatsNodeInfoESDAO;
import com.didichuxing.datachannel.arius.admin.persistence.mysql.ecm.ESClusterRoleHostDAO;
import com.didichuxing.datachannel.arius.admin.persistence.mysql.resource.LogicClusterDAO;
import com.didiglobal.logi.log.ILog;
import com.didiglobal.logi.log.LogFactory;
import com.didiglobal.logi.security.service.ProjectService;
import com.google.common.collect.Lists;
import java.util.ArrayList;
import java.util.HashMap;
import java.util.HashSet;
import java.util.List;
import java.util.Map;
import java.util.Objects;
import java.util.Set;
import java.util.stream.Collectors;
import org.apache.commons.collections4.CollectionUtils;
import org.apache.commons.lang3.StringUtils;
import org.springframework.beans.factory.annotation.Autowired;
import org.springframework.stereotype.Service;
import org.springframework.transaction.annotation.Transactional;

/**
 * @author d06679
 * @date 2019/3/25
 */
@Service
public class ClusterLogicServiceImpl implements ClusterLogicService {

    private static final ILog          LOGGER = LogFactory.getLog(ClusterLogicServiceImpl.class);

    @Autowired
    private LogicClusterDAO            logicClusterDAO;

    @Autowired
    private ProjectClusterLogicAuthService logicClusterAuthService;

    @Autowired
    private ProjectService projectService;
    @Autowired
    private RoleTool roleTool;



    @Autowired
    private IndexTemplatePhyService indexTemplatePhyService;

    @Autowired
    private ESPluginService            esPluginService;

    @Autowired
    private ClusterPhyService          clusterPhyService;

    @Autowired
    private ESMachineNormsService      esMachineNormsService;

    @Autowired
    private ClusterRegionService       clusterRegionService;

    @Autowired
    private ClusterRoleHostService clusterRoleHostService;

    @Autowired
    private AriusStatsNodeInfoESDAO ariusStatsNodeInfoESDAO;

    @Autowired
    private ESClusterRoleHostDAO clusterRoleHostDAO ;

    /**
     * 条件查询逻辑集群
     *
     * @param param 条件
     * @return 逻辑集群列表
     */
    @Override
    public List<ClusterLogic> listClusterLogics(ESLogicClusterDTO param) {
        return ConvertUtil.list2List(
            logicClusterDAO.listByCondition(ConvertUtil.obj2Obj(param, ClusterLogicPO.class)),
                ClusterLogic.class);
    }

    /**
     * 获取所有逻辑集群
     *
     * @return 逻辑集群列表
     */
    @Override
    public List<ClusterLogic> listAllClusterLogics() {
        return ConvertUtil.list2List(logicClusterDAO.listAll(), ClusterLogic.class);
    }

    /**
     * 删除逻辑集群
     *
     * @param logicClusterId 资源id
     * @param operator       操作人
     * @param projectId
     * @return result
     */
    @Override
    @Transactional(rollbackFor = Exception.class)
    public Result<Void> deleteClusterLogicById(Long logicClusterId, String operator, Integer projectId) throws AdminOperateException {
        ClusterLogicPO logicCluster = logicClusterDAO.getById(logicClusterId);
        if (logicCluster == null) {
            return Result.buildNotExist("逻辑集群不存在");
        }

        if (hasLogicClusterWithTemplates(logicClusterId)) {
            return Result.build(ResultType.IN_USE_ERROR.getCode(), "逻辑集群使用中");
        }
        final Result<Void> result = ProjectUtils.checkProjectCorrectly(ClusterLogicPO::getProjectId, logicCluster,
                projectId);
        if (result.failed()){
            return result;
        }

        boolean succeed = (logicClusterDAO.delete(logicClusterId) > 0);
        if (!succeed) {
            throw new AdminOperateException("删除逻辑集群失败");
        }

        return Result.buildSucc();
    }

    @Override
    public Boolean hasLogicClusterWithTemplates(Long logicClusterId) {
        ClusterRegion clusterRegion = clusterRegionService.getRegionByLogicClusterId(logicClusterId);
        if (null == clusterRegion) { return false;}

        Result<List<IndexTemplatePhy>> ret = indexTemplatePhyService.listByRegionId(clusterRegion.getId().intValue());
        return ret.success() && CollectionUtils.isNotEmpty(ret.getData());
    }

    /**
     * 新建逻辑集群
     *
     * @param param    参数
     * @return result
     */
    @Override
    public Result<Long> createClusterLogic(ESLogicClusterDTO param) {
        Result<Void> checkResult = validateClusterLogicParams(param, ADD, param.getProjectId());
        if (checkResult.failed()) {
            LOGGER.warn("class=ClusterLogicServiceImpl||method=createClusterLogic||msg={}", checkResult.getMessage());
            return Result.buildFrom(checkResult);
        }

        initLogicCluster(param);

        ClusterLogicPO logicPO = ConvertUtil.obj2Obj(param, ClusterLogicPO.class);
        boolean succeed = logicClusterDAO.insert(logicPO) == 1;
        return Result.build(succeed, logicPO.getId());
    }

    /**
     * 验证逻辑集群是否合法
     *
     * @param param     参数
     * @param operation 操作
     * @param projectId
     * @return result
     */
    @Override
    public Result<Void> validateClusterLogicParams(ESLogicClusterDTO param, OperationEnum operation, Integer projectId) {
        return checkLogicClusterParams(param, operation,projectId);
    }

    @Override
    public Result<Void> editClusterLogic(ESLogicClusterDTO param, String operator, Integer projectId) {
        Result<Void> checkResult = validateClusterLogicParams(param, EDIT,projectId);
        if (checkResult.failed()) {
            LOGGER.warn("class=ClusterLogicServiceImpl||method=editResource||msg={}", checkResult.getMessage());
            return checkResult;
        }

        return editClusterLogicNotCheck(param, operator);
    }

    @Override
    public Result<Void> editClusterLogicNotCheck(ESLogicClusterDTO param, String operator) {
        ClusterLogicPO paramPO = ConvertUtil.obj2Obj(param, ClusterLogicPO.class);
        boolean succ = (1 == logicClusterDAO.update(paramPO));

        return Result.build(succ);
    }

    @Override
    public ClusterLogic getClusterLogicById(Long logicClusterId) {
        return ConvertUtil.obj2Obj(logicClusterDAO.getById(logicClusterId), ClusterLogic.class);
    }

    @Override
    public ClusterLogic getClusterLogicByName(String logicClusterName) {
        return ConvertUtil.obj2Obj(logicClusterDAO.getByName(logicClusterName), ClusterLogic.class);
    }

    /**
     * 查询指定逻辑集群的配置
     *
     * @param logicClusterId 逻辑集群id
     * @return 逻辑集群 不存在返回null
     */
    @Override
    public LogicResourceConfig getClusterLogicConfigById(Long logicClusterId) {
        ClusterLogic clusterLogic = getClusterLogicById(logicClusterId);
        if (clusterLogic == null) {
            return null;
        }
        return genClusterLogicConfig(clusterLogic.getConfigJson());
    }

    /**
     * 查询指定project所创建的逻辑集群
     *
     * @param projectId project
     * @return list
     */
    @Override
    public List<ClusterLogic> getOwnedClusterLogicListByProjectId(Integer projectId) {
        return ConvertUtil.list2List(logicClusterDAO.listByProjectId(projectId), ClusterLogic.class);
    }

    @Override
    public List<Long> getHasAuthClusterLogicIdsByProjectId(Integer projectId){
        if (projectId == null) {
            LOGGER.error(
                    "class=ClusterLogicServiceImpl||method=getHasAuthClusterLogicsByProjectId||errMsg=获取有权限逻辑集群时projectId为null");
            return new ArrayList<>();
        }

        // 获取有权限的逻辑集群id
        Set<Long> hasAuthLogicClusterIds = logicClusterAuthService.getAllLogicClusterAuths(projectId).stream()
                .map(ProjectClusterLogicAuth::getLogicClusterId).collect(Collectors.toSet());

        return new ArrayList<>(hasAuthLogicClusterIds);
    }

    /**
     * 查询指定app有权限的逻辑集群（包括申请权限）
     *
     * @param projectId APP ID
     * @return 逻辑集群列表
     */
    @Override
    public List<ClusterLogic> getHasAuthClusterLogicsByProjectId(Integer projectId) {
        if (projectId == null) {
            LOGGER.error(
                "class=ClusterLogicServiceImpl||method=getHasAuthClusterLogicsByProjectId||errMsg=获取有权限逻辑集群时projectId为null");
            return new ArrayList<>();
        }

        // 获取有权限的逻辑集群id
        Set<Long> hasAuthLogicClusterIds = logicClusterAuthService.getAllLogicClusterAuths(projectId).stream()
            .map(ProjectClusterLogicAuth::getLogicClusterId).collect(Collectors.toSet());

        // 批量获取有权限的集群
        List<ClusterLogicPO> hasAuthLogicClusters = !hasAuthLogicClusterIds.isEmpty()
            ? logicClusterDAO.listByIds(hasAuthLogicClusterIds)
            : new ArrayList<>();

        // 获取作为owner的集群, 这里权限管控逻辑参看 getClusterLogicByProjectIdAndAuthType
        List<ClusterLogicPO> ownedLogicClusters;
        if (AuthConstant.SUPER_PROJECT_ID.equals(projectId)) {
            ownedLogicClusters = logicClusterDAO.listAll();
        } else {
            ownedLogicClusters = logicClusterDAO.listByProjectId(projectId);
        }

        // 综合
        for (ClusterLogicPO ownedLogicCluster : ownedLogicClusters) {
            if (!hasAuthLogicClusterIds.contains(ownedLogicCluster.getId())) {
                hasAuthLogicClusters.add(ownedLogicCluster);
            }
        }

        return ConvertUtil.list2List(hasAuthLogicClusters, ClusterLogic.class);
    }
    @Override
    public Boolean isClusterLogicExists(Long resourceId) {
        return null != logicClusterDAO.getById(resourceId);
    }

    /**
     * 根据配置字符创获取配置，填充默认值
     *
     * @param configJson json
     * @return config
     */
    @Override
    public LogicResourceConfig genClusterLogicConfig(String configJson) {
        if (StringUtils.isBlank(configJson)) {
            return new LogicResourceConfig();
        }
        return JSON.parseObject(configJson, LogicResourceConfig.class);
    }

    @Override
    public Set<RoleClusterNodeSepc> getLogicDataNodeSepc(Long logicClusterId) {
        List<ClusterRoleInfo> clusterRoleInfos = getClusterLogicRole(logicClusterId);

        Set<RoleClusterNodeSepc> esRoleClusterDataNodeSepcs = new HashSet<>();

        if (CollectionUtils.isNotEmpty(clusterRoleInfos)) {
            for (ClusterRoleInfo clusterRoleInfo : clusterRoleInfos) {
                if (DATA_NODE.getDesc().equals(clusterRoleInfo.getRole())) {
                    RoleClusterNodeSepc roleClusterNodeSepc = new RoleClusterNodeSepc();
                    roleClusterNodeSepc.setRole(DATA_NODE.getDesc());
                    roleClusterNodeSepc.setSpec(clusterRoleInfo.getMachineSpec());

                    esRoleClusterDataNodeSepcs.add(roleClusterNodeSepc);
                }
            }
        }

        if (CollectionUtils.isNotEmpty(esRoleClusterDataNodeSepcs)) {
            return esRoleClusterDataNodeSepcs;
        }

        List<ESMachineNormsPO> esMachineNormsPOS = esMachineNormsService.listMachineNorms();
        for (ESMachineNormsPO esMachineNormsPO : esMachineNormsPOS) {
            esRoleClusterDataNodeSepcs.add(ConvertUtil.obj2Obj(esMachineNormsPO, RoleClusterNodeSepc.class));
        }

        return esRoleClusterDataNodeSepcs;
    }

    @Override
    public List<ClusterRoleInfo> getClusterLogicRole(Long logicClusterId) {
        List<ClusterRoleInfo> clusterRoleInfos = new ArrayList<>();

        try {
            ClusterLogicPO clusterLogicPO = logicClusterDAO.getById(logicClusterId);

            List<String> phyClusterNames = clusterRegionService.listPhysicClusterNames(logicClusterId);
            if (CollectionUtils.isEmpty(phyClusterNames)) {
                return new ArrayList<>();
            }

            //拿第一个物理集群的client、master信息，因为只有Arius维护的大公共共享集群才会有一个逻辑集群映射成多个物理集群
            ClusterPhy clusterPhy = clusterPhyService.getClusterByName(phyClusterNames.get(0));
            if (null == clusterPhy) {
                return new ArrayList<>();
            }

            List<ClusterRoleInfo> esRolePhyClusters = clusterPhy.getClusterRoleInfos();
            List<ClusterRoleHost> esRolePhyClusterHosts = clusterPhy.getClusterRoleHosts();

            for (ClusterRoleInfo clusterRoleInfo : esRolePhyClusters) {

                List<ClusterRoleHost> clusterRoleHosts = new ArrayList<>();

                //如果是datanode节点，那么使用逻辑集群申请的节点个数和阶段规格配置
                if (DATA_NODE.getDesc().equals(clusterRoleInfo.getRoleClusterName())) {
                    setLogicClusterInfo(logicClusterId, clusterLogicPO, clusterRoleInfo, clusterRoleHosts);
                } else {
                    setPhyClusterInfo(esRolePhyClusterHosts, clusterRoleInfo, clusterRoleHosts);
                }

                clusterRoleInfo.setClusterRoleHosts(clusterRoleHosts);
                clusterRoleInfo.setPodNumber(clusterRoleHosts.size());
                clusterRoleInfos.add(clusterRoleInfo);
            }
        } catch (Exception e) {
            LOGGER.warn("class=ClusterLogicServiceImpl||method=acquireLogicClusterRole||logicClusterId={}",
                logicClusterId, e);
        }

        return clusterRoleInfos;
    }

    @Override
    public List<Plugin> getClusterLogicPlugins(Long logicClusterId) {
        List<String> clusterNameList = clusterRegionService.listPhysicClusterNames(logicClusterId);
        if (AriusObjUtils.isEmptyList(clusterNameList)) {
            return new ArrayList<>();
        }

        //逻辑集群对应的物理集群插件一致 取其中一个物理集群
        ClusterPhy clusterPhy = clusterPhyService.getClusterByName(clusterNameList.get(0));
        List<PluginPO> pluginPOList = esPluginService.listClusterAndDefaultESPlugin(clusterPhy.getId().toString());

        if (AriusObjUtils.isEmptyList(pluginPOList)) {
            return new ArrayList<>();
        }

        List<ClusterPhy> clusterPhyList = clusterPhyService.listAllClusters();
        Map<String, ClusterPhy> name2ClusterPhyMap = ConvertUtil.list2Map(clusterPhyList, ClusterPhy::getCluster);

        Map<Long, Plugin> pluginMap = new HashMap<>(0);
        for (PluginPO pluginPO : pluginPOList) {
            Plugin logicalPlugin = ConvertUtil.obj2Obj(pluginPO, Plugin.class);
            logicalPlugin.setInstalled(Boolean.FALSE);
            pluginMap.put(pluginPO.getId(), logicalPlugin);
        }

        for (String clusterName : clusterNameList) {
            ClusterPhy cluster = name2ClusterPhyMap.get(clusterName);
            if (AriusObjUtils.isNull(cluster)) {
                continue;
            }
            List<Long> pluginIds = parsePluginIds(cluster.getPlugIds());
            for (Long pluginId : pluginIds) {
                Plugin logicalPlugin = pluginMap.get(pluginId);
                if (AriusObjUtils.isNull(logicalPlugin)) {
                    continue;
                }
                logicalPlugin.setInstalled(true);
            }
        }

        return new ArrayList<>(pluginMap.values());
    }

    /**
     * @param clusterLogicId 集群逻辑id
     * @return
     */
    @Override
    public Integer getProjectIdById(Long clusterLogicId) {
        return logicClusterDAO.getProjectIdById(clusterLogicId);
    }

    @Override
    public Result<Long> addPlugin(Long logicClusterId, PluginDTO pluginDTO, String operator) {

        if (null != logicClusterId) {
            List<Integer> clusterIdList = clusterRegionService.listPhysicClusterId(logicClusterId);
            if (AriusObjUtils.isEmptyList(clusterIdList)) {
                return Result.buildFail("对应物理集群不存在");
            }

            String clusterIds = ListUtils.intList2String(clusterIdList);
            pluginDTO.setPhysicClusterId(clusterIds);
        }
        return esPluginService.addESPlugin(pluginDTO);
    }

    @Override
    public Result<Void> transferClusterLogic(Long clusterLogicId, Integer targetProjectId, String targetResponsible,
                                             String submitor) {

        ESLogicClusterDTO esLogicClusterDTO = new ESLogicClusterDTO();
        esLogicClusterDTO.setId(clusterLogicId);
        esLogicClusterDTO.setProjectId(targetProjectId);
        esLogicClusterDTO.setResponsible(targetResponsible);
        return editClusterLogicNotCheck(esLogicClusterDTO, submitor);
    }

    @Override
    public List<ClusterLogic> pagingGetClusterLogicByCondition(ClusterLogicConditionDTO param) {
        List<ClusterLogicPO> clusters = Lists.newArrayList();
        try {
            clusters = logicClusterDAO.pagingByCondition(param);
        } catch (Exception e) {
            e.printStackTrace();
            LOGGER.error("class=ClusterPhyServiceImpl||method=pagingGetClusterPhyByCondition||msg={}", e.getMessage(), e);
        }
        return ConvertUtil.list2List(clusters, ClusterLogic.class);
    }

    @Override
    public Long fuzzyClusterLogicHitByCondition(ClusterLogicConditionDTO param) {
        return logicClusterDAO.getTotalHitByCondition(ConvertUtil.obj2Obj(param, ClusterLogicPO.class));
    }

    @Override
    public List<ClusterLogic> getClusterLogicListByIds(List<Long> clusterLogicIdList) {
        return ConvertUtil.list2List(logicClusterDAO.listByIds(new HashSet<>(clusterLogicIdList)), ClusterLogic.class);
    }

    @Override
    public List<ClusterLogic> listClusterLogicByProjectIdAndName(Integer projectId, String clusterName) {
        return ConvertUtil.list2List(logicClusterDAO.listByNameAndProjectId(clusterName, projectId),
                ClusterLogic.class);
    }

    /***************************************** private method ****************************************************/
    /**
     * Check逻辑集群参数
     *
     * @param param     逻辑集群
     * @param operation 操作类型
     * @param projectId
     * @return
     */
    private Result<Void> checkLogicClusterParams(ESLogicClusterDTO param, OperationEnum operation, Integer projectId) {
        if (AriusObjUtils.isNull(param)) {
            return Result.buildParamIllegal("逻辑集群信息为空");
        }

        Result<Void> isIllegalResult = isIllegal(param);
        if (isIllegalResult.failed()) {
            return isIllegalResult;
        }

        if (ADD.equals(operation)) {
            Result<Void> isFieldNullResult = isFieldNull(param);
            if (isFieldNullResult.failed()) {
                return isFieldNullResult;
            }

            ClusterLogicPO logicPO = logicClusterDAO.getByName(param.getName());
            if (!AriusObjUtils.isNull(logicPO)) {
                return Result.buildDuplicate("逻辑集群重复");
            }
        } else if (EDIT.equals(operation)) {
            if (AriusObjUtils.isNull(param.getId())) {
                return Result.buildParamIllegal("逻辑集群ID为空");
            }

            ClusterLogicPO oldPO = logicClusterDAO.getById(param.getId());
            if (oldPO == null) {
                return Result.buildNotExist("逻辑集群不存在");
            }
            //当param中projectid存在
            if (Objects.nonNull(param.getProjectId())) {
                final Result<Void> result = ProjectUtils.checkProjectCorrectly(ClusterLogicPO::getProjectId, oldPO,
                        param.getProjectId());
                if (result.failed()) {
                    return result;
                }

            } else {
                //校验路径
                final Result<Void> result = ProjectUtils.checkProjectCorrectly(ClusterLogicPO::getProjectId, oldPO,
                       projectId);
                if (result.failed()) {
                    return result;
                }
            }
        }

        return Result.buildSucc();
    }

    private Result<Void> isFieldNull(ESLogicClusterDTO param) {
        if (AriusObjUtils.isNull(param.getName())) {
            return Result.buildParamIllegal("集群名字为空");
        }
        if (AriusObjUtils.isNull(param.getType())) {
            return Result.buildParamIllegal("类型为空");
        }
        if (AriusObjUtils.isNull(param.getProjectId())) {
            return Result.buildParamIllegal("应用ID为空");
        }
<<<<<<< HEAD

      
=======
>>>>>>> 6f4afaa9
        return Result.buildSucc();
    }

    private Result<Void> isIllegal(ESLogicClusterDTO param) {
        ClusterResourceTypeEnum typeEnum = ClusterResourceTypeEnum.valueOf(param.getType());
        if (ClusterResourceTypeEnum.UNKNOWN.equals(typeEnum)) {
            return Result.buildParamIllegal("新建逻辑集群提交内容中集群类型非法");
        }

        if (param.getProjectId() != null && !projectService.checkProjectExist(param.getProjectId())) {
            return Result.buildParamIllegal("应用ID非法");
        }
        return Result.buildSucc();
    }

    /**
     * 解析插件ID列表
     *
     * @param pluginIdsStr 插件ID格式化字符串
     * @return
     */
    private List<Long> parsePluginIds(String pluginIdsStr) {
        List<Long> pluginIds = new ArrayList<>();
        if (StringUtils.isNotBlank(pluginIdsStr)) {
            String[] arr = StringUtils.split(pluginIdsStr, ",");
            for (int i = 0; i < arr.length; ++i) {
                pluginIds.add(Long.parseLong(arr[i]));
            }
        }
        return pluginIds;
    }

    private void initLogicCluster(ESLogicClusterDTO param) {

  
        if (AriusObjUtils.isNull(param.getConfigJson())) {
            param.setConfigJson("");
        }

        if (!AriusObjUtils.isNull(param.getDataNodeNum())) {
            param.setQuota((double) param.getDataNodeNum());
        }

        if (AriusObjUtils.isNull(param.getDataCenter())) {
            param.setDataCenter(EnvUtil.getDC().getCode());
        }

        if (AriusObjUtils.isNull(param.getLevel())) {
            param.setLevel(1);
        }

        if (AriusObjUtils.isNull(param.getMemo())) {
            param.setMemo("");
        }

        if (AriusObjUtils.isNull(param.getQuota())) {
            param.setQuota(0.00);
        }

        if (null == param.getHealth()) {
            param.setHealth(DEFAULT_CLUSTER_HEALTH);
        }
    }

    private void setPhyClusterInfo(List<ClusterRoleHost> esRolePhyClusterHosts, ClusterRoleInfo clusterRoleInfo,
                                   List<ClusterRoleHost> clusterRoleHosts) {
        for (ClusterRoleHost clusterRoleHost : esRolePhyClusterHosts) {
            if (clusterRoleHost.getRoleClusterId().longValue() == clusterRoleInfo.getId().longValue()) {
                clusterRoleHosts.add(ConvertUtil.obj2Obj(clusterRoleHost, ClusterRoleHost.class));
            }
        }
    }

    private void setLogicClusterInfo(Long logicClusterId, ClusterLogicPO clusterLogicPO, ClusterRoleInfo clusterRoleInfo,
                                     List<ClusterRoleHost> clusterRoleHosts) {
        clusterRoleInfo.setPodNumber(clusterLogicPO.getDataNodeNu());
        clusterRoleInfo.setMachineSpec(clusterLogicPO.getDataNodeSpec());

        ClusterRegion clusterRegion = clusterRegionService.getRegionByLogicClusterId(logicClusterId);
        if (null == clusterRegion) { return;}

        Result<List<ClusterRoleHost>> ret = clusterRoleHostService.listByRegionId(clusterRegion.getId().intValue());
        if (ret.failed() || CollectionUtils.isEmpty(ret.getData())) {
            LOGGER.error("class=ClusterLogicServiceImpl||method=setLogicClusterInfo||errMsg={}", ret.getMessage());
            return;
        }

        for (ClusterRoleHost clusterHost : ret.getData()) {
            ClusterRoleHost clusterRoleHost = new ClusterRoleHost();
            clusterRoleHost.setHostname(clusterHost.getHostname());
            clusterRoleHost.setRole(DATA_NODE.getCode());

            clusterRoleHosts.add(clusterRoleHost);
        }
    }
}<|MERGE_RESOLUTION|>--- conflicted
+++ resolved
@@ -586,11 +586,6 @@
         if (AriusObjUtils.isNull(param.getProjectId())) {
             return Result.buildParamIllegal("应用ID为空");
         }
-<<<<<<< HEAD
-
-      
-=======
->>>>>>> 6f4afaa9
         return Result.buildSucc();
     }
 
