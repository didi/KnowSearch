package com.didichuxing.datachannel.arius.admin.core.service.cluster.logic.impl;

import com.alibaba.fastjson.JSON;
import com.didichuxing.datachannel.arius.admin.common.bean.common.LogicResourceConfig;
import com.didichuxing.datachannel.arius.admin.common.bean.common.Plugin;
import com.didichuxing.datachannel.arius.admin.common.bean.common.Result;
import com.didichuxing.datachannel.arius.admin.common.bean.dto.cluster.ClusterLogicConditionDTO;
import com.didichuxing.datachannel.arius.admin.common.bean.dto.cluster.ESLogicClusterDTO;
import com.didichuxing.datachannel.arius.admin.common.bean.dto.cluster.PluginDTO;
import com.didichuxing.datachannel.arius.admin.common.bean.entity.cluster.ClusterLogic;
import com.didichuxing.datachannel.arius.admin.common.bean.entity.cluster.ClusterPhy;
import com.didichuxing.datachannel.arius.admin.common.bean.entity.cluster.ecm.ClusterRoleHost;
import com.didichuxing.datachannel.arius.admin.common.bean.entity.cluster.ecm.ClusterRoleInfo;
import com.didichuxing.datachannel.arius.admin.common.bean.entity.cluster.ecm.RoleClusterNodeSepc;
import com.didichuxing.datachannel.arius.admin.common.bean.entity.project.ProjectClusterLogicAuth;
import com.didichuxing.datachannel.arius.admin.common.bean.entity.region.ClusterRegion;
import com.didichuxing.datachannel.arius.admin.common.bean.entity.template.IndexTemplatePhy;
import com.didichuxing.datachannel.arius.admin.common.bean.po.cluster.ClusterLogicPO;
import com.didichuxing.datachannel.arius.admin.common.bean.po.ecm.ESMachineNormsPO;
import com.didichuxing.datachannel.arius.admin.common.bean.po.esplugin.PluginPO;
import com.didichuxing.datachannel.arius.admin.common.constant.AuthConstant;
import com.didichuxing.datachannel.arius.admin.common.constant.SortConstant;
import com.didichuxing.datachannel.arius.admin.common.constant.cluster.ClusterResourceTypeEnum;
import com.didichuxing.datachannel.arius.admin.common.constant.operaterecord.OperationEnum;
import com.didichuxing.datachannel.arius.admin.common.constant.result.ResultType;
import com.didichuxing.datachannel.arius.admin.common.exception.AdminOperateException;
import com.didichuxing.datachannel.arius.admin.common.util.*;
import com.didichuxing.datachannel.arius.admin.core.component.RoleTool;
import com.didichuxing.datachannel.arius.admin.core.service.cluster.ecm.ESMachineNormsService;
import com.didichuxing.datachannel.arius.admin.core.service.cluster.ecm.ESPluginService;
import com.didichuxing.datachannel.arius.admin.core.service.cluster.logic.ClusterLogicService;
import com.didichuxing.datachannel.arius.admin.core.service.cluster.physic.ClusterPhyService;
import com.didichuxing.datachannel.arius.admin.core.service.cluster.physic.ClusterRoleHostService;
import com.didichuxing.datachannel.arius.admin.core.service.cluster.region.ClusterRegionService;
import com.didichuxing.datachannel.arius.admin.core.service.project.ProjectClusterLogicAuthService;
import com.didichuxing.datachannel.arius.admin.core.service.template.physic.IndexTemplatePhyService;
import com.didichuxing.datachannel.arius.admin.persistence.es.index.dao.stats.AriusStatsNodeInfoESDAO;
import com.didichuxing.datachannel.arius.admin.persistence.mysql.ecm.ESClusterRoleHostDAO;
import com.didichuxing.datachannel.arius.admin.persistence.mysql.resource.LogicClusterDAO;
import com.didiglobal.logi.log.ILog;
import com.didiglobal.logi.log.LogFactory;
import com.didiglobal.logi.security.common.vo.project.ProjectVO;
import com.didiglobal.logi.security.service.ProjectService;
import com.google.common.collect.Lists;
<<<<<<< HEAD
=======
import java.util.ArrayList;
import java.util.HashMap;
import java.util.HashSet;
import java.util.List;
import java.util.Map;
import java.util.Objects;
import java.util.Set;
import java.util.stream.Collectors;
>>>>>>> ddb19ebd
import org.apache.commons.collections4.CollectionUtils;
import org.apache.commons.lang3.StringUtils;
import org.springframework.beans.factory.annotation.Autowired;
import org.springframework.stereotype.Service;
import org.springframework.transaction.annotation.Transactional;

import java.util.*;
import java.util.stream.Collectors;

import static com.didichuxing.datachannel.arius.admin.common.constant.ClusterConstant.DEFAULT_CLUSTER_HEALTH;
import static com.didichuxing.datachannel.arius.admin.common.constant.operaterecord.OperationEnum.ADD;
import static com.didichuxing.datachannel.arius.admin.common.constant.operaterecord.OperationEnum.EDIT;
import static com.didichuxing.datachannel.arius.admin.common.constant.resource.ESClusterNodeRoleEnum.DATA_NODE;

/**
 * @author d06679
 * @date 2019/3/25
 */
@Service
public class ClusterLogicServiceImpl implements ClusterLogicService {

    private static final ILog          LOGGER = LogFactory.getLog(ClusterLogicServiceImpl.class);

    @Autowired
    private LogicClusterDAO            logicClusterDAO;

    @Autowired
    private ProjectClusterLogicAuthService logicClusterAuthService;

    @Autowired
    private ProjectService projectService;
    @Autowired
    private RoleTool roleTool;



    @Autowired
    private IndexTemplatePhyService indexTemplatePhyService;

    @Autowired
    private ESPluginService            esPluginService;

    @Autowired
    private ClusterPhyService          clusterPhyService;

    @Autowired
    private ESMachineNormsService      esMachineNormsService;

    @Autowired
    private ClusterRegionService       clusterRegionService;

    @Autowired
    private ClusterRoleHostService clusterRoleHostService;

    @Autowired
    private AriusStatsNodeInfoESDAO ariusStatsNodeInfoESDAO;

    @Autowired
    private ESClusterRoleHostDAO clusterRoleHostDAO ;

    /**
     * 条件查询逻辑集群
     *
     * @param param 条件
     * @return 逻辑集群列表
     */
    @Override
    public List<ClusterLogic> listClusterLogics(ESLogicClusterDTO param) {
        return ConvertUtil.list2List(
            logicClusterDAO.listByCondition(ConvertUtil.obj2Obj(param, ClusterLogicPO.class)),
                ClusterLogic.class);
    }

    /**
     * 获取所有逻辑集群
     *
     * @return 逻辑集群列表
     */
    @Override
    public List<ClusterLogic> listAllClusterLogics() {
        return ConvertUtil.list2List(logicClusterDAO.listAll(), ClusterLogic.class);
    }

    /**
     * 删除逻辑集群
     *
     * @param logicClusterId 资源id
     * @param operator       操作人
     * @param projectId
     * @return result
     */
    @Override
    @Transactional(rollbackFor = Exception.class)
    public Result<Void> deleteClusterLogicById(Long logicClusterId, String operator, Integer projectId) throws AdminOperateException {
        ClusterLogicPO logicCluster = logicClusterDAO.getById(logicClusterId);
        if (logicCluster == null) {
            return Result.buildNotExist("逻辑集群不存在");
        }
        
        if (hasLogicClusterWithTemplates(logicClusterId)) {
            return Result.build(ResultType.IN_USE_ERROR.getCode(), "逻辑集群使用中");
        }
        final Result<Void> result = ProjectUtils.checkProjectCorrectly(ClusterLogicPO::getProjectId, logicCluster,
                projectId);
        if (result.failed()){
            return result;
        }

        boolean succeed = (logicClusterDAO.delete(logicClusterId) > 0);
        if (!succeed) {
            throw new AdminOperateException("删除逻辑集群失败");
        }

        return Result.buildSucc();
    }

    @Override
    public Boolean hasLogicClusterWithTemplates(Long logicClusterId) {
        ClusterRegion clusterRegion = clusterRegionService.getRegionByLogicClusterId(logicClusterId);
        if (null == clusterRegion) { return false;}

        Result<List<IndexTemplatePhy>> ret = indexTemplatePhyService.listByRegionId(clusterRegion.getId().intValue());
        return ret.success() && CollectionUtils.isNotEmpty(ret.getData());
    }

    /**
     * 新建逻辑集群
     *
     * @param param    参数
     * @return result
     */
    @Override
    public Result<Long> createClusterLogic(ESLogicClusterDTO param) {
        Result<Void> checkResult = validateClusterLogicParams(param, ADD, param.getProjectId());
        if (checkResult.failed()) {
            LOGGER.warn("class=ClusterLogicServiceImpl||method=createClusterLogic||msg={}", checkResult.getMessage());
            return Result.buildFrom(checkResult);
        }

        initLogicCluster(param);

        ClusterLogicPO logicPO = ConvertUtil.obj2Obj(param, ClusterLogicPO.class);
        boolean succeed = logicClusterDAO.insert(logicPO) == 1;
        return Result.build(succeed, logicPO.getId());
    }

    /**
     * 验证逻辑集群是否合法
     *
     * @param param     参数
     * @param operation 操作
     * @param projectId
     * @return result
     */
    @Override
    public Result<Void> validateClusterLogicParams(ESLogicClusterDTO param, OperationEnum operation, Integer projectId) {
        return checkLogicClusterParams(param, operation,projectId);
    }

    @Override
    public Result<Void> editClusterLogic(ESLogicClusterDTO param, String operator, Integer projectId) {
        Result<Void> checkResult = validateClusterLogicParams(param, EDIT,projectId);
        if (checkResult.failed()) {
            LOGGER.warn("class=ClusterLogicServiceImpl||method=editResource||msg={}", checkResult.getMessage());
            return checkResult;
        }

        return editClusterLogicNotCheck(param, operator);
    }

    @Override
    public Result<Void> editClusterLogicNotCheck(ESLogicClusterDTO param, String operator) {
        ClusterLogicPO paramPO = ConvertUtil.obj2Obj(param, ClusterLogicPO.class);
        boolean succ = (1 == logicClusterDAO.update(paramPO));

        return Result.build(succ);
    }

    @Override
    public ClusterLogic getClusterLogicById(Long logicClusterId) {
        return ConvertUtil.obj2Obj(logicClusterDAO.getById(logicClusterId), ClusterLogic.class);
    }

    @Override
    public ClusterLogic getClusterLogicByName(String logicClusterName) {
        return ConvertUtil.obj2Obj(logicClusterDAO.getByName(logicClusterName), ClusterLogic.class);
    }

    /**
     * 查询指定逻辑集群的配置
     *
     * @param logicClusterId 逻辑集群id
     * @return 逻辑集群 不存在返回null
     */
    @Override
    public LogicResourceConfig getClusterLogicConfigById(Long logicClusterId) {
        ClusterLogic clusterLogic = getClusterLogicById(logicClusterId);
        if (clusterLogic == null) {
            return null;
        }
        return genClusterLogicConfig(clusterLogic.getConfigJson());
    }

    /**
     * 查询指定project所创建的逻辑集群
     *
     * @param projectId project
     * @return list
     */
    @Override
    public List<ClusterLogic> getOwnedClusterLogicListByProjectId(Integer projectId) {
        return ConvertUtil.list2List(logicClusterDAO.listByProjectId(projectId), ClusterLogic.class);
    }

    @Override
    public List<Long> getHasAuthClusterLogicIdsByProjectId(Integer projectId){
        if (projectId == null) {
            LOGGER.error(
                    "class=ClusterLogicServiceImpl||method=getHasAuthClusterLogicsByProjectId||errMsg=获取有权限逻辑集群时projectId为null");
            return new ArrayList<>();
        }

        // 获取有权限的逻辑集群id
        Set<Long> hasAuthLogicClusterIds = logicClusterAuthService.getAllLogicClusterAuths(projectId).stream()
                .map(ProjectClusterLogicAuth::getLogicClusterId).collect(Collectors.toSet());

        return new ArrayList<>(hasAuthLogicClusterIds);
    }

    /**
     * 查询指定app有权限的逻辑集群（包括申请权限）
     *
     * @param projectId APP ID
     * @return 逻辑集群列表
     */
    @Override
    public List<ClusterLogic> getHasAuthClusterLogicsByProjectId(Integer projectId) {
        if (projectId == null) {
            LOGGER.error(
                "class=ClusterLogicServiceImpl||method=getHasAuthClusterLogicsByProjectId||errMsg=获取有权限逻辑集群时projectId为null");
            return new ArrayList<>();
        }

        // 获取有权限的逻辑集群id
        Set<Long> hasAuthLogicClusterIds = logicClusterAuthService.getAllLogicClusterAuths(projectId).stream()
            .map(ProjectClusterLogicAuth::getLogicClusterId).collect(Collectors.toSet());

        // 批量获取有权限的集群
        List<ClusterLogicPO> hasAuthLogicClusters = !hasAuthLogicClusterIds.isEmpty()
            ? logicClusterDAO.listByIds(hasAuthLogicClusterIds)
            : new ArrayList<>();

        // 获取作为owner的集群, 这里权限管控逻辑参看 getClusterLogicByProjectIdAndAuthType
        List<ClusterLogicPO> ownedLogicClusters;
        if (AuthConstant.SUPER_PROJECT_ID.equals(projectId)) {
            ownedLogicClusters = logicClusterDAO.listAll();
        } else {
            ownedLogicClusters = logicClusterDAO.listByProjectId(projectId);
        }

        // 综合
        for (ClusterLogicPO ownedLogicCluster : ownedLogicClusters) {
            if (!hasAuthLogicClusterIds.contains(ownedLogicCluster.getId())) {
                hasAuthLogicClusters.add(ownedLogicCluster);
            }
        }

        return ConvertUtil.list2List(hasAuthLogicClusters, ClusterLogic.class);
    }

    @Override
    public Boolean isClusterLogicExists(Long resourceId) {
        return null != logicClusterDAO.getById(resourceId);
    }

    /**
     * 根据配置字符创获取配置，填充默认值
     *
     * @param configJson json
     * @return config
     */
    @Override
    public LogicResourceConfig genClusterLogicConfig(String configJson) {
        if (StringUtils.isBlank(configJson)) {
            return new LogicResourceConfig();
        }
        return JSON.parseObject(configJson, LogicResourceConfig.class);
    }

    @Override
    public Set<RoleClusterNodeSepc> getLogicDataNodeSepc(Long logicClusterId) {
        List<ClusterRoleInfo> clusterRoleInfos = getClusterLogicRole(logicClusterId);

        Set<RoleClusterNodeSepc> esRoleClusterDataNodeSepcs = new HashSet<>();

        if (CollectionUtils.isNotEmpty(clusterRoleInfos)) {
            for (ClusterRoleInfo clusterRoleInfo : clusterRoleInfos) {
                if (DATA_NODE.getDesc().equals(clusterRoleInfo.getRole())) {
                    RoleClusterNodeSepc roleClusterNodeSepc = new RoleClusterNodeSepc();
                    roleClusterNodeSepc.setRole(DATA_NODE.getDesc());
                    roleClusterNodeSepc.setSpec(clusterRoleInfo.getMachineSpec());

                    esRoleClusterDataNodeSepcs.add(roleClusterNodeSepc);
                }
            }
        }

        if (CollectionUtils.isNotEmpty(esRoleClusterDataNodeSepcs)) {
            return esRoleClusterDataNodeSepcs;
        }

        List<ESMachineNormsPO> esMachineNormsPOS = esMachineNormsService.listMachineNorms();
        for (ESMachineNormsPO esMachineNormsPO : esMachineNormsPOS) {
            esRoleClusterDataNodeSepcs.add(ConvertUtil.obj2Obj(esMachineNormsPO, RoleClusterNodeSepc.class));
        }

        return esRoleClusterDataNodeSepcs;
    }

    @Override
    public List<ClusterRoleInfo> getClusterLogicRole(Long logicClusterId) {
        List<ClusterRoleInfo> clusterRoleInfos = new ArrayList<>();

        try {
            ClusterLogicPO clusterLogicPO = logicClusterDAO.getById(logicClusterId);

            List<String> phyClusterNames = clusterRegionService.listPhysicClusterNames(logicClusterId);
            if (CollectionUtils.isEmpty(phyClusterNames)) {
                return new ArrayList<>();
            }

            //拿第一个物理集群的client、master信息，因为只有Arius维护的大公共共享集群才会有一个逻辑集群映射成多个物理集群
            ClusterPhy clusterPhy = clusterPhyService.getClusterByName(phyClusterNames.get(0));
            if (null == clusterPhy) {
                return new ArrayList<>();
            }

            List<ClusterRoleInfo> esRolePhyClusters = clusterPhy.getClusterRoleInfos();
            List<ClusterRoleHost> esRolePhyClusterHosts = clusterPhy.getClusterRoleHosts();

            for (ClusterRoleInfo clusterRoleInfo : esRolePhyClusters) {

                List<ClusterRoleHost> clusterRoleHosts = new ArrayList<>();

                //如果是datanode节点，那么使用逻辑集群申请的节点个数和阶段规格配置
                if (DATA_NODE.getDesc().equals(clusterRoleInfo.getRoleClusterName())) {
                    setLogicClusterInfo(logicClusterId, clusterLogicPO, clusterRoleInfo, clusterRoleHosts);
                } else {
                    setPhyClusterInfo(esRolePhyClusterHosts, clusterRoleInfo, clusterRoleHosts);
                }

                clusterRoleInfo.setClusterRoleHosts(clusterRoleHosts);
                clusterRoleInfo.setPodNumber(clusterRoleHosts.size());
                clusterRoleInfos.add(clusterRoleInfo);
            }
        } catch (Exception e) {
            LOGGER.warn("class=ClusterLogicServiceImpl||method=acquireLogicClusterRole||logicClusterId={}",
                logicClusterId, e);
        }

        return clusterRoleInfos;
    }

    @Override
    public List<Plugin> getClusterLogicPlugins(Long logicClusterId) {
        List<String> clusterNameList = clusterRegionService.listPhysicClusterNames(logicClusterId);
        if (AriusObjUtils.isEmptyList(clusterNameList)) {
            return new ArrayList<>();
        }

        //逻辑集群对应的物理集群插件一致 取其中一个物理集群
        ClusterPhy clusterPhy = clusterPhyService.getClusterByName(clusterNameList.get(0));
        List<PluginPO> pluginPOList = esPluginService.listClusterAndDefaultESPlugin(clusterPhy.getId().toString());

        if (AriusObjUtils.isEmptyList(pluginPOList)) {
            return new ArrayList<>();
        }

        List<ClusterPhy> clusterPhyList = clusterPhyService.listAllClusters();
        Map<String, ClusterPhy> name2ClusterPhyMap = ConvertUtil.list2Map(clusterPhyList, ClusterPhy::getCluster);

        Map<Long, Plugin> pluginMap = new HashMap<>(0);
        for (PluginPO pluginPO : pluginPOList) {
            Plugin logicalPlugin = ConvertUtil.obj2Obj(pluginPO, Plugin.class);
            logicalPlugin.setInstalled(Boolean.FALSE);
            pluginMap.put(pluginPO.getId(), logicalPlugin);
        }

        for (String clusterName : clusterNameList) {
            ClusterPhy cluster = name2ClusterPhyMap.get(clusterName);
            if (AriusObjUtils.isNull(cluster)) {
                continue;
            }
            List<Long> pluginIds = parsePluginIds(cluster.getPlugIds());
            for (Long pluginId : pluginIds) {
                Plugin logicalPlugin = pluginMap.get(pluginId);
                if (AriusObjUtils.isNull(logicalPlugin)) {
                    continue;
                }
                logicalPlugin.setInstalled(true);
            }
        }

        return new ArrayList<>(pluginMap.values());
    }
    
    /**
     * @param clusterLogicId 集群逻辑id
     * @return
     */
    @Override
    public Integer getProjectIdById(Long clusterLogicId) {
        return logicClusterDAO.getProjectIdById(clusterLogicId);
    }
    
    @Override
    public Result<Long> addPlugin(Long logicClusterId, PluginDTO pluginDTO, String operator) {

        if (null != logicClusterId) {
            List<Integer> clusterIdList = clusterRegionService.listPhysicClusterId(logicClusterId);
            if (AriusObjUtils.isEmptyList(clusterIdList)) {
                return Result.buildFail("对应物理集群不存在");
            }

            String clusterIds = ListUtils.intList2String(clusterIdList);
            pluginDTO.setPhysicClusterId(clusterIds);
        }
        return esPluginService.addESPlugin(pluginDTO);
    }

    @Override
    public Result<Void> transferClusterLogic(Long clusterLogicId, Integer targetProjectId, String targetResponsible,
                                             String submitor) {

        ESLogicClusterDTO esLogicClusterDTO = new ESLogicClusterDTO();
        esLogicClusterDTO.setId(clusterLogicId);
        esLogicClusterDTO.setProjectId(targetProjectId);
        esLogicClusterDTO.setResponsible(targetResponsible);
        return editClusterLogicNotCheck(esLogicClusterDTO, submitor);
    }

    @Override
    public List<ClusterLogic> pagingGetClusterLogicByCondition(ClusterLogicConditionDTO param) {
        String sortTerm = null == param.getSortTerm() ? SortConstant.ID : param.getSortTerm();
        String sortType = param.getOrderByDesc() ? SortConstant.DESC : SortConstant.ASC;
        param.setSortTerm(sortTerm);
        param.setSortType(sortType);
        param.setFrom((param.getPage() - 1) * param.getSize());
        List<ClusterLogicPO> clusters = Lists.newArrayList();
        try {
            clusters = logicClusterDAO.pagingByCondition(param);
        } catch (Exception e) {
            e.printStackTrace();
            LOGGER.error("class=ClusterPhyServiceImpl||method=pagingGetClusterPhyByCondition||msg={}", e.getMessage(), e);
        }
        return ConvertUtil.list2List(clusters, ClusterLogic.class);
    }

    @Override
    public Long fuzzyClusterLogicHitByCondition(ClusterLogicConditionDTO param) {
        return logicClusterDAO.getTotalHitByCondition(ConvertUtil.obj2Obj(param, ClusterLogicPO.class));
    }

    @Override
    public List<ClusterLogic> getClusterLogicListByIds(List<Long> clusterLogicIdList) {
        return ConvertUtil.list2List(logicClusterDAO.listByIds(new HashSet<>(clusterLogicIdList)), ClusterLogic.class);
    }

    /***************************************** private method ****************************************************/
    /**
     * Check逻辑集群参数
     *
     * @param param     逻辑集群
     * @param operation 操作类型
     * @param projectId
     * @return
     */
    private Result<Void> checkLogicClusterParams(ESLogicClusterDTO param, OperationEnum operation, Integer projectId) {
        if (AriusObjUtils.isNull(param)) {
            return Result.buildParamIllegal("逻辑集群信息为空");
        }

        Result<Void> isIllegalResult = isIllegal(param);
        if (isIllegalResult.failed()) {
            return isIllegalResult;
        }

        if (ADD.equals(operation)) {
            Result<Void> isFieldNullResult = isFieldNull(param);
            if (isFieldNullResult.failed()) {
                return isFieldNullResult;
            }

            ClusterLogicPO logicPO = logicClusterDAO.getByName(param.getName());
            if (!AriusObjUtils.isNull(logicPO)) {
                return Result.buildDuplicate("逻辑集群重复");
            }
        } else if (EDIT.equals(operation)) {
            if (AriusObjUtils.isNull(param.getId())) {
                return Result.buildParamIllegal("逻辑集群ID为空");
            }

            ClusterLogicPO oldPO = logicClusterDAO.getById(param.getId());
            if (oldPO == null) {
                return Result.buildNotExist("逻辑集群不存在");
            }
            //当param中projectid存在
            if (Objects.nonNull(param.getProjectId())) {
                final Result<Void> result = ProjectUtils.checkProjectCorrectly(ClusterLogicPO::getProjectId, oldPO,
                        param.getProjectId());
                if (result.failed()) {
                    return result;
                }
        
            } else {
                //校验路径
                final Result<Void> result = ProjectUtils.checkProjectCorrectly(ClusterLogicPO::getProjectId, oldPO,
                       projectId);
                if (result.failed()) {
                    return result;
                }
            }
        }

        return Result.buildSucc();
    }

    private Result<Void> isFieldNull(ESLogicClusterDTO param) {
        if (AriusObjUtils.isNull(param.getName())) {
            return Result.buildParamIllegal("集群名字为空");
        }
        if (AriusObjUtils.isNull(param.getType())) {
            return Result.buildParamIllegal("类型为空");
        }
        if (AriusObjUtils.isNull(param.getProjectId())) {
            return Result.buildParamIllegal("应用ID为空");
        }

        if (AriusObjUtils.isNull(param.getResponsible())) {
            return Result.buildParamIllegal("责任人为空");
        }
        return Result.buildSucc();
    }

    private Result<Void> isIllegal(ESLogicClusterDTO param) {
        ClusterResourceTypeEnum typeEnum = ClusterResourceTypeEnum.valueOf(param.getType());
        if (ClusterResourceTypeEnum.UNKNOWN.equals(typeEnum)) {
            return Result.buildParamIllegal("新建逻辑集群提交内容中集群类型非法");
        }

        if (param.getProjectId() != null && !projectService.checkProjectExist(param.getProjectId())) {
            return Result.buildParamIllegal("应用ID非法");
        }
        final ProjectVO projectVO = projectService.getProjectDetailByProjectId(param.getProjectId());
        if (!(roleTool.isAdmin(param.getResponsible()) || ProjectUtils.isUserNameBelongProjectMember(param.getResponsible(), projectVO)
              || ProjectUtils.isUserNameBelongProjectResponsible(param.getResponsible(), projectVO))) {
            return Result.buildParamIllegal("责任人非法");
        }
        return Result.buildSucc();
    }

    /**
     * 解析插件ID列表
     *
     * @param pluginIdsStr 插件ID格式化字符串
     * @return
     */
    private List<Long> parsePluginIds(String pluginIdsStr) {
        List<Long> pluginIds = new ArrayList<>();
        if (StringUtils.isNotBlank(pluginIdsStr)) {
            String[] arr = StringUtils.split(pluginIdsStr, ",");
            for (int i = 0; i < arr.length; ++i) {
                pluginIds.add(Long.parseLong(arr[i]));
            }
        }
        return pluginIds;
    }

    private void initLogicCluster(ESLogicClusterDTO param) {

  
        if (AriusObjUtils.isNull(param.getConfigJson())) {
            param.setConfigJson("");
        }

        if (!AriusObjUtils.isNull(param.getDataNodeNum())) {
            param.setQuota((double) param.getDataNodeNum());
        }

        if (AriusObjUtils.isNull(param.getDataCenter())) {
            param.setDataCenter(EnvUtil.getDC().getCode());
        }

        if (AriusObjUtils.isNull(param.getLevel())) {
            param.setLevel(1);
        }

        if (AriusObjUtils.isNull(param.getMemo())) {
            param.setMemo("");
        }

        if (AriusObjUtils.isNull(param.getQuota())) {
            param.setQuota(0.00);
        }

        if (null == param.getHealth()) {
            param.setHealth(DEFAULT_CLUSTER_HEALTH);
        }
    }

    private void setPhyClusterInfo(List<ClusterRoleHost> esRolePhyClusterHosts, ClusterRoleInfo clusterRoleInfo,
                                   List<ClusterRoleHost> clusterRoleHosts) {
        for (ClusterRoleHost clusterRoleHost : esRolePhyClusterHosts) {
            if (clusterRoleHost.getRoleClusterId().longValue() == clusterRoleInfo.getId().longValue()) {
                clusterRoleHosts.add(ConvertUtil.obj2Obj(clusterRoleHost, ClusterRoleHost.class));
            }
        }
    }

    private void setLogicClusterInfo(Long logicClusterId, ClusterLogicPO clusterLogicPO, ClusterRoleInfo clusterRoleInfo,
                                     List<ClusterRoleHost> clusterRoleHosts) {
        clusterRoleInfo.setPodNumber(clusterLogicPO.getDataNodeNu());
        clusterRoleInfo.setMachineSpec(clusterLogicPO.getDataNodeSpec());

        ClusterRegion clusterRegion = clusterRegionService.getRegionByLogicClusterId(logicClusterId);
        if (null == clusterRegion) { return;}

        Result<List<ClusterRoleHost>> ret = clusterRoleHostService.listByRegionId(clusterRegion.getId().intValue());
        if (ret.failed() || CollectionUtils.isEmpty(ret.getData())) {
            LOGGER.error("class=ClusterLogicServiceImpl||method=setLogicClusterInfo||errMsg={}", ret.getMessage());
            return;
        }

        for (ClusterRoleHost clusterHost : ret.getData()) {
            ClusterRoleHost clusterRoleHost = new ClusterRoleHost();
            clusterRoleHost.setHostname(clusterHost.getHostname());
            clusterRoleHost.setRole(DATA_NODE.getCode());

            clusterRoleHosts.add(clusterRoleHost);
        }
    }
}<|MERGE_RESOLUTION|>--- conflicted
+++ resolved
@@ -42,8 +42,6 @@
 import com.didiglobal.logi.security.common.vo.project.ProjectVO;
 import com.didiglobal.logi.security.service.ProjectService;
 import com.google.common.collect.Lists;
-<<<<<<< HEAD
-=======
 import java.util.ArrayList;
 import java.util.HashMap;
 import java.util.HashSet;
@@ -52,7 +50,6 @@
 import java.util.Objects;
 import java.util.Set;
 import java.util.stream.Collectors;
->>>>>>> ddb19ebd
 import org.apache.commons.collections4.CollectionUtils;
 import org.apache.commons.lang3.StringUtils;
 import org.springframework.beans.factory.annotation.Autowired;
@@ -151,7 +148,7 @@
         if (logicCluster == null) {
             return Result.buildNotExist("逻辑集群不存在");
         }
-        
+
         if (hasLogicClusterWithTemplates(logicClusterId)) {
             return Result.build(ResultType.IN_USE_ERROR.getCode(), "逻辑集群使用中");
         }
@@ -458,7 +455,7 @@
 
         return new ArrayList<>(pluginMap.values());
     }
-    
+
     /**
      * @param clusterLogicId 集群逻辑id
      * @return
@@ -467,7 +464,7 @@
     public Integer getProjectIdById(Long clusterLogicId) {
         return logicClusterDAO.getProjectIdById(clusterLogicId);
     }
-    
+
     @Override
     public Result<Long> addPlugin(Long logicClusterId, PluginDTO pluginDTO, String operator) {
 
@@ -521,6 +518,16 @@
         return ConvertUtil.list2List(logicClusterDAO.listByIds(new HashSet<>(clusterLogicIdList)), ClusterLogic.class);
     }
 
+    @Override
+    public ClusterLogicDiskUsedInfoPO getDiskInfo(Long id) {
+        ClusterRegion clusterRegion =clusterRegionService.getRegionByLogicClusterId(id);
+        List<ESClusterRoleHostPO> esClusterRoleHostPOS = clusterRoleHostDAO.listByRegionId(Math.toIntExact(clusterRegion.getId()));
+        //节点名称列表
+        List<String> nodeList = esClusterRoleHostPOS.stream().map(ESClusterRoleHostPO::getNodeSet).collect(toList());
+        String clusterName =clusterRegion.getPhyClusterName();
+        return ariusStatsNodeInfoESDAO.getClusterLogicDiskUsedInfo(clusterName, nodeList);
+    }
+
     /***************************************** private method ****************************************************/
     /**
      * Check逻辑集群参数
@@ -566,7 +573,7 @@
                 if (result.failed()) {
                     return result;
                 }
-        
+
             } else {
                 //校验路径
                 final Result<Void> result = ProjectUtils.checkProjectCorrectly(ClusterLogicPO::getProjectId, oldPO,
