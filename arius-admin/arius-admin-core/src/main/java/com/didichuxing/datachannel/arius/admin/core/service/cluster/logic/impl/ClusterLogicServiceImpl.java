package com.didichuxing.datachannel.arius.admin.core.service.cluster.logic.impl;

import static com.didichuxing.datachannel.arius.admin.common.constant.ClusterConstant.DEFAULT_CLUSTER_HEALTH;
import static com.didichuxing.datachannel.arius.admin.common.constant.operaterecord.OperationEnum.ADD;
import static com.didichuxing.datachannel.arius.admin.common.constant.operaterecord.OperationEnum.EDIT;
import static com.didichuxing.datachannel.arius.admin.common.constant.resource.ESClusterNodeRoleEnum.DATA_NODE;
import static java.util.stream.Collectors.toList;

import com.alibaba.fastjson.JSON;
import com.didichuxing.datachannel.arius.admin.common.bean.common.LogicResourceConfig;
import com.didichuxing.datachannel.arius.admin.common.bean.common.Plugin;
import com.didichuxing.datachannel.arius.admin.common.bean.common.Result;
import com.didichuxing.datachannel.arius.admin.common.bean.dto.cluster.ClusterLogicConditionDTO;
import com.didichuxing.datachannel.arius.admin.common.bean.dto.cluster.ESLogicClusterDTO;
import com.didichuxing.datachannel.arius.admin.common.bean.dto.cluster.PluginDTO;
import com.didichuxing.datachannel.arius.admin.common.bean.entity.app.ProjectClusterLogicAuth;
import com.didichuxing.datachannel.arius.admin.common.bean.entity.cluster.ClusterLogic;
import com.didichuxing.datachannel.arius.admin.common.bean.entity.cluster.ClusterPhy;
import com.didichuxing.datachannel.arius.admin.common.bean.entity.cluster.ecm.ClusterRoleHost;
import com.didichuxing.datachannel.arius.admin.common.bean.entity.cluster.ecm.ClusterRoleInfo;
import com.didichuxing.datachannel.arius.admin.common.bean.entity.cluster.ecm.RoleClusterNodeSepc;
import com.didichuxing.datachannel.arius.admin.common.bean.entity.region.ClusterRegion;
import com.didichuxing.datachannel.arius.admin.common.bean.entity.template.IndexTemplatePhy;
import com.didichuxing.datachannel.arius.admin.common.bean.po.cluster.ClusterLogicDiskUsedInfoPO;
import com.didichuxing.datachannel.arius.admin.common.bean.po.cluster.ClusterLogicPO;
import com.didichuxing.datachannel.arius.admin.common.bean.po.cluster.ClusterPhyPO;
import com.didichuxing.datachannel.arius.admin.common.bean.po.ecm.ESClusterRoleHostPO;
import com.didichuxing.datachannel.arius.admin.common.bean.po.ecm.ESMachineNormsPO;
import com.didichuxing.datachannel.arius.admin.common.bean.po.esplugin.PluginPO;
import com.didichuxing.datachannel.arius.admin.common.constant.AuthConstant;
import com.didichuxing.datachannel.arius.admin.common.constant.SortConstant;
import com.didichuxing.datachannel.arius.admin.common.constant.cluster.ClusterResourceTypeEnum;
import com.didichuxing.datachannel.arius.admin.common.constant.operaterecord.OperationEnum;
import com.didichuxing.datachannel.arius.admin.common.constant.result.ResultType;
import com.didichuxing.datachannel.arius.admin.common.exception.AdminOperateException;
import com.didichuxing.datachannel.arius.admin.common.util.AriusObjUtils;
import com.didichuxing.datachannel.arius.admin.common.util.CommonUtils;
import com.didichuxing.datachannel.arius.admin.common.util.ConvertUtil;
import com.didichuxing.datachannel.arius.admin.common.util.EnvUtil;
import com.didichuxing.datachannel.arius.admin.common.util.ListUtils;
import com.didichuxing.datachannel.arius.admin.core.component.RoleTool;
import com.didichuxing.datachannel.arius.admin.core.service.app.ProjectClusterLogicAuthService;
import com.didichuxing.datachannel.arius.admin.core.service.cluster.ecm.ESMachineNormsService;
import com.didichuxing.datachannel.arius.admin.core.service.cluster.ecm.ESPluginService;
import com.didichuxing.datachannel.arius.admin.core.service.cluster.logic.ClusterLogicService;
import com.didichuxing.datachannel.arius.admin.core.service.cluster.physic.ClusterPhyService;
import com.didichuxing.datachannel.arius.admin.core.service.cluster.physic.ClusterRoleHostService;
import com.didichuxing.datachannel.arius.admin.core.service.cluster.region.ClusterRegionService;
import com.didichuxing.datachannel.arius.admin.core.service.template.physic.IndexTemplatePhyService;
import com.didichuxing.datachannel.arius.admin.persistence.es.index.dao.stats.AriusStatsNodeInfoESDAO;
import com.didichuxing.datachannel.arius.admin.persistence.mysql.ecm.ESClusterRoleHostDAO;
import com.didichuxing.datachannel.arius.admin.persistence.mysql.resource.LogicClusterDAO;
import com.didiglobal.logi.log.ILog;
import com.didiglobal.logi.log.LogFactory;
<<<<<<< HEAD
import com.didiglobal.logi.security.common.vo.project.ProjectVO;
import com.didiglobal.logi.security.service.ProjectService;
import java.util.ArrayList;
=======
import com.google.common.collect.ArrayListMultimap;
import com.google.common.collect.Lists;
import com.google.common.collect.Multimap;

import java.util.ArrayList;
import java.util.Collection;
>>>>>>> 0b63236b
import java.util.HashMap;
import java.util.HashSet;
import java.util.List;
import java.util.Map;
import java.util.Set;
import java.util.stream.Collectors;
<<<<<<< HEAD
=======

>>>>>>> 0b63236b
import org.apache.commons.collections4.CollectionUtils;
import org.apache.commons.lang3.StringUtils;
import org.springframework.beans.factory.annotation.Autowired;
import org.springframework.stereotype.Service;
import org.springframework.transaction.annotation.Transactional;

/**
 * @author d06679
 * @date 2019/3/25
 */
@Service
public class ClusterLogicServiceImpl implements ClusterLogicService {

    private static final ILog          LOGGER = LogFactory.getLog(ClusterLogicServiceImpl.class);

    @Autowired
    private LogicClusterDAO            logicClusterDAO;

    @Autowired
    private ProjectClusterLogicAuthService logicClusterAuthService;

    @Autowired
    private ProjectService projectService;
    @Autowired
    private RoleTool roleTool;



    @Autowired
    private IndexTemplatePhyService indexTemplatePhyService;

    @Autowired
    private ESPluginService            esPluginService;

    @Autowired
    private ClusterPhyService          clusterPhyService;

    @Autowired
    private ESMachineNormsService      esMachineNormsService;

    @Autowired
    private ClusterRegionService       clusterRegionService;

    @Autowired
    private ClusterRoleHostService clusterRoleHostService;

    @Autowired
    private AriusStatsNodeInfoESDAO ariusStatsNodeInfoESDAO;

    @Autowired
    private ESClusterRoleHostDAO clusterRoleHostDAO ;

    /**
     * 条件查询逻辑集群
     *
     * @param param 条件
     * @return 逻辑集群列表
     */
    @Override
    public List<ClusterLogic> listClusterLogics(ESLogicClusterDTO param) {
<<<<<<< HEAD
        return ConvertUtil.list2List(
            logicClusterDAO.listByCondition(ConvertUtil.obj2Obj(param, ClusterLogicPO.class)),
            ClusterLogic.class);
=======
        return responsibleConvertTool.list2List(
                logicClusterDAO.listByCondition(responsibleConvertTool.obj2Obj(param, ClusterLogicPO.class)),
                ClusterLogic.class);
>>>>>>> 0b63236b
    }

    /**
     * 获取所有逻辑集群
     *
     * @return 逻辑集群列表
     */
    @Override
    public List<ClusterLogic> listAllClusterLogics() {
        return ConvertUtil.list2List(logicClusterDAO.listAll(), ClusterLogic.class);
    }

    /**
     * 删除逻辑集群
     *
     * @param logicClusterId 资源id
     * @param operator       操作人
     * @return result
     */
    @Override
    @Transactional(rollbackFor = Exception.class)
    public Result<Void> deleteClusterLogicById(Long logicClusterId, String operator) throws AdminOperateException {
        ClusterLogicPO logicCluster = logicClusterDAO.getById(logicClusterId);
        if (logicCluster == null) {
            return Result.buildNotExist("逻辑集群不存在");
        }

        if (hasLogicClusterWithTemplates(logicClusterId)) {
            return Result.build(ResultType.IN_USE_ERROR.getCode(), "逻辑集群使用中");
        }

        boolean succeed = (logicClusterDAO.delete(logicClusterId) > 0);
        if (!succeed) {
            throw new AdminOperateException("删除逻辑集群失败");
        }

        return Result.buildSucc();
    }

    @Override
    public Boolean hasLogicClusterWithTemplates(Long logicClusterId) {
        ClusterRegion clusterRegion = clusterRegionService.getRegionByLogicClusterId(logicClusterId);
        if (null == clusterRegion) { return false;}

        Result<List<IndexTemplatePhy>> ret = indexTemplatePhyService.listByRegionId(clusterRegion.getId().intValue());
        return ret.success() && CollectionUtils.isNotEmpty(ret.getData());
    }

    /**
     * 新建逻辑集群
     *
     * @param param    参数
     * @return result
     */
    @Override
    public Result<Long> createClusterLogic(ESLogicClusterDTO param) {
        Result<Void> checkResult = validateClusterLogicParams(param, ADD);
        if (checkResult.failed()) {
            LOGGER.warn("class=ClusterLogicServiceImpl||method=createClusterLogic||msg={}", checkResult.getMessage());
            return Result.buildFrom(checkResult);
        }

        initLogicCluster(param);

        ClusterLogicPO logicPO = ConvertUtil.obj2Obj(param, ClusterLogicPO.class);
        boolean succeed = logicClusterDAO.insert(logicPO) == 1;
        return Result.build(succeed, logicPO.getId());
    }

    /**
     * 验证逻辑集群是否合法
     *
     * @param param     参数
     * @param operation 操作
     * @return result
     */
    @Override
    public Result<Void> validateClusterLogicParams(ESLogicClusterDTO param, OperationEnum operation) {
        return checkLogicClusterParams(param, operation);
    }

    @Override
    public Result<Void> editClusterLogic(ESLogicClusterDTO param, String operator) {
        Result<Void> checkResult = validateClusterLogicParams(param, EDIT);
        if (checkResult.failed()) {
            LOGGER.warn("class=ClusterLogicServiceImpl||method=editResource||msg={}", checkResult.getMessage());
            return checkResult;
        }

        return editClusterLogicNotCheck(param, operator);
    }

    @Override
    public Result<Void> editClusterLogicNotCheck(ESLogicClusterDTO param, String operator) {
        ClusterLogicPO paramPO = ConvertUtil.obj2Obj(param, ClusterLogicPO.class);
        boolean succ = (1 == logicClusterDAO.update(paramPO));

        return Result.build(succ);
    }

    @Override
    public ClusterLogic getClusterLogicById(Long logicClusterId) {
        return ConvertUtil.obj2Obj(logicClusterDAO.getById(logicClusterId), ClusterLogic.class);
    }

    @Override
    public ClusterLogic getClusterLogicByName(String logicClusterName) {
        return ConvertUtil.obj2Obj(logicClusterDAO.getByName(logicClusterName), ClusterLogic.class);
    }

    /**
     * 查询指定逻辑集群的配置
     *
     * @param logicClusterId 逻辑集群id
     * @return 逻辑集群 不存在返回null
     */
    @Override
    public LogicResourceConfig getClusterLogicConfigById(Long logicClusterId) {
        ClusterLogic clusterLogic = getClusterLogicById(logicClusterId);
        if (clusterLogic == null) {
            return null;
        }
        return genClusterLogicConfig(clusterLogic.getConfigJson());
    }

    /**
     * 查询指定project所创建的逻辑集群
     *
     * @param projectId project
     * @return list
     */
    @Override
    public List<ClusterLogic> getOwnedClusterLogicListByProjectId(Integer projectId) {
        return ConvertUtil.list2List(logicClusterDAO.listByProjectId(projectId), ClusterLogic.class);
    }

    @Override
<<<<<<< HEAD
    public List<Long> getHasAuthClusterLogicIdsByProjectId(Integer projectId){
        if (projectId == null) {
=======
    public List<Long> getHasAuthClusterLogicIdsByAppId(Integer appId) {
        if (appId == null) {
>>>>>>> 0b63236b
            LOGGER.error(
                    "class=ClusterLogicServiceImpl||method=getHasAuthClusterLogicsByProjectId||errMsg=获取有权限逻辑集群时projectId为null");
            return new ArrayList<>();
        }

        // 获取有权限的逻辑集群id
        Set<Long> hasAuthLogicClusterIds = logicClusterAuthService.getAllLogicClusterAuths(projectId).stream()
                .map(ProjectClusterLogicAuth::getLogicClusterId).collect(Collectors.toSet());

        return new ArrayList<>(hasAuthLogicClusterIds);
    }

    /**
     * 查询指定app有权限的逻辑集群（包括申请权限）
     *
     * @param projectId APP ID
     * @return 逻辑集群列表
     */
    @Override
    public List<ClusterLogic> getHasAuthClusterLogicsByProjectId(Integer projectId) {
        if (projectId == null) {
            LOGGER.error(
                "class=ClusterLogicServiceImpl||method=getHasAuthClusterLogicsByProjectId||errMsg=获取有权限逻辑集群时projectId为null");
            return new ArrayList<>();
        }

        // 获取有权限的逻辑集群id
        Set<Long> hasAuthLogicClusterIds = logicClusterAuthService.getAllLogicClusterAuths(projectId).stream()
            .map(ProjectClusterLogicAuth::getLogicClusterId).collect(Collectors.toSet());

        // 批量获取有权限的集群
        List<ClusterLogicPO> hasAuthLogicClusters = !hasAuthLogicClusterIds.isEmpty()
            ? logicClusterDAO.listByIds(hasAuthLogicClusterIds)
            : new ArrayList<>();

        // 获取作为owner的集群, 这里权限管控逻辑参看 getClusterLogicByProjectIdAndAuthType
        List<ClusterLogicPO> ownedLogicClusters;
        if (AuthConstant.SUPER_PROJECT_ID.equals(projectId)) {
            ownedLogicClusters = logicClusterDAO.listAll();
        } else {
            ownedLogicClusters = logicClusterDAO.listByProjectId(projectId);
        }

        // 综合
        for (ClusterLogicPO ownedLogicCluster : ownedLogicClusters) {
            if (!hasAuthLogicClusterIds.contains(ownedLogicCluster.getId())) {
                hasAuthLogicClusters.add(ownedLogicCluster);
            }
        }

        return ConvertUtil.list2List(hasAuthLogicClusters, ClusterLogic.class);
    }

    @Override
    public Boolean isClusterLogicExists(Long resourceId) {
        return null != logicClusterDAO.getById(resourceId);
    }

    /**
     * 根据配置字符创获取配置，填充默认值
     *
     * @param configJson json
     * @return config
     */
    @Override
    public LogicResourceConfig genClusterLogicConfig(String configJson) {
        if (StringUtils.isBlank(configJson)) {
            return new LogicResourceConfig();
        }
        return JSON.parseObject(configJson, LogicResourceConfig.class);
    }

    @Override
    public Set<RoleClusterNodeSepc> getLogicDataNodeSepc(Long logicClusterId) {
        List<ClusterRoleInfo> clusterRoleInfos = getClusterLogicRole(logicClusterId);

        Set<RoleClusterNodeSepc> esRoleClusterDataNodeSepcs = new HashSet<>();

        if (CollectionUtils.isNotEmpty(clusterRoleInfos)) {
            for (ClusterRoleInfo clusterRoleInfo : clusterRoleInfos) {
                if (DATA_NODE.getDesc().equals(clusterRoleInfo.getRole())) {
                    RoleClusterNodeSepc roleClusterNodeSepc = new RoleClusterNodeSepc();
                    roleClusterNodeSepc.setRole(DATA_NODE.getDesc());
                    roleClusterNodeSepc.setSpec(clusterRoleInfo.getMachineSpec());

                    esRoleClusterDataNodeSepcs.add(roleClusterNodeSepc);
                }
            }
        }

        if (CollectionUtils.isNotEmpty(esRoleClusterDataNodeSepcs)) {
            return esRoleClusterDataNodeSepcs;
        }

        List<ESMachineNormsPO> esMachineNormsPOS = esMachineNormsService.listMachineNorms();
        for (ESMachineNormsPO esMachineNormsPO : esMachineNormsPOS) {
            esRoleClusterDataNodeSepcs.add(ConvertUtil.obj2Obj(esMachineNormsPO, RoleClusterNodeSepc.class));
        }

        return esRoleClusterDataNodeSepcs;
    }

    @Override
    public List<ClusterRoleInfo> getClusterLogicRole(Long logicClusterId) {
        List<ClusterRoleInfo> clusterRoleInfos = new ArrayList<>();

        try {
            ClusterLogicPO clusterLogicPO = logicClusterDAO.getById(logicClusterId);

            List<String> phyClusterNames = clusterRegionService.listPhysicClusterNames(logicClusterId);
            if (CollectionUtils.isEmpty(phyClusterNames)) {
                return new ArrayList<>();
            }

            //拿第一个物理集群的client、master信息，因为只有Arius维护的大公共共享集群才会有一个逻辑集群映射成多个物理集群
            ClusterPhy clusterPhy = clusterPhyService.getClusterByName(phyClusterNames.get(0));
            if (null == clusterPhy) {
                return new ArrayList<>();
            }

            List<ClusterRoleInfo> esRolePhyClusters = clusterPhy.getClusterRoleInfos();
            List<ClusterRoleHost> esRolePhyClusterHosts = clusterPhy.getClusterRoleHosts();

            for (ClusterRoleInfo clusterRoleInfo : esRolePhyClusters) {

                List<ClusterRoleHost> clusterRoleHosts = new ArrayList<>();

                //如果是datanode节点，那么使用逻辑集群申请的节点个数和阶段规格配置
                if (DATA_NODE.getDesc().equals(clusterRoleInfo.getRoleClusterName())) {
                    setLogicClusterInfo(logicClusterId, clusterLogicPO, clusterRoleInfo, clusterRoleHosts);
                } else {
                    setPhyClusterInfo(esRolePhyClusterHosts, clusterRoleInfo, clusterRoleHosts);
                }

                clusterRoleInfo.setClusterRoleHosts(clusterRoleHosts);
                clusterRoleInfo.setPodNumber(clusterRoleHosts.size());
                clusterRoleInfos.add(clusterRoleInfo);
            }
        } catch (Exception e) {
            LOGGER.warn("class=ClusterLogicServiceImpl||method=acquireLogicClusterRole||logicClusterId={}",
                logicClusterId, e);
        }

        return clusterRoleInfos;
    }

    @Override
    public List<Plugin> getClusterLogicPlugins(Long logicClusterId) {
        List<String> clusterNameList = clusterRegionService.listPhysicClusterNames(logicClusterId);
        if (AriusObjUtils.isEmptyList(clusterNameList)) {
            return new ArrayList<>();
        }

        //逻辑集群对应的物理集群插件一致 取其中一个物理集群
        ClusterPhy clusterPhy = clusterPhyService.getClusterByName(clusterNameList.get(0));
        List<PluginPO> pluginPOList = esPluginService.listClusterAndDefaultESPlugin(clusterPhy.getId().toString());

        if (AriusObjUtils.isEmptyList(pluginPOList)) {
            return new ArrayList<>();
        }

        List<ClusterPhy> clusterPhyList = clusterPhyService.listAllClusters();
        Map<String, ClusterPhy> name2ClusterPhyMap = ConvertUtil.list2Map(clusterPhyList, ClusterPhy::getCluster);

        Map<Long, Plugin> pluginMap = new HashMap<>(0);
        for (PluginPO pluginPO : pluginPOList) {
            Plugin logicalPlugin = ConvertUtil.obj2Obj(pluginPO, Plugin.class);
            logicalPlugin.setInstalled(Boolean.FALSE);
            pluginMap.put(pluginPO.getId(), logicalPlugin);
        }

        for (String clusterName : clusterNameList) {
            ClusterPhy cluster = name2ClusterPhyMap.get(clusterName);
            if (AriusObjUtils.isNull(cluster)) {
                continue;
            }
            List<Long> pluginIds = parsePluginIds(cluster.getPlugIds());
            for (Long pluginId : pluginIds) {
                Plugin logicalPlugin = pluginMap.get(pluginId);
                if (AriusObjUtils.isNull(logicalPlugin)) {
                    continue;
                }
                logicalPlugin.setInstalled(true);
            }
        }

        return new ArrayList<>(pluginMap.values());
    }

    @Override
    public Result<Long> addPlugin(Long logicClusterId, PluginDTO pluginDTO, String operator) {

        if (null != logicClusterId) {
            List<Integer> clusterIdList = clusterRegionService.listPhysicClusterId(logicClusterId);
            if (AriusObjUtils.isEmptyList(clusterIdList)) {
                return Result.buildFail("对应物理集群不存在");
            }

            String clusterIds = ListUtils.intList2String(clusterIdList);
            pluginDTO.setPhysicClusterId(clusterIds);
        }
        return esPluginService.addESPlugin(pluginDTO);
    }

    @Override
    public Result<Void> transferClusterLogic(Long clusterLogicId, Integer targetProjectId, String targetResponsible,
                                             String submitor) {

        ESLogicClusterDTO esLogicClusterDTO = new ESLogicClusterDTO();
        esLogicClusterDTO.setId(clusterLogicId);
        esLogicClusterDTO.setProjectId(targetProjectId);
        esLogicClusterDTO.setResponsible(targetResponsible);
        return editClusterLogicNotCheck(esLogicClusterDTO, submitor);
    }

    @Override
    public List<ClusterLogic> pagingGetClusterLogicByCondition(ClusterLogicConditionDTO param) {
        String sortTerm = null == param.getSortTerm() ? SortConstant.ID : param.getSortTerm();
        String sortType = param.getOrderByDesc() ? SortConstant.DESC : SortConstant.ASC;
<<<<<<< HEAD

        return ConvertUtil.list2List(logicClusterDAO.pagingByCondition(param.getName(), param.getProjectId(),
                        param.getType(), param.getHealth(), (param.getPage() - 1) * param.getSize(), param.getSize(), sortTerm, sortType),
            ClusterLogic.class);
=======
        param.setSortTerm(sortTerm);
        param.setSortType(sortType);
        param.setFrom((param.getPage() - 1) * param.getSize());
        List<ClusterLogicPO> clusters = Lists.newArrayList();
        try {
            clusters = logicClusterDAO.pagingByCondition(param);
        } catch (Exception e) {
            e.printStackTrace();
            LOGGER.error("class=ClusterPhyServiceImpl||method=pagingGetClusterPhyByCondition||msg={}", e.getMessage(), e);
        }
        return ConvertUtil.list2List(clusters, ClusterLogic.class);
>>>>>>> 0b63236b
    }

    @Override
    public Long fuzzyClusterLogicHitByCondition(ClusterLogicConditionDTO param) {
        return logicClusterDAO.getTotalHitByCondition(ConvertUtil.obj2Obj(param, ClusterLogicPO.class));
    }

    @Override
    public List<ClusterLogic> getClusterLogicListByIds(List<Long> clusterLogicIdList) {
        return ConvertUtil.list2List(logicClusterDAO.listByIds(new HashSet<>(clusterLogicIdList)), ClusterLogic.class);
    }

    @Override
    public ClusterLogicDiskUsedInfoPO getDiskInfo(Long id) {
        ClusterRegion clusterRegion =clusterRegionService.getRegionByLogicClusterId(id);
        List<ESClusterRoleHostPO> esClusterRoleHostPOS = clusterRoleHostDAO.listByRegionId(Math.toIntExact(clusterRegion.getId()));
        //节点名称列表
        List<String> nodeList = esClusterRoleHostPOS.stream().map(ESClusterRoleHostPO::getNodeSet).collect(toList());
        String clusterName =clusterRegion.getPhyClusterName();
        return ariusStatsNodeInfoESDAO.getClusterLogicDiskUsedInfo(clusterName, nodeList);
    }

    /***************************************** private method ****************************************************/
    /**
     * Check逻辑集群参数
     *
     * @param param     逻辑集群
     * @param operation 操作类型
     * @return
     */
    private Result<Void> checkLogicClusterParams(ESLogicClusterDTO param, OperationEnum operation) {
        if (AriusObjUtils.isNull(param)) {
            return Result.buildParamIllegal("逻辑集群信息为空");
        }

        Result<Void> isIllegalResult = isIllegal(param);
        if (isIllegalResult.failed()) {
            return isIllegalResult;
        }

        if (ADD.equals(operation)) {
            Result<Void> isFieldNullResult = isFieldNull(param);
            if (isFieldNullResult.failed()) {
                return isFieldNullResult;
            }

            ClusterLogicPO logicPO = logicClusterDAO.getByName(param.getName());
            if (!AriusObjUtils.isNull(logicPO)) {
                return Result.buildDuplicate("逻辑集群重复");
            }
        } else if (EDIT.equals(operation)) {
            if (AriusObjUtils.isNull(param.getId())) {
                return Result.buildParamIllegal("逻辑集群ID为空");
            }

            ClusterLogicPO oldPO = logicClusterDAO.getById(param.getId());
            if (oldPO == null) {
                return Result.buildNotExist("逻辑集群不存在");
            }
        }

        return Result.buildSucc();
    }

    private Result<Void> isFieldNull(ESLogicClusterDTO param) {
        if (AriusObjUtils.isNull(param.getName())) {
            return Result.buildParamIllegal("集群名字为空");
        }
        if (AriusObjUtils.isNull(param.getType())) {
            return Result.buildParamIllegal("类型为空");
        }
        if (AriusObjUtils.isNull(param.getProjectId())) {
            return Result.buildParamIllegal("应用ID为空");
        }

        if (AriusObjUtils.isNull(param.getResponsible())) {
            return Result.buildParamIllegal("责任人为空");
        }
        return Result.buildSucc();
    }

    private Result<Void> isIllegal(ESLogicClusterDTO param) {
        ClusterResourceTypeEnum typeEnum = ClusterResourceTypeEnum.valueOf(param.getType());
        if (ClusterResourceTypeEnum.UNKNOWN.equals(typeEnum)) {
            return Result.buildParamIllegal("新建逻辑集群提交内容中集群类型非法");
        }

        if (param.getProjectId() != null && !projectService.checkProjectExist(param.getProjectId())) {
            return Result.buildParamIllegal("应用ID非法");
        }
        final ProjectVO projectVO = projectService.getProjectDetailByProjectId(param.getProjectId());
        if (!(roleTool.isAdmin(param.getResponsible())||CommonUtils.isUserNameBelongProjectMember(param.getResponsible(), projectVO)
            || CommonUtils.isUserNameBelongProjectResponsible(param.getResponsible(), projectVO))) {
            return Result.buildParamIllegal("责任人非法");
        }
        return Result.buildSucc();
    }

    /**
     * 解析插件ID列表
     *
     * @param pluginIdsStr 插件ID格式化字符串
     * @return
     */
    private List<Long> parsePluginIds(String pluginIdsStr) {
        List<Long> pluginIds = new ArrayList<>();
        if (StringUtils.isNotBlank(pluginIdsStr)) {
            String[] arr = StringUtils.split(pluginIdsStr, ",");
            for (int i = 0; i < arr.length; ++i) {
                pluginIds.add(Long.parseLong(arr[i]));
            }
        }
        return pluginIds;
    }

    private void initLogicCluster(ESLogicClusterDTO param) {

  
        if (AriusObjUtils.isNull(param.getConfigJson())) {
            param.setConfigJson("");
        }

        if (!AriusObjUtils.isNull(param.getDataNodeNum())) {
            param.setQuota((double) param.getDataNodeNum());
        }

        if (AriusObjUtils.isNull(param.getDataCenter())) {
            param.setDataCenter(EnvUtil.getDC().getCode());
        }

        if (AriusObjUtils.isNull(param.getLevel())) {
            param.setLevel(1);
        }

        if (AriusObjUtils.isNull(param.getMemo())) {
            param.setMemo("");
        }

        if (null == param.getHealth()) {
            param.setHealth(DEFAULT_CLUSTER_HEALTH);
        }
    }

    private void setPhyClusterInfo(List<ClusterRoleHost> esRolePhyClusterHosts, ClusterRoleInfo clusterRoleInfo,
                                   List<ClusterRoleHost> clusterRoleHosts) {
        for (ClusterRoleHost clusterRoleHost : esRolePhyClusterHosts) {
            if (clusterRoleHost.getRoleClusterId().longValue() == clusterRoleInfo.getId().longValue()) {
                clusterRoleHosts.add(ConvertUtil.obj2Obj(clusterRoleHost, ClusterRoleHost.class));
            }
        }
    }

    private void setLogicClusterInfo(Long logicClusterId, ClusterLogicPO clusterLogicPO, ClusterRoleInfo clusterRoleInfo,
                                     List<ClusterRoleHost> clusterRoleHosts) {
        clusterRoleInfo.setPodNumber(clusterLogicPO.getDataNodeNu());
        clusterRoleInfo.setMachineSpec(clusterLogicPO.getDataNodeSpec());

        ClusterRegion clusterRegion = clusterRegionService.getRegionByLogicClusterId(logicClusterId);
        if (null == clusterRegion) { return;}

        Result<List<ClusterRoleHost>> ret = clusterRoleHostService.listByRegionId(clusterRegion.getId().intValue());
        if (ret.failed() || CollectionUtils.isEmpty(ret.getData())) {
            LOGGER.error("class=ClusterLogicServiceImpl||method=setLogicClusterInfo||errMsg={}", ret.getMessage());
            return;
        }

        for (ClusterRoleHost clusterHost : ret.getData()) {
            ClusterRoleHost clusterRoleHost = new ClusterRoleHost();
            clusterRoleHost.setHostname(clusterHost.getHostname());
            clusterRoleHost.setRole(DATA_NODE.getCode());

            clusterRoleHosts.add(clusterRoleHost);
        }
    }
}<|MERGE_RESOLUTION|>--- conflicted
+++ resolved
@@ -52,28 +52,33 @@
 import com.didichuxing.datachannel.arius.admin.persistence.mysql.resource.LogicClusterDAO;
 import com.didiglobal.logi.log.ILog;
 import com.didiglobal.logi.log.LogFactory;
-<<<<<<< HEAD
 import com.didiglobal.logi.security.common.vo.project.ProjectVO;
 import com.didiglobal.logi.security.service.ProjectService;
 import java.util.ArrayList;
-=======
-import com.google.common.collect.ArrayListMultimap;
-import com.google.common.collect.Lists;
-import com.google.common.collect.Multimap;
-
-import java.util.ArrayList;
-import java.util.Collection;
->>>>>>> 0b63236b
 import java.util.HashMap;
 import java.util.HashSet;
 import java.util.List;
 import java.util.Map;
 import java.util.Set;
 import java.util.stream.Collectors;
-<<<<<<< HEAD
-=======
-
->>>>>>> 0b63236b
+import org.apache.commons.collections4.CollectionUtils;
+import org.apache.commons.lang3.StringUtils;
+import org.springframework.beans.factory.annotation.Autowired;
+import org.springframework.stereotype.Service;
+import org.springframework.transaction.annotation.Transactional;
+import com.google.common.collect.ArrayListMultimap;
+import com.google.common.collect.Lists;
+import com.google.common.collect.Multimap;
+
+import java.util.ArrayList;
+import java.util.Collection;
+import java.util.HashMap;
+import java.util.HashSet;
+import java.util.List;
+import java.util.Map;
+import java.util.Set;
+import java.util.stream.Collectors;
+
 import org.apache.commons.collections4.CollectionUtils;
 import org.apache.commons.lang3.StringUtils;
 import org.springframework.beans.factory.annotation.Autowired;
@@ -134,15 +139,9 @@
      */
     @Override
     public List<ClusterLogic> listClusterLogics(ESLogicClusterDTO param) {
-<<<<<<< HEAD
         return ConvertUtil.list2List(
             logicClusterDAO.listByCondition(ConvertUtil.obj2Obj(param, ClusterLogicPO.class)),
-            ClusterLogic.class);
-=======
-        return responsibleConvertTool.list2List(
-                logicClusterDAO.listByCondition(responsibleConvertTool.obj2Obj(param, ClusterLogicPO.class)),
                 ClusterLogic.class);
->>>>>>> 0b63236b
     }
 
     /**
@@ -280,13 +279,8 @@
     }
 
     @Override
-<<<<<<< HEAD
     public List<Long> getHasAuthClusterLogicIdsByProjectId(Integer projectId){
         if (projectId == null) {
-=======
-    public List<Long> getHasAuthClusterLogicIdsByAppId(Integer appId) {
-        if (appId == null) {
->>>>>>> 0b63236b
             LOGGER.error(
                     "class=ClusterLogicServiceImpl||method=getHasAuthClusterLogicsByProjectId||errMsg=获取有权限逻辑集群时projectId为null");
             return new ArrayList<>();
@@ -506,12 +500,6 @@
     public List<ClusterLogic> pagingGetClusterLogicByCondition(ClusterLogicConditionDTO param) {
         String sortTerm = null == param.getSortTerm() ? SortConstant.ID : param.getSortTerm();
         String sortType = param.getOrderByDesc() ? SortConstant.DESC : SortConstant.ASC;
-<<<<<<< HEAD
-
-        return ConvertUtil.list2List(logicClusterDAO.pagingByCondition(param.getName(), param.getProjectId(),
-                        param.getType(), param.getHealth(), (param.getPage() - 1) * param.getSize(), param.getSize(), sortTerm, sortType),
-            ClusterLogic.class);
-=======
         param.setSortTerm(sortTerm);
         param.setSortType(sortType);
         param.setFrom((param.getPage() - 1) * param.getSize());
@@ -523,7 +511,6 @@
             LOGGER.error("class=ClusterPhyServiceImpl||method=pagingGetClusterPhyByCondition||msg={}", e.getMessage(), e);
         }
         return ConvertUtil.list2List(clusters, ClusterLogic.class);
->>>>>>> 0b63236b
     }
 
     @Override
