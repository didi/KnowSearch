--- conflicted
+++ resolved
@@ -100,19 +100,6 @@
         Tuple<List<ShardMetrics>, List<ShardMetrics>> tuple = new Tuple<>();
         try {
             shardsMetrics = getShardMetrics(clusterName);
-<<<<<<< HEAD
-        } catch (ESOperateException e) {
-            LOGGER.error(
-                    "class=ESShardServiceImpl||method=syncGetBigAndSmallShards||clusterName={}||errMsg={}",
-                    clusterName,e.getMessage());
-            return tuple;
-        }
-        Map<String, List<ShardMetrics>> indexAndShardMetricsMap =  ConvertUtil.list2MapOfList(
-                shardsMetrics, ShardMetrics::getIndex, shardMetrics -> shardMetrics);
-        tuple.setV1(shardsMetrics.stream().filter(s->filterBigShard(configBigShard,s)).collect(Collectors.toList()));
-        tuple.setV2(shardsMetrics.stream().filter(s->filterSmallShard(configSmallShard,s,indexAndShardMetricsMap)).collect(Collectors.toList()));
-        return tuple;
-=======
             Map<String, List<ShardMetrics>> indexAndShardMetricsMap =  ConvertUtil.list2MapOfList(
                     shardsMetrics, ShardMetrics::getIndex, shardMetrics -> shardMetrics);
             tuple.setV1(shardsMetrics.stream().filter(s->filterBigShard(configBigShard,s)).collect(Collectors.toList()));
@@ -123,7 +110,6 @@
                     clusterName, e);
            return tuple;
         }
->>>>>>> 953d2aaa
     }
 
     @Override
@@ -132,35 +118,17 @@
         List<SegmentPO> segmentPOS = null;
         try {
             segmentPOS = esShardDAO.commonGet(clusterName, segmentsPartInfoRequestContent, SegmentPO.class);
-<<<<<<< HEAD
-        } catch (ESOperateException e) {
-            LOGGER.error(
-                    "class=ESShardServiceImpl||method=syncGetSegments||clusterName={}||errMsg={}",
-                    clusterName,e.getMessage());
-            return null;
-        }
-        return ConvertUtil.list2List(segmentPOS, Segment.class);
-=======
             return ConvertUtil.list2List(segmentPOS, Segment.class);
         } catch (ESOperateException e) {
             LOGGER.error("class=ESShardServiceImpl||method=syncGetSegments||cluster={}||errMsg=fail to commonGet",clusterName,e);
         }
         return new ArrayList<>();
->>>>>>> 953d2aaa
     }
 
     @Override
     public List<Segment> syncGetSegmentsCountInfo(String clusterName) throws ESOperateException {
         String segmentsCountContent = getSegmentsCountContent();
-        List<SegmentPO> segmentPOS = null;
-        try {
-            segmentPOS = esShardDAO.commonGet(clusterName, segmentsCountContent, SegmentPO.class);
-        } catch (ESOperateException e) {
-            LOGGER.error(
-                    "class=ESShardServiceImpl||method=syncGetSegmentsCountInfo||clusterName={}||errMsg={}",
-                    clusterName,e.getMessage());
-            return null;
-        }
+        List<SegmentPO> segmentPOS = esShardDAO.commonGet(clusterName, segmentsCountContent, SegmentPO.class);
         return ConvertUtil.list2List(segmentPOS, Segment.class);
     }
 
