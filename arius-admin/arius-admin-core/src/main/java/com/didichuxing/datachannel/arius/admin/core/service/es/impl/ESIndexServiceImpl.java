--- conflicted
+++ resolved
@@ -7,17 +7,10 @@
 import java.util.concurrent.atomic.AtomicLong;
 import java.util.stream.Collectors;
 
-<<<<<<< HEAD
-import com.didichuxing.datachannel.arius.admin.common.bean.vo.cluster.quickcommand.IndicesDistributionVO;
-import com.didiglobal.logi.elasticsearch.client.response.indices.catindices.ESIndicesCatIndicesResponse;
-=======
 import com.didichuxing.datachannel.arius.admin.common.bean.entity.cluster.ecm.ClusterRoleHost;
-import com.didichuxing.datachannel.arius.admin.core.service.cluster.physic.ClusterRoleHostService;
->>>>>>> d0c627c0
 import org.apache.commons.collections4.CollectionUtils;
 import org.apache.commons.lang3.StringUtils;
 import org.elasticsearch.rest.RestStatus;
-import org.springframework.beans.BeanUtils;
 import org.springframework.beans.factory.annotation.Autowired;
 import org.springframework.stereotype.Service;
 
@@ -57,8 +50,6 @@
     @Autowired
     private ESIndexDAO        esIndexDAO;
 
-    @Autowired
-    private ClusterRoleHostService clusterRoleHostService;
 
     @Override
     public boolean syncCreateIndex(String cluster, String indexName, int retryCount) throws ESOperateException {
@@ -296,6 +287,7 @@
 
     /**
      * 修改索引只读配置
+     *
      * @param cluster    集群
      * @param indices    索引
      * @param block   配置
