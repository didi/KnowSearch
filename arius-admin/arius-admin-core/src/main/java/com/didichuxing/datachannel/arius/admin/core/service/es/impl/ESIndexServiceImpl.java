--- conflicted
+++ resolved
@@ -550,7 +550,6 @@
     }
 
     @Override
-<<<<<<< HEAD
     public Result<Void> editAlias(String cluster, String index, String alias, Boolean editFlag) {
         return esIndexDAO.editAlias(cluster, index, alias, editFlag);
     }
@@ -573,7 +572,9 @@
     @Override
     public Result<Void> split(String cluster, String index, String targetIndex, String config) {
         return esIndexDAO.split(cluster, index, targetIndex, config);
-=======
+    }
+
+    @Override
     public List<IndicesDistributionVO> indicesDistribution(String cluster) {
         List<CatIndexResult> catIndexResultList = esIndexDAO.catIndices(cluster);
         // 把 List<CatIndexResult> 转为 List<IndicesDistributionVO>
@@ -582,9 +583,7 @@
             BeanUtils.copyProperties(catIndexResult, vo);
             return vo;
         }).collect(Collectors.toList());
->>>>>>> 0b63236b
-    }
-
+    }
     /***************************************** private method ****************************************************/
     private Result<Void> refreshIndex(String cluster, List<String> indexNames) {
         BatchProcessor.BatchProcessResult<String, Boolean> result = new BatchProcessor<String, Boolean>()
