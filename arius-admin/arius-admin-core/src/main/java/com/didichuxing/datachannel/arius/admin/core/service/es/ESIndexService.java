package com.didichuxing.datachannel.arius.admin.core.service.es;

import java.util.Collection;
import java.util.List;
import java.util.Map;
import java.util.Set;
import java.util.concurrent.atomic.AtomicBoolean;
import java.util.concurrent.atomic.AtomicLong;

import com.didichuxing.datachannel.arius.admin.common.Tuple;
import com.didichuxing.datachannel.arius.admin.common.exception.ESOperateException;
import com.didiglobal.logi.elasticsearch.client.response.indices.catindices.CatIndexResult;
import com.didiglobal.logi.elasticsearch.client.response.indices.stats.IndexNodes;
import com.didiglobal.logi.elasticsearch.client.response.setting.index.IndexConfig;
import com.didiglobal.logi.elasticsearch.client.response.setting.index.MultiIndexsConfig;

/**
 * @author d06679
 * @date 2019/4/2
 */
public interface ESIndexService {

    /**
     * 同步创建索引
     * @param cluster 集群名称
     * @param indexName 索引名称
     * @param retryCount 重试次数
     * @return
     * @throws ESOperateException
     */
    boolean syncCreateIndex(String cluster, String indexName, int retryCount) throws ESOperateException;

    /**
     * 同步删除索引
     * @param cluster
     * @param indexName
     * @param retryCount
     * @return
     * @throws ESOperateException
     */
    boolean syncDelIndex(String cluster, String indexName, int retryCount) throws ESOperateException;

    /**
     * 根据表达式删除索引
     * @param cluster    集群
     * @param expression 表达式
     * @param retryCount 重试次数
     * @return result
     * @throws ESOperateException
     */
    boolean syncDeleteIndexByExpression(String cluster, String expression, int retryCount) throws ESOperateException;

    /**
     * 跟进索引名称获取索引的mapping
     * @param cluster    集群
     * @param index      索引名称
     * @return result
     */
    String syncGetIndexMapping(String cluster, String index);

    Map<String, IndexConfig> syncBatchGetIndexConfig(String cluster, List<String> indexList);

    /**
     * 查询集群中的索引
     * @param cluster    集群
     * @param expression 表达式
     * @return 索引集合
     */
    Set<String> syncGetIndexNameByExpression(String cluster, String expression);

    /**
     * 同步
     * @param cluster 集群
     * @param indices 索引列表
     * @param settingName setting名称
     * @param settingValue setting值
     * @param defaultValue 默认值
     * @return
     */
    boolean syncPutIndexSetting(String cluster, List<String> indices, String settingName, String settingValue,
                                String defaultValue, int retryCount) throws ESOperateException;

    /**
     * 批量修改多个索引的相同的多个setting
     * @param cluster 物理集群名称
     * @param indices 索引列表
     * @param settings key：setting名称 value：setting数值
     * @param retryCount 重试次数
     */
    boolean syncPutIndexSettings(String cluster, List<String> indices, Map</*setting名称*/String, /*setting数值*/String> settings,
                                 int retryCount) throws ESOperateException;

    /**
     * 获取索引信息
     * @param cluster 集群
     * @param expression 表达式
     * @return result
     */
    Map<String, IndexNodes> syncGetIndexByExpression(String cluster, String expression);

    /**
     * 获取索引信息
     * @param cluster 集群
     * @param indexNames 索引列表
     * @return result
     */
    Map<String, IndexNodes> syncBatchGetIndices(String cluster, Collection<String> indexNames);

    /**
     * 查询集群中的别名
     * @param cluster    集群
     * @param expression 表达式
     * @return 索引集合
     */
    List<Tuple<String, String>> syncGetIndexAliasesByExpression(String cluster, String expression);

    /**
     * 批量删除索引
     * @param cluster 集群
     * @param shouldDels 索引集合
     * @param retryCount
     * @return int  成功的个数
     */
    int syncBatchDeleteIndices(String cluster, Collection<String> shouldDels, int retryCount);

    /**
     * 批量关闭索引
     * @param cluster 集群
     * @param shouldCloses 索引集合
     * @param retryCount 重试次数
     * @return boolean
     */
    boolean syncBatchCloseIndices(String cluster, List<String> shouldCloses, int retryCount) throws ESOperateException;

    /**
     * 批量开启索引
     * @param cluster 集群
     * @param shouldOpens 索引集合
     * @param retryCount 重试次数
     * @return boolean
     */
    boolean syncBatchOpenIndices(String cluster, List<String> shouldOpens, int retryCount) throws ESOperateException;

    /**
     * 删除文档
     * @param cluster 集群
     * @param delIndices 索引
     * @param delQueryDsl 删除语句
     * @return boolean
     */
    boolean syncDeleteByQuery(String cluster, List<String> delIndices, String delQueryDsl) throws ESOperateException;

    /**
<<<<<<< HEAD
     * 修改表达式对应索引的rack
     * @param cluster cluster
     * @param indices 表达式
     * @param tgtRack tgtRack
     * @param retryCount 重试次数
     * @return true/false
     * @throws ESOperateException
     */
    boolean syncBatchUpdateRack(String cluster, List<String> indices, String tgtRack,
                                int retryCount) throws ESOperateException;

    /**
     * 修改索引的region
     * @param cluster
     * @param indices
     * @param tgtRegionId
     * @param retryCount
     * @return
     * @throws ESOperateException
     */
    boolean syncBatchUpdateRegion(String cluster, List<String> indices, Integer tgtRegionId,
                                int retryCount) throws ESOperateException;

    /**
=======
>>>>>>> a4ec012c
     * 修改索引只读配置
     * @param cluster 集群
     * @param indices 索引
     * @param block 配置
     * @param retryCount 重试次数
     * @return succCount
     */
    boolean syncBatchBlockIndexWrite(String cluster, List<String> indices, boolean block,
                                     int retryCount) throws ESOperateException;

    /**
     * 修改索引只写配置
     * @param cluster 集群
     * @param indices 索引
     * @param block 配置
     * @param retryCount 重试次数
     * @return succCount
     */
    boolean syncBatchBlockIndexRead(String cluster, List<String> indices, boolean block,
                                    int retryCount) throws ESOperateException;

    /**
     * 校验索引数据是否一致
     * @param cluster1 集群1
     * @param cluster2 集群2
     * @param indexNames 索引名字
     * @return true/false
     */
    boolean ensureDateSame(String cluster1, String cluster2, List<String> indexNames);

    /**
     * close and open index
     * @param cluster 集群
     * @param indices 索引
     * @return result
     */
    boolean reOpenIndex(String cluster, List<String> indices, int retryCount) throws ESOperateException;

    /**
     * 获取索引配置
     * @param cluster 集群名称
     * @param name    索引名称
     * @return
     */
    MultiIndexsConfig syncGetIndexConfigs(String cluster, String name);

    /**
     * 根据集群名称和索引名称获取索引setting信息
     * @param cluster           集群名称
     * @param indexNames        索引列表
     * @param tryTimes          重试次数
     * @return
     */
    Map<String, IndexConfig> syncGetIndexSetting(String cluster, List<String> indexNames, int tryTimes);

    /**
     * cat index
     * @param cluster 集群
     * @param expression 表达式
     * @return list
     */
    List<CatIndexResult> syncCatIndexByExpression(String cluster, String expression);

    /**
     * 获取指定集群全量索引列表信息
     * @param cluster  集群名称
     * @param tryTimes          重试次数
     * @return List<CatIndexResult>
     */
    List<CatIndexResult> syncCatIndex(String cluster, int tryTimes);

    /**
     * 获取索引主shard个数
     * @param cluster
     * @param indexName
     * @return
     */
    Integer syncGetIndexPrimaryShardNumber(String cluster, String indexName);

    /**
     * 获取索引的IndexNodes信息
     * @param cluster
     * @param templateExp
     * @return
     */
    Map<String, IndexNodes> syncGetIndexNodes(String cluster, String templateExp);

    /**
     * 获取原生集群索引名称列表,不包含特殊索引（带.开头）
     */
    List<String> syncGetIndexName(String clusterName);

    /**
     * 索引是否存在
     * @param cluster   集群名称
     * @param indexName 索引名称
     * @return
     */
    boolean syncIsIndexExist(String cluster, String indexName);

    /**
     * 获取索引checkpoint
     * @param index                  索引名称
     * @param stat                   索引节点信息
     * @param checkpointEqualSeqNo   位点是否相同标识
     * @return
     */
    AtomicLong syncGetTotalCheckpoint(String index, IndexNodes stat, AtomicBoolean checkpointEqualSeqNo);
}<|MERGE_RESOLUTION|>--- conflicted
+++ resolved
@@ -151,19 +151,6 @@
     boolean syncDeleteByQuery(String cluster, List<String> delIndices, String delQueryDsl) throws ESOperateException;
 
     /**
-<<<<<<< HEAD
-     * 修改表达式对应索引的rack
-     * @param cluster cluster
-     * @param indices 表达式
-     * @param tgtRack tgtRack
-     * @param retryCount 重试次数
-     * @return true/false
-     * @throws ESOperateException
-     */
-    boolean syncBatchUpdateRack(String cluster, List<String> indices, String tgtRack,
-                                int retryCount) throws ESOperateException;
-
-    /**
      * 修改索引的region
      * @param cluster
      * @param indices
@@ -176,8 +163,6 @@
                                 int retryCount) throws ESOperateException;
 
     /**
-=======
->>>>>>> a4ec012c
      * 修改索引只读配置
      * @param cluster 集群
      * @param indices 索引
