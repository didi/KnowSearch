package com.didichuxing.datachannel.arius.admin.core.service.template.logic.impl;

import static com.didichuxing.datachannel.arius.admin.common.constant.AdminConstant.REGION_NOT_BOUND_LOGIC_CLUSTER_ID;
import static com.didichuxing.datachannel.arius.admin.common.constant.AdminConstant.yesOrNo;
import static com.didichuxing.datachannel.arius.admin.common.constant.TemplateConstant.TEMPLATE_NAME_CHAR_SET;
import static com.didichuxing.datachannel.arius.admin.common.constant.TemplateConstant.TEMPLATE_NAME_SIZE_MAX;
import static com.didichuxing.datachannel.arius.admin.common.constant.TemplateConstant.TEMPLATE_NAME_SIZE_MIN;
import static com.didichuxing.datachannel.arius.admin.common.constant.TemplateConstant.TEMPLATE_NOT_EXIST;
import static com.didichuxing.datachannel.arius.admin.common.constant.TemplateConstant.TEMPLATE_SAVE_BY_DAY_EXPIRE_MAX;
import static com.didichuxing.datachannel.arius.admin.common.constant.TemplateConstant.TEMPLATE_SAVE_BY_MONTH_EXPIRE_MIN;
import static com.didichuxing.datachannel.arius.admin.common.constant.operaterecord.ModuleEnum.TEMPLATE;
import static com.didichuxing.datachannel.arius.admin.common.constant.operaterecord.OperationEnum.ADD;
import static com.didichuxing.datachannel.arius.admin.common.constant.operaterecord.OperationEnum.DELETE;
import static com.didichuxing.datachannel.arius.admin.common.constant.operaterecord.OperationEnum.EDIT;

import com.alibaba.fastjson.JSON;
import com.didichuxing.datachannel.arius.admin.common.Tuple;
import com.didichuxing.datachannel.arius.admin.common.bean.common.Result;
import com.didichuxing.datachannel.arius.admin.common.bean.dto.template.ConsoleTemplateRateLimitDTO;
import com.didichuxing.datachannel.arius.admin.common.bean.dto.template.IndexTemplateConfigDTO;
import com.didichuxing.datachannel.arius.admin.common.bean.dto.template.IndexTemplateDTO;
import com.didichuxing.datachannel.arius.admin.common.bean.dto.template.TemplateConditionDTO;
import com.didichuxing.datachannel.arius.admin.common.bean.dto.template.srv.TemplateQueryDTO;
import com.didichuxing.datachannel.arius.admin.common.bean.entity.app.ProjectClusterLogicAuth;
import com.didichuxing.datachannel.arius.admin.common.bean.entity.app.ProjectTemplateAuth;
import com.didichuxing.datachannel.arius.admin.common.bean.entity.cluster.ClusterLogic;
import com.didichuxing.datachannel.arius.admin.common.bean.entity.cluster.ClusterPhy;
import com.didichuxing.datachannel.arius.admin.common.bean.entity.operaterecord.template.TemplateOperateRecord;
import com.didichuxing.datachannel.arius.admin.common.bean.entity.region.ClusterRegion;
import com.didichuxing.datachannel.arius.admin.common.bean.entity.template.IndexTemplate;
import com.didichuxing.datachannel.arius.admin.common.bean.entity.template.IndexTemplateConfig;
import com.didichuxing.datachannel.arius.admin.common.bean.entity.template.IndexTemplateLogicWithClusterAndMasterTemplate;
import com.didichuxing.datachannel.arius.admin.common.bean.entity.template.IndexTemplatePhy;
import com.didichuxing.datachannel.arius.admin.common.bean.entity.template.IndexTemplateType;
import com.didichuxing.datachannel.arius.admin.common.bean.entity.template.IndexTemplateWithCluster;
import com.didichuxing.datachannel.arius.admin.common.bean.entity.template.IndexTemplateWithPhyTemplates;
import com.didichuxing.datachannel.arius.admin.common.bean.po.template.IndexTemplatePO;
import com.didichuxing.datachannel.arius.admin.common.bean.po.template.TemplateConfigPO;
import com.didichuxing.datachannel.arius.admin.common.constant.AdminConstant;
import com.didichuxing.datachannel.arius.admin.common.constant.DataCenterEnum;
import com.didichuxing.datachannel.arius.admin.common.constant.LevelEnum;
import com.didichuxing.datachannel.arius.admin.common.constant.SortConstant;
import com.didichuxing.datachannel.arius.admin.common.constant.arius.AriusUser;
import com.didichuxing.datachannel.arius.admin.common.constant.operaterecord.ModuleEnum;
import com.didichuxing.datachannel.arius.admin.common.constant.operaterecord.OperationEnum;
import com.didichuxing.datachannel.arius.admin.common.constant.operaterecord.TemplateOperateRecordEnum;
import com.didichuxing.datachannel.arius.admin.common.constant.template.DataTypeEnum;
import com.didichuxing.datachannel.arius.admin.common.constant.template.TemplateDeployRoleEnum;
import com.didichuxing.datachannel.arius.admin.common.constant.template.TemplateServiceEnum;
import com.didichuxing.datachannel.arius.admin.common.event.template.LogicTemplateModifyEvent;
import com.didichuxing.datachannel.arius.admin.common.exception.AdminOperateException;
import com.didichuxing.datachannel.arius.admin.common.exception.ESOperateException;
import com.didichuxing.datachannel.arius.admin.common.util.AriusObjUtils;
import com.didichuxing.datachannel.arius.admin.common.util.ConvertUtil;
import com.didichuxing.datachannel.arius.admin.common.util.ListUtils;
import com.didichuxing.datachannel.arius.admin.common.util.TemplateUtils;
import com.didichuxing.datachannel.arius.admin.core.component.SpringTool;
import com.didichuxing.datachannel.arius.admin.core.service.app.ProjectClusterLogicAuthService;
import com.didichuxing.datachannel.arius.admin.core.service.app.ProjectLogicTemplateAuthService;
import com.didichuxing.datachannel.arius.admin.core.service.cluster.logic.ClusterLogicService;
import com.didichuxing.datachannel.arius.admin.core.service.cluster.physic.ClusterPhyService;
import com.didichuxing.datachannel.arius.admin.core.service.cluster.region.ClusterRegionService;
import com.didichuxing.datachannel.arius.admin.core.service.common.OperateRecordService;
import com.didichuxing.datachannel.arius.admin.core.service.es.ESIndexService;
import com.didichuxing.datachannel.arius.admin.core.service.template.logic.IndexTemplateService;
import com.didichuxing.datachannel.arius.admin.core.service.template.physic.IndexTemplatePhyService;
import com.didichuxing.datachannel.arius.admin.persistence.mysql.template.IndexTemplateConfigDAO;
import com.didichuxing.datachannel.arius.admin.persistence.mysql.template.IndexTemplateDAO;
import com.didichuxing.datachannel.arius.admin.persistence.mysql.template.IndexTemplateTypeDAO;
import com.didiglobal.logi.log.ILog;
import com.didiglobal.logi.log.LogFactory;
import com.didiglobal.logi.security.service.ProjectService;
import com.google.common.cache.Cache;
import com.google.common.cache.CacheBuilder;
import com.google.common.collect.Lists;
import com.google.common.collect.Multimap;
import java.util.ArrayList;
import java.util.Arrays;
import java.util.List;
import java.util.Map;
import java.util.Objects;
import java.util.Set;
import java.util.concurrent.TimeUnit;
import java.util.stream.Collectors;
import org.apache.commons.collections4.CollectionUtils;
import org.apache.commons.lang3.StringUtils;
import org.springframework.beans.factory.annotation.Autowired;
import org.springframework.dao.DuplicateKeyException;
import org.springframework.stereotype.Service;
import org.springframework.transaction.annotation.Transactional;

@Service
public class IndexTemplateServiceImpl implements IndexTemplateService {

    private static final ILog           LOGGER = LogFactory.getLog(IndexTemplateServiceImpl.class);

    @Autowired
    private IndexTemplateDAO indexTemplateDAO;

    @Autowired
    private IndexTemplateConfigDAO      indexTemplateConfigDAO;

    @Autowired
    private IndexTemplateTypeDAO        indexTemplateTypeDAO;

    @Autowired
    private OperateRecordService operateRecordService;

    @Autowired
    private IndexTemplatePhyService indexTemplatePhyService;
    
    @Autowired
    private ProjectService projectService;

    

    @Autowired
    private ESIndexService              esIndexService;

    @Autowired
    private ProjectLogicTemplateAuthService logicTemplateAuthService;

    @Autowired
    private ProjectClusterLogicAuthService logicClusterAuthService;

    @Autowired
    private ClusterLogicService         clusterLogicService;

    @Autowired
    private ClusterPhyService clusterPhyService;

    @Autowired
    private ClusterRegionService clusterRegionService;

    private Cache<String, List<IndexTemplate>> templateListCache = CacheBuilder.newBuilder().expireAfterWrite(1, TimeUnit.MINUTES).maximumSize(10).build();

    /**
     * 条件查询
     *
     * @param param 条件
     * @return 逻辑模板列表
     */
    @Override
<<<<<<< HEAD
    public List<IndexTemplate> getLogicTemplates(IndexTemplateDTO param) {
        return ConvertUtil.list2List(
            indexTemplateDAO.listByCondition(ConvertUtil.obj2Obj(param, IndexTemplatePO.class)),
=======
    public List<IndexTemplate> listLogicTemplates(IndexTemplateDTO param) {
        return responsibleConvertTool.list2List(
            indexTemplateDAO.listByCondition(responsibleConvertTool.obj2Obj(param, IndexTemplatePO.class)),
>>>>>>> 1e7ccf05
            IndexTemplate.class);
    }

    /**
     * 根据逻辑模板名称模糊查询
     *
     * @param param 模糊查询条件
     * @return
     */
    @Override
    public List<IndexTemplate> fuzzyLogicTemplatesByCondition(IndexTemplateDTO param) {
        return ConvertUtil.list2List(
            indexTemplateDAO.likeByCondition(ConvertUtil.obj2Obj(param, IndexTemplatePO.class)),
            IndexTemplate.class);
    }

    @Override
    public List<IndexTemplate> pagingGetLogicTemplatesByCondition(TemplateConditionDTO param) {
        String sortTerm = null == param.getSortTerm() ? SortConstant.ID : param.getSortTerm();
        String sortType = param.getOrderByDesc() ? SortConstant.DESC : SortConstant.ASC;

        List<IndexTemplatePO> indexTemplatePOS = Lists.newArrayList();
        try {
            indexTemplatePOS = indexTemplateDAO.pagingByCondition(ConvertUtil.obj2Obj(param, IndexTemplatePO.class),
                    (param.getPage() - 1) * param.getSize(), param.getSize(),
                    sortTerm, sortType);
        } catch (Exception e) {
            LOGGER.error("class=TemplateLogicServiceImpl||method=pagingGetLogicTemplatesByCondition||err={}",
                e.getMessage(), e);
        }

        return ConvertUtil.list2List(indexTemplatePOS, IndexTemplate.class);
    }

    @Override
    public List<IndexTemplate> pagingGetTemplateSrvByCondition(TemplateQueryDTO param) {
        List<IndexTemplatePO> indexTemplatePOS = Lists.newArrayList();
        try {
            indexTemplatePOS = indexTemplateDAO.pagingByCondition(ConvertUtil.obj2Obj(param, IndexTemplatePO.class),
                    (param.getPage() - 1) * param.getSize(), param.getSize(),
                    SortConstant.ID, SortConstant.DESC);
        } catch (Exception e) {
            LOGGER.error("class=IndexTemplateServiceImpl||method=pagingGetTemplateSrvByCondition||err={}", e.getMessage(), e);
        }
        return ConvertUtil.list2List(indexTemplatePOS, IndexTemplate.class);
    }

    @Override
    public Long fuzzyLogicTemplatesHitByCondition(IndexTemplateDTO param) {
<<<<<<< HEAD
        return indexTemplateDAO
            .getTotalHitByCondition(ConvertUtil.obj2Obj(param, IndexTemplatePO.class));
=======
        return indexTemplateDAO.getTotalHitByCondition(ConvertUtil.obj2Obj(param, IndexTemplatePO.class));
>>>>>>> 1e7ccf05
    }

    /**
     * 根据名字查询
     *
     * @param templateName 模板名字
     * @return list
     */
    @Override
<<<<<<< HEAD
    public List<IndexTemplate> getLogicTemplateByName(String templateName) {
        return ConvertUtil.list2List(indexTemplateDAO.listByName(templateName),
=======
    public List<IndexTemplate> listLogicTemplateByName(String templateName) {
        return responsibleConvertTool.list2List(indexTemplateDAO.listByName(templateName),
>>>>>>> 1e7ccf05
            IndexTemplate.class);
    }

    /**
     * 查询指定的逻辑模板
     *
     * @param logicTemplateId 模板id
     * @return 模板信息  不存在返回null
     */
    @Override
    public IndexTemplate getLogicTemplateById(Integer logicTemplateId) {
        return ConvertUtil.obj2Obj(indexTemplateDAO.getById(logicTemplateId), IndexTemplate.class);
    }

    /**
     * 删除逻辑模板
     *
     * @param logicTemplateId  模板id
     * @param operator 操作人
     * @return result
     */
    @Override
    @Transactional(rollbackFor = Exception.class)
    public Result<Void> delTemplate(Integer logicTemplateId, String operator) throws AdminOperateException {
        IndexTemplatePO oldPO = indexTemplateDAO.getById(logicTemplateId);
        if (oldPO == null) {
            return Result.buildNotExist(TEMPLATE_NOT_EXIST);
        }

        boolean succeed = (1 == indexTemplateDAO.delete(logicTemplateId));

        if (succeed) {
            Result<Void> deleteTemplateAuthResult = logicTemplateAuthService.deleteTemplateAuthByTemplateId(oldPO.getId(), AriusUser.SYSTEM.getDesc());
            if (deleteTemplateAuthResult.failed()) {
                throw new AdminOperateException("删除模板失败");
            } else {
                LOGGER.info("class=TemplateLogicServiceImpl||method=delTemplate||logicId={}||msg=deleteTemplateAuthByTemplateId succ", logicTemplateId);
            }

            Result<Void> result = indexTemplatePhyService.delTemplateByLogicId(logicTemplateId, operator);
            if (result.failed()) {
                throw new AdminOperateException("删除模板失败");
            } else {
                operateRecordService.save(TEMPLATE, DELETE, logicTemplateId, String.format("模板%d下线", logicTemplateId), operator);
                LOGGER.info("class=TemplateLogicServiceImpl||method=delTemplate||logicId={}||msg=delTemplateByLogicId succ", logicTemplateId);
            }

        } else {
            throw new AdminOperateException("删除模板失败");
        }
        return Result.buildSucc();
    }

    /**
     * 校验模板参数是否合法
     *
     * @param param     参数
     * @param operation 操作
     * @return result
     */
    @Override
    public Result<Void> validateTemplate(IndexTemplateDTO param, OperationEnum operation) {
        if (param == null) {
            return Result.buildParamIllegal("模板信息为空");
        }

        String dateFormatFinal = null;
        String expressionFinal = null;
        String nameFinal = null;
        String dateFieldFinal = null;

        if (ADD.equals(operation)) {
            Result<Void> result = validateAdd(param);
            if (result.failed()) {return result;}

            dateFormatFinal = StringUtils.isBlank(param.getDateFormat()) ? null : param.getDateFormat();
            expressionFinal = param.getExpression();
            nameFinal = param.getName();
            dateFieldFinal = param.getDateField();
        } else if (EDIT.equals(operation)) {
            if (AriusObjUtils.isNull(param.getId())) {
                return Result.buildParamIllegal("模板id为空");
            }

            IndexTemplatePO oldPO = indexTemplateDAO.getById(param.getId());
            if (oldPO == null) {
                return Result.buildNotExist(TEMPLATE_NOT_EXIST);
            }
            dateFormatFinal = getDateFormat(param, oldPO);
            expressionFinal = getExpression(param, oldPO);
            dateFieldFinal = getDateField(param, oldPO);
            nameFinal = oldPO.getName();
        }


        List<IndexTemplate> indexTemplateList = listLogicTemplateByName(param.getName());
        Result<Void> result = validateIndexTemplateLogicStep1(param, indexTemplateList);
        if (result.failed()) {return result;}

        result = validateIndexTemplateLogicStep2(param, dateFormatFinal, expressionFinal, nameFinal, dateFieldFinal);
        if (result.failed()) {return result;}

        return Result.buildSucc();
    }

    /**
     * 编辑逻辑模板
     *
     * @param param    参数
     * @param operator 操作人
     * @return result
     */
    @Override
    @Transactional(rollbackFor = Exception.class)
    public Result<Void> editTemplate(IndexTemplateDTO param, String operator) throws AdminOperateException {
        Result<Void> checkResult = validateTemplate(param, EDIT);
        if (checkResult.failed()) {
            LOGGER.warn("class=TemplateLogicServiceImpl||method=editTemplate||msg={}", checkResult.getMessage());
            return checkResult;
        }

        return editTemplateWithoutCheck(param, operator);
    }

    @Override
    public Result<Void> addTemplateWithoutCheck(IndexTemplateDTO param) throws AdminOperateException {
        IndexTemplatePO templatePO = ConvertUtil.obj2Obj(param, IndexTemplatePO.class);
        boolean succ;
        try {
            succ = (1 == indexTemplateDAO.insert(templatePO));
        } catch (DuplicateKeyException e) {
            LOGGER.warn("class=TemplateLogicServiceImpl||method=addTemplateWithoutCheck||errMsg={}", e.getMessage());
            throw new AdminOperateException(String.format("保存逻辑模板【%s】失败！", templatePO.getName()));
        }

        param.setId(templatePO.getId());
        return Result.build(succ);
    }

    /**
     * 获取模板配置信息
     *
     * @param logicTemplateId 模板id
     * @return 配置信息  不存在返回null
     */
    @Override
    public IndexTemplateConfig getTemplateConfig(Integer logicTemplateId) {
        return ConvertUtil.obj2Obj(indexTemplateConfigDAO.getByLogicId(logicTemplateId),
            IndexTemplateConfig.class);
    }

    /**
     * 更新模板配置
     *
     * @param configDTO 配置参数
     * @param operator  操作人
     * @return result
     */
    @Override
    public Result<Void> updateTemplateConfig(IndexTemplateConfigDTO configDTO, String operator) {
        Result<Void> checkResult = checkConfigParam(configDTO);
        if (checkResult.failed()) {
            LOGGER.warn("class=TemplateLogicServiceImpl||method=updateTemplateConfig||msg={}",
                checkResult.getMessage());
            return checkResult;
        }

        IndexTemplatePO oldPO = indexTemplateDAO.getById(configDTO.getLogicId());
        if (oldPO == null) {
            return Result.buildNotExist(TEMPLATE_NOT_EXIST);
        }

        boolean succ = 1 == indexTemplateConfigDAO
            .update(ConvertUtil.obj2Obj(configDTO, TemplateConfigPO.class));

        return Result.build(succ);
    }

    @Override
    public Result<Void> insertTemplateConfig(IndexTemplateConfig indexTemplateConfig) {
        return Result.build(1 == indexTemplateConfigDAO.insert(ConvertUtil.obj2Obj(indexTemplateConfig,TemplateConfigPO.class)));
    }

    /**
     * 更新模板配置
     *
     * @param logicTemplateId  logicId
     * @param factor   factor
     * @param operator 操作人
     */
    @Override
    public void upsertTemplateShardFactor(Integer logicTemplateId, Double factor, String operator) {
        IndexTemplateConfig templateConfig = getTemplateConfig(logicTemplateId);
        if (templateConfig == null) {
            TemplateConfigPO configPO = getDefaultTemplateConfig(logicTemplateId);
            configPO.setAdjustShardFactor(factor);
            Result.build(1 == indexTemplateConfigDAO.insert(configPO));
        } else {
            IndexTemplateConfigDTO param = new IndexTemplateConfigDTO();
            param.setLogicId(logicTemplateId);
            param.setAdjustShardFactor(factor);
            updateTemplateConfig(param, operator);
        }
    }

    /**
     * 更新模板配置
     *
     * @param logicTemplateId  logicId
     * @param factor   factor
     * @param operator 操作人
     */
    @Override
    public void updateTemplateShardFactorIfGreater(Integer logicTemplateId, Double factor, String operator) {
        IndexTemplateConfig templateConfig = getTemplateConfig(logicTemplateId);
        if (templateConfig == null) {
            TemplateConfigPO configPO = getDefaultTemplateConfig(logicTemplateId);
            configPO.setAdjustShardFactor(factor);
            Result.build(1 == indexTemplateConfigDAO.insert(configPO));
            return;
        } else if (templateConfig.getAdjustShardFactor() < factor) {
            IndexTemplateConfigDTO param = new IndexTemplateConfigDTO();
            param.setLogicId(logicTemplateId);
            param.setAdjustShardFactor(factor);
            updateTemplateConfig(param, operator);
            return;
        }
        Result.buildSucc();
    }

    /**
     * 判断模板是否存在
     *
     * @param logicTemplateId 模板id
     * @return true/false
     */
    @Override
    public boolean exist(Integer logicTemplateId) {
        return indexTemplateDAO.getById(logicTemplateId) != null;
    }

    /**
     * 获取平台所有的模板
     *
     * @return map
     */
    @Override
    public Map<Integer, IndexTemplate> getAllLogicTemplatesMap() {
        return listAllLogicTemplates().stream()
            .collect(Collectors.toMap(IndexTemplate::getId, indexTemplateLogic -> indexTemplateLogic));
    }

    @Override
    public List<IndexTemplate> listLogicTemplatesByIds(List<Integer> logicTemplateIds) {
        if (CollectionUtils.isEmpty(logicTemplateIds)) {
            return new ArrayList<>();
        }

        return ConvertUtil.list2List(indexTemplateDAO.listByIds(logicTemplateIds),
            IndexTemplate.class);
    }

    @Override
    public Map<Integer, IndexTemplate> getLogicTemplatesMapByIds(List<Integer> logicTemplateIds) {
        return listLogicTemplatesByIds(logicTemplateIds).stream()
            .collect(Collectors.toMap(IndexTemplate::getId, indexTemplateLogic -> indexTemplateLogic));
    }

    /**
     * 根据APP ID查询模板
     *
     * @param projectId APP ID
     * @return list
     */
    @Override
<<<<<<< HEAD
    public List<IndexTemplate> getProjectLogicTemplatesByProjectId(Integer projectId) {
        return ConvertUtil.list2List(indexTemplateDAO.listByProjectId(projectId), IndexTemplate.class);
=======
    public List<IndexTemplate> listAppLogicTemplatesByAppId(Integer appId) {
        return responsibleConvertTool.list2List(indexTemplateDAO.listByAppId(appId), IndexTemplate.class);
>>>>>>> 1e7ccf05
    }

    /**
     * 根据逻辑集群获取所有的逻辑模板
     * @param logicClusterId 逻辑集群ID
     * @return
     */
    @Override
    public List<IndexTemplate> listLogicClusterTemplates(Long logicClusterId) {
        List<IndexTemplate> logicTemplates = Lists.newArrayList();

        if (logicClusterId != null) {
            List<IndexTemplateWithCluster> indexTemplateLogicWithClusters = listLogicTemplateWithClustersByClusterId(
                logicClusterId);
            logicTemplates = ConvertUtil.list2List(indexTemplateLogicWithClusters, IndexTemplate.class);
        }

        return logicTemplates;
    }

    /**
     * 获取模板具体的物理索引
     *
     * @param projectId projectId
     */
    @Override
<<<<<<< HEAD
    public Result<List<Tuple<String, String>>> getLogicTemplatesByProjectId(Integer projectId) {
        List<ProjectTemplateAuth> projectTemplateAuths = logicTemplateAuthService.getTemplateAuthsByProjectId(projectId);
        if (CollectionUtils.isEmpty(projectTemplateAuths)) {
=======
    public Result<List<Tuple<String, String>>> listLogicTemplatesByAppId(Integer appId) {
        List<AppTemplateAuth> appTemplateAuths = logicTemplateAuthService.getTemplateAuthsByAppId(appId);
        if (CollectionUtils.isEmpty(appTemplateAuths)) {
>>>>>>> 1e7ccf05
            return Result.buildSucc();
        }

        List<Tuple<String, String>> indicesClusterTupleList = new ArrayList<>();

        projectTemplateAuths.parallelStream().forEach(appTemplateAuth -> {
            IndexTemplateWithPhyTemplates logicWithPhysical = getLogicTemplateWithPhysicalsById(
                appTemplateAuth.getTemplateId());

            if (null != logicWithPhysical && logicWithPhysical.hasPhysicals()) {
                IndexTemplatePhy indexTemplatePhysicalInfo = logicWithPhysical.getPhysicals().get(0);

                String cluster = indexTemplatePhysicalInfo.getCluster();
                Set<String> indices = esIndexService.syncGetIndexNameByExpression(cluster,
                    indexTemplatePhysicalInfo.getExpression());
                if (CollectionUtils.isNotEmpty(indices) && StringUtils.isNotBlank(cluster)) {
                    indices.forEach(i -> indicesClusterTupleList.add(new Tuple<>(i, cluster)));
                }
            }
        });

        LOGGER.info("class=TemplateLogicServiceImpl||method=getAllTemplateIndicesByProjectId||projectId={}||indicesList={}",
                projectId, JSON.toJSONString(indicesClusterTupleList));

        return Result.buildSucc(indicesClusterTupleList);
    }

    /**
     * 模板移交
     *
     * @param logicId        模板id
     * @param tgtProjectId       projectId
     * @param tgtResponsible 责任人
     * @param operator       操作人
     * @return Result
     */
    @Override
    @Transactional(rollbackFor = Exception.class)
    public Result<Void> turnOverLogicTemplate(Integer logicId, Integer tgtProjectId, String tgtResponsible,
                                              String operator) throws AdminOperateException {

        IndexTemplate templateLogic = getLogicTemplateById(logicId);
        if (templateLogic == null) {
            return Result.buildParamIllegal(TEMPLATE_NOT_EXIST);
        }

        IndexTemplateDTO logicDTO = new IndexTemplateDTO();
        logicDTO.setId(logicId);
        logicDTO.setProjectId(tgtProjectId);
        logicDTO.setResponsible(tgtResponsible);

        return editTemplate(logicDTO, operator);

    }

    /**
     * 获取所有逻辑模板物理模板数量
     *
     * @return 逻辑模板和对应物理模板数量的映射
     */
    @Override
    public Map<Integer, Integer> getAllLogicTemplatesPhysicalCount() {
        return indexTemplatePhyService.getAllLogicTemplatesPhysicalCount();
    }

    /**
     * 查询全部的模板
     *
     * @return
     */
    @Override
<<<<<<< HEAD
    public List<IndexTemplate> getAllLogicTemplates() {
        return ConvertUtil.list2List(indexTemplateDAO.listAll(), IndexTemplate.class);
=======
    public List<IndexTemplate> listAllLogicTemplates() {
        return responsibleConvertTool.list2List(indexTemplateDAO.listAll(), IndexTemplate.class);
>>>>>>> 1e7ccf05
    }

    @Override
    public List<IndexTemplate> listAllLogicTemplatesWithCache() {
        try {
            return templateListCache.get("getAllLogicTemplates", this::listAllLogicTemplates);
        } catch (Exception e) {
            return listAllLogicTemplates();
        }
    }

    /**
     * 获取type
     *
     * @param logicId 模板id
     * @return list
     */
    @Override
    public List<IndexTemplateType> listLogicTemplateTypes(Integer logicId) {
        return ConvertUtil.list2List(indexTemplateTypeDAO.listByIndexTemplateId(logicId), IndexTemplateType.class);
    }

<<<<<<< HEAD

=======
    /**
     * 根据责任人查询
     *
     * @param responsibleId 责任人id
     * @return list
     */
    @Override
    public List<IndexTemplate> listTemplateByResponsibleId(Long responsibleId) {
        return responsibleConvertTool.list2List(indexTemplateDAO.likeByResponsible(String.valueOf(responsibleId)),
            IndexTemplate.class);
    }
>>>>>>> 1e7ccf05

    /**
     * 需要修改逻辑表和物理表的name
     * 需要修改集群中的name
     *
     * @param param    参数
     * @param operator 操作人
     * @return
     */
    @Override
    @Transactional(rollbackFor = Exception.class)
    public Result<Void> editTemplateName(IndexTemplateDTO param, String operator) throws AdminOperateException {
        if (AriusObjUtils.isNull(param.getId())) {
            return Result.buildParamIllegal("索引ID必填");
        }

        if (AriusObjUtils.isNull(param.getName())) {
            return Result.buildParamIllegal("索引名称必填");
        }

        IndexTemplatePO logicParam = new IndexTemplatePO();
        logicParam.setId(param.getId());
        logicParam.setName(param.getName());

        boolean succ = 1 == indexTemplateDAO.update(logicParam);
        if (!succ) {
            return Result.buildFail("修改逻辑模板名称失败");
        }

        List<IndexTemplatePhy> physicals = indexTemplatePhyService.getTemplateByLogicId(param.getId());
        if (CollectionUtils.isNotEmpty(physicals)) {
            for (IndexTemplatePhy physical : physicals) {
                physical.setName(param.getName());
                Result<Void> result = indexTemplatePhyService.updateTemplateName(physical, operator);
                if (result.failed()) {
                    throw new AdminOperateException("修改物理模板[" + physical.getId() + "]失败：" + result.getMessage());
                }
            }
        }

        return Result.buildSucc();
    }

    @Override
    public Result<Void> editTemplateInfoTODB(IndexTemplateDTO param) {
        boolean succ = false;
        try {
            succ = 1 == indexTemplateDAO.update(ConvertUtil.obj2Obj(param, IndexTemplatePO.class));
        } catch (Exception e) {
            LOGGER.error("class=TemplateLogicServiceImpl||method=editTemplateInfoTODB||||msg={}", e.getMessage(), e);
        }
        return succ ? Result.buildSucc() : Result.buildFail();
    }

    @Override
<<<<<<< HEAD
    public List<IndexTemplate> getTemplatesByHasAuthCluster(Integer projectId) {
        if (projectId == null) {
=======
    public List<IndexTemplate> listTemplatesByHasAuthCluster(Integer appId) {
        if (appId == null) {
>>>>>>> 1e7ccf05
            return new ArrayList<>();
        }

        // 获取有权限的集群id
        Set<Long> hasAuthLogicClusterIds = logicClusterAuthService.getAllLogicClusterAuths(projectId).stream()
            .map(ProjectClusterLogicAuth::getLogicClusterId).collect(Collectors.toSet());

        // 获取集群下的模板
        return listLogicTemplateWithClusterAndMasterTemplateByClusters(hasAuthLogicClusterIds).stream()
                .map(IndexTemplate.class::cast)
                .collect(Collectors.toList());
    }

    @Override
<<<<<<< HEAD
    public List<IndexTemplate> getHasAuthTemplatesInLogicCluster(Integer projectId, Long logicClusterId) {
        if (projectId == null || logicClusterId == null) {
=======
    public List<IndexTemplate> listHasAuthTemplatesInLogicCluster(Integer appId, Long logicClusterId) {
        if (appId == null || logicClusterId == null) {
>>>>>>> 1e7ccf05
            return new ArrayList<>();
        }

        // 获取逻辑集群下的逻辑模板列表
        List<IndexTemplateLogicWithClusterAndMasterTemplate> templatesInLogicCluster = listLogicTemplateWithClusterAndMasterTemplateByCluster(
            logicClusterId);

        // 获取app的模板权限记录
        List<ProjectTemplateAuth> projectTemplateAuths = logicTemplateAuthService.getTemplateAuthsByProjectId(projectId);
        Set<Integer> hasAuthTemplateIds = projectTemplateAuths.stream().map(ProjectTemplateAuth::getTemplateId)
            .collect(Collectors.toSet());

        // 筛选app有权限的逻辑模板
        return templatesInLogicCluster.stream()
            .filter(templateInLogicCluster -> hasAuthTemplateIds.contains(templateInLogicCluster.getId()))
            .map(IndexTemplate.class::cast )
            .collect(Collectors.toList());
    }

    @Override
    public List<IndexTemplateLogicWithClusterAndMasterTemplate> listLogicTemplatesWithClusterAndMasterTemplate() {

        List<IndexTemplateWithCluster> logicClusters = listAllLogicTemplateWithClusters();
        if (CollectionUtils.isEmpty(logicClusters)) {
            return new ArrayList<>();
        }

        return logicClusters.parallelStream().filter(Objects::nonNull).map(this::convert).collect(Collectors.toList());
    }

    @Override
    public IndexTemplateLogicWithClusterAndMasterTemplate getLogicTemplateWithClusterAndMasterTemplate(Integer logicTemplateId) {
        return convert(getLogicTemplateWithCluster(logicTemplateId));
    }

    @Override
    public List<IndexTemplateLogicWithClusterAndMasterTemplate> listLogicTemplatesWithClusterAndMasterTemplate(Set<Integer> logicTemplateIds) {

        List<IndexTemplateWithCluster> logicClusters = listLogicTemplateWithClusters(logicTemplateIds);
        if (CollectionUtils.isEmpty(logicClusters)) {
            return new ArrayList<>();
        }

        return logicClusters.stream().filter(Objects::nonNull).map(this::convert).collect(Collectors.toList());
    }

    @Override
    public Map<Integer, IndexTemplateLogicWithClusterAndMasterTemplate> getLogicTemplatesWithClusterAndMasterTemplateMap(Set<Integer> logicTemplateIds) {
        return listLogicTemplatesWithClusterAndMasterTemplate(logicTemplateIds).stream()
            .collect(Collectors.toMap(IndexTemplateLogicWithClusterAndMasterTemplate::getId, template -> template));
    }

    @Override
    public List<IndexTemplateLogicWithClusterAndMasterTemplate> listLogicTemplateWithClusterAndMasterTemplateByClusters(Set<Long> logicClusterIds) {

        if (CollectionUtils.isEmpty(logicClusterIds)) {
            return new ArrayList<>();
        }

        // 过滤出指定集群的数据
        return listLogicTemplatesWithClusterAndMasterTemplate().parallelStream()
            .filter(logicTemplateWithLogicCluster -> logicTemplateWithLogicCluster != null
                                                     && logicTemplateWithLogicCluster.getLogicCluster() != null
                                                     && logicClusterIds.contains(
                                                         logicTemplateWithLogicCluster.getLogicCluster().getId()))
            .collect(Collectors.toList());
    }

    @Override
    public List<IndexTemplateLogicWithClusterAndMasterTemplate> listLogicTemplateWithClusterAndMasterTemplateByCluster(Long logicClusterId) {
        if (logicClusterId == null) {
            return new ArrayList<>();
        }

        // 过滤出指定集群的数据
        return listLogicTemplatesWithClusterAndMasterTemplate().parallelStream()
            .filter(logicTemplateWithLogicCluster -> logicTemplateWithLogicCluster != null
                                                     && logicTemplateWithLogicCluster.getLogicCluster() != null
                                                     && logicClusterId.equals(
                                                         logicTemplateWithLogicCluster.getLogicCluster().getId()))
            .collect(Collectors.toList());
    }

    /**
     * 获取单个逻辑模板逻辑集群相关信息
     * @param logicTemplateId 逻辑模板ID
     * @return
     */
    @Override
    public IndexTemplateWithCluster getLogicTemplateWithCluster(Integer logicTemplateId) {
        IndexTemplateWithPhyTemplates physicalTemplates = getLogicTemplateWithPhysicalsById(logicTemplateId);

        if (physicalTemplates == null) {
            return null;
        }
        return convert2WithCluster(Arrays.asList(physicalTemplates)).stream().filter(Objects::nonNull).findFirst()
            .orElse(null);
    }

    @Override
    public List<IndexTemplateWithCluster> listLogicTemplateWithClusters(Set<Integer> logicTemplateIds) {
        List<IndexTemplateWithPhyTemplates> physicalTemplates = listLogicTemplateWithPhysicalsByIds(
            logicTemplateIds);

        return convert2WithCluster(physicalTemplates).stream().filter(Objects::nonNull).collect(Collectors.toList());
    }

    /**
     * 查询模板资源信息
     *
     * @return 带有逻辑集群的所有逻辑模板列表
     */
    @Override
    public List<IndexTemplateWithCluster> listAllLogicTemplateWithClusters() {
        List<IndexTemplateWithPhyTemplates> logicTemplatesCombinePhysicals = listAllLogicTemplateWithPhysicals();

        return convert2WithCluster(logicTemplatesCombinePhysicals).stream().filter(Objects::nonNull)
            .collect(Collectors.toList());
    }

    /**
     * 查询模板资源信息
     *
     * @param logicClusterId 逻辑集群ID
     * @return List<IndexTemplateLogicClusterMeta> 逻辑模板列表
     */
    @Override
    public List<IndexTemplateWithCluster> listLogicTemplateWithClustersByClusterId(Long logicClusterId) {
        List<IndexTemplateWithCluster> allClusterMetas = listAllLogicTemplateWithClusters();

        List<IndexTemplateWithCluster> currentClusterMetas = new ArrayList<>();
        for (IndexTemplateWithCluster clusterMeta : allClusterMetas) {
            if (isLogicClusterIdWithin(clusterMeta.getLogicClusters(), logicClusterId)) {
                currentClusterMetas.add(clusterMeta);
            }
        }

        return currentClusterMetas;
    }

    /**
     * 获取所有带有物理模板详情的逻辑模板列表
     * @return
     */
    @Override
    public List<IndexTemplateWithPhyTemplates> listAllLogicTemplateWithPhysicals() {
        return batchConvertLogicTemplateCombinePhysical(indexTemplateDAO.listAll());
    }

    @Override
    public List<IndexTemplateWithPhyTemplates> listLogicTemplateWithPhysicalsByIds(Set<Integer> logicTemplateIds) {
        if (CollectionUtils.isEmpty(logicTemplateIds)) {
            return new ArrayList<>();
        }
        return batchConvertLogicTemplateCombinePhysical(
            indexTemplateDAO.listByIds(new ArrayList<>(logicTemplateIds)));
    }

    /**
     * 根据当前逻辑模板获取对应带有物理模板列表的逻辑模板详情
     * @param logicTemplateId 逻辑模板ID
     * @return
     */
    @Override
    public IndexTemplateWithPhyTemplates getLogicTemplateWithPhysicalsById(Integer logicTemplateId) {
        IndexTemplatePO templateLogic = indexTemplateDAO.getById(logicTemplateId);
        if (templateLogic == null) {
            return null;
        }

        List<IndexTemplateWithPhyTemplates> physicalTemplates = batchConvertLogicTemplateCombinePhysical(
            Arrays.asList(templateLogic));
        return physicalTemplates.stream().findFirst().orElse(null);
    }

    /**
     * 获取指定数据中的模板信息
     * @param dataCenter 数据中心
     * @return list
     */
    @Override
    public List<IndexTemplateWithPhyTemplates> listTemplateWithPhysicalByDataCenter(String dataCenter) {
        return batchConvertLogicTemplateCombinePhysical(indexTemplateDAO.listByDataCenter(dataCenter));
    }


    /**
     * 更新读状态
     * @param logicId 逻辑模板
     * @param blockRead  是否禁读
     * @param operator  操作人
     * @return
     * @throws AdminOperateException
     */
    @Override
    public Result updateBlockReadState(Integer logicId, Boolean blockRead, String operator) {
        if (null == logicId || null == blockRead) {
            return Result.buildFail("logicId or blockRead is null");
        }
        int row = indexTemplateDAO.updateBlockReadState(logicId, blockRead);
        if (1 != row) {
            return Result.buildFail("修改禁读状态失败");
        }
        operateRecordService.save(TEMPLATE, EDIT, logicId, JSON.toJSONString(new TemplateOperateRecord(TemplateOperateRecordEnum.READ.getCode(),
                "更新读状态为:" + (blockRead ? "禁用读" : "启用读"))), operator);
        return Result.buildSucc(row);
    }

    /**
     * 更新写状态
     * @param logicId 逻辑模板
     * @param blockWrite 是否禁写
     * @param operator 操作热人
     * @return
     */
    @Override
    public Result updateBlockWriteState(Integer logicId, Boolean blockWrite, String operator) {
        if (null == logicId || null == blockWrite) {
            return Result.buildFail("logicId or blockWrite is null");
        }
        int row = indexTemplateDAO.updateBlockWriteState(logicId, blockWrite);
        if (1 != row) {
            return Result.buildFail("修改禁写状态失败");
        }
        operateRecordService.save(TEMPLATE, EDIT, logicId, JSON.toJSONString(new TemplateOperateRecord(TemplateOperateRecordEnum.WRITE.getCode(),
                "更新写状态为:" + (blockWrite ? "禁用写" : "启用写"))), operator);
        return Result.buildSucc(row);
    }

    @Override
    public Result updateTemplateWriteRateLimit(ConsoleTemplateRateLimitDTO dto) throws ESOperateException {
        List<IndexTemplatePhy> phyList = indexTemplatePhyService.getTemplateByLogicId(dto.getLogicId());
        for (IndexTemplatePhy indexTemplatePhy : phyList) {
            ClusterPhy clusterPhy = clusterPhyService.getClusterByName(indexTemplatePhy.getCluster());
            List<String> templateServices = ListUtils.string2StrList(clusterPhy.getTemplateSrvs());
            if (!templateServices.contains(TemplateServiceEnum.TEMPLATE_LIMIT_W.getCode().toString())) {
                return Result.buildFail("指定物理集群没有开启写入限流服务");
            }
        }
        IndexTemplatePO oldPO = indexTemplateDAO.getById(dto.getLogicId());
        IndexTemplatePO editTemplate = ConvertUtil.obj2Obj(dto, IndexTemplatePO.class);
        editTemplate.setId(dto.getLogicId());
        editTemplate.setWriteRateLimit(dto.getAdjustRateLimit());
        int update = indexTemplateDAO.update(editTemplate);
        if (update > 0) {
            IndexTemplateDTO param = ConvertUtil.obj2Obj(editTemplate, IndexTemplateDTO.class);
            param.setId(dto.getLogicId());
            // 将修改同步到物理模板
            Result editPhyResult = indexTemplatePhyService.editTemplateFromLogic(param, AriusUser.SYSTEM.getDesc());
            if (editPhyResult.failed()) {
                return Result.buildFail("修改限流，修改物理模板失败");
            }
            operateRecordService.save(TEMPLATE, EDIT, dto.getLogicId(), String.format("数据库写入限流值修改%s->%s", dto.getCurRateLimit(), dto.getAdjustRateLimit()), dto.getSubmitor());
            SpringTool.publish(new LogicTemplateModifyEvent(this, ConvertUtil.obj2Obj(oldPO, IndexTemplate.class), getLogicTemplateById(oldPO.getId())));
            return Result.buildSucc();
        }
        return Result.buildFail();
    }

    @Override
    public Result<Void> preCheckTemplateName(String name) {
        if (name == null) {
            return Result.buildParamIllegal("模板名称为空");
        }
        List<String> pos = indexTemplateDAO.listAllNames();
        for (String po : pos) {
            if (name.equals(po)) {
                return Result.buildDuplicate("模板名称已经存在");
            }
            if (name.startsWith(po) || po.startsWith(name)) {
                return Result.buildParamIllegal("索引模板" + name + "与【" + po + "】冲突,不能互为前缀,模板表达式匹配时会重叠");
            }
        }
        return Result.buildSuccWithMsg("索引模板可以使用");
    }

    @Override
    public Result<List<IndexTemplate>> listByRegionId(Integer regionId) {
        Result<List<IndexTemplatePhy>> phyListResult = indexTemplatePhyService.listByRegionId(regionId);
        if (phyListResult.failed() && CollectionUtils.isEmpty(phyListResult.getData())) {
            return Result.buildFail(phyListResult.getMessage());
        }

        List<Integer> logicTemplateIdList = phyListResult.getData().stream().map(IndexTemplatePhy::getLogicId).distinct().collect(Collectors.toList());
        List<IndexTemplate> logicTemplateList = listLogicTemplatesByIds(logicTemplateIdList);
        return Result.buildSucc(logicTemplateList);
    }

    @Override
    public List<IndexTemplateWithCluster> convert2WithCluster(List<IndexTemplateWithPhyTemplates> indexTemplateWithPhyTemplates) {
        if (CollectionUtils.isEmpty(indexTemplateWithPhyTemplates)) { return new ArrayList<>();}

        List<IndexTemplateWithCluster> res = Lists.newArrayList();
        for (IndexTemplateWithPhyTemplates indexTemplateWithPhyTemplate : indexTemplateWithPhyTemplates) {
            IndexTemplateWithCluster indexTemplateWithCluster = ConvertUtil.obj2Obj(indexTemplateWithPhyTemplate, IndexTemplateWithCluster.class);
            IndexTemplatePhy masterPhyTemplate = indexTemplateWithPhyTemplate.getMasterPhyTemplate();
            res.add(indexTemplateWithCluster);

            ClusterRegion region = clusterRegionService.getRegionById(masterPhyTemplate.getRegionId().longValue());
            if (null == region) { continue;}

            String logicClusterIds = region.getLogicClusterIds();
            if (REGION_NOT_BOUND_LOGIC_CLUSTER_ID.equals(logicClusterIds)) { continue;}

            List<String> logicClusterIdStrList = ListUtils.string2StrList(logicClusterIds);
            List<Long>   logicClusterIdList    = logicClusterIdStrList.stream().map(Long::parseLong).distinct().collect(Collectors.toList());
            List<ClusterLogic> clusterLogicList = clusterLogicService.getClusterLogicListByIds(logicClusterIdList);

            indexTemplateWithCluster.setLogicClusters(clusterLogicList);
        }
        return res;
    }
    /**************************************** private method ****************************************************/
    /**
     * 转换逻辑模板，获取并组合对应的物理模板信息
     * @param logicTemplates 逻辑模板列表
     * @return
     */
    private List<IndexTemplateWithPhyTemplates> batchConvertLogicTemplateCombinePhysical(List<IndexTemplatePO> logicTemplates) {

        if (CollectionUtils.isEmpty(logicTemplates)) {
            return Lists.newArrayList();
        }

        // 逻辑模板对应1到多个物理模板
        Multimap<Integer, IndexTemplatePhy> logicId2PhysicalTemplatesMapping = ConvertUtil.list2MulMap(
            indexTemplatePhyService.getTemplateByLogicIds(
                logicTemplates.stream().map(IndexTemplatePO::getId).collect(Collectors.toList())),
            IndexTemplatePhy::getLogicId);

        List<IndexTemplateWithPhyTemplates> indexTemplateCombinePhysicalTemplates = Lists.newArrayListWithCapacity(logicTemplates.size());

        for (IndexTemplatePO logicTemplate : logicTemplates) {
            IndexTemplateWithPhyTemplates logicWithPhysical = ConvertUtil.obj2Obj(logicTemplate,
                IndexTemplateWithPhyTemplates.class);
            logicWithPhysical
                .setPhysicals(Lists.newArrayList(logicId2PhysicalTemplatesMapping.get(logicTemplate.getId())));

            indexTemplateCombinePhysicalTemplates.add(logicWithPhysical);
        }

        return indexTemplateCombinePhysicalTemplates;
    }

    /**
     *
     * @param esLogicClusters 逻辑集群列表
     * @param logicClusterId 逻辑ID
     * @return
     */
    private boolean isLogicClusterIdWithin(List<ClusterLogic> esLogicClusters, Long logicClusterId) {
        if (CollectionUtils.isNotEmpty(esLogicClusters) && logicClusterId != null) {
            for (ClusterLogic logic : esLogicClusters) {
                if (logic.getId().equals(logicClusterId)) {
                    return true;
                }
            }
        }

        return false;
    }

    private Result<Void> checkConfigParam(IndexTemplateConfigDTO configDTO) {
        if (configDTO == null) {
            return Result.buildParamIllegal("配置信息为空");
        }
        if (configDTO.getLogicId() == null) {
            return Result.buildParamIllegal("模板ID为空");
        }
        if (configDTO.getIsSourceSeparated() != null && !yesOrNo(configDTO.getIsSourceSeparated())) {
            return Result.buildParamIllegal("索引存储分离开关非法");
        }
        if (configDTO.getDynamicLimitEnable() != null && !yesOrNo(configDTO.getDynamicLimitEnable())) {
            return Result.buildParamIllegal("写入动态限流开关非法");
        }
        if (configDTO.getMappingImproveEnable() != null && !yesOrNo(configDTO.getMappingImproveEnable())) {
            return Result.buildParamIllegal("mapping优化开关非法");
        }

        return Result.buildSucc();
    }

    private TemplateConfigPO getDefaultTemplateConfig(Integer logicId) {
        TemplateConfigPO configPO = new TemplateConfigPO();
        configPO.setLogicId(logicId);
        configPO.setAdjustTpsFactor(1.0);
        configPO.setAdjustShardFactor(1.0);
        configPO.setDynamicLimitEnable(AdminConstant.YES);
        configPO.setMappingImproveEnable(AdminConstant.NO);
        configPO.setIsSourceSeparated(AdminConstant.NO);
        configPO.setDisableSourceFlags(false);
        configPO.setPreCreateFlags(true);
        configPO.setShardNum(1);
        return configPO;
    }

    /**
     * 编辑逻辑模板   无参数校验
     *
     * @param param    参数
     * @param operator 操作人
     * @return result
     */
    private Result<Void> editTemplateWithoutCheck(IndexTemplateDTO param, String operator) throws AdminOperateException {

        if (param.getDateFormat() != null) {
            param.setDateFormat(param.getDateFormat().replace("Y", "y"));
        }

        IndexTemplatePO oldPO = indexTemplateDAO.getById(param.getId());
        IndexTemplatePO editTemplate = ConvertUtil.obj2Obj(param, IndexTemplatePO.class);
        if ("".equals(editTemplate.getResponsible())) {
            editTemplate.setResponsible(null);
        }

        boolean succeed = (1 == indexTemplateDAO.update(editTemplate));

        if (succeed) {
            param.setId(editTemplate.getId());
            // 将修改同步到物理模板
            Result<Void> editPhyResult = indexTemplatePhyService.editTemplateFromLogic(param, operator);
            if (editPhyResult.failed()) {
                throw new AdminOperateException("修改物理模板失败");
            }

            // 保存模板修改记录
            operateRecordService.save(ModuleEnum.TEMPLATE, OperationEnum.EDIT, param.getId(), JSON.toJSONString(
                    new TemplateOperateRecord(TemplateOperateRecordEnum.TRANSFER.getCode(), AriusObjUtils.findChangedWithClear(oldPO, editTemplate))), operator);

            SpringTool.publish(new LogicTemplateModifyEvent(this, ConvertUtil.obj2Obj(oldPO, IndexTemplate.class)
                    , getLogicTemplateById(oldPO.getId())));
        }

        return Result.build(succeed);
    }

    /**
     * 转换具体格式
     * @param combineLogicCluster 逻辑模板
     * @return
     */
    private IndexTemplateLogicWithClusterAndMasterTemplate convert(IndexTemplateWithCluster combineLogicCluster) {
        if (combineLogicCluster == null) {
            return null;
        }

        IndexTemplateLogicWithClusterAndMasterTemplate combineLogicClusterAndMasterTemplate = ConvertUtil
            .obj2Obj(combineLogicCluster, IndexTemplateLogicWithClusterAndMasterTemplate.class);

        combineLogicClusterAndMasterTemplate.setLogicCluster(fetchOne(combineLogicCluster.getLogicClusters()));

        combineLogicClusterAndMasterTemplate.setMasterTemplate(
            fetchMasterTemplate(indexTemplatePhyService.getValidTemplatesByLogicId(combineLogicCluster.getId())));

        return combineLogicClusterAndMasterTemplate;
    }

    /**
     * 获取Master物理模板
     * @param physicalTemplates 物理模板列表
     * @return
     */
    private IndexTemplatePhy fetchMasterTemplate(List<IndexTemplatePhy> physicalTemplates) {
        if (CollectionUtils.isEmpty(physicalTemplates)) {
            return null;
        }

        for (IndexTemplatePhy physicalTemplate : physicalTemplates) {
            if (TemplateDeployRoleEnum.MASTER.getCode().equals(physicalTemplate.getRole())) {
                return physicalTemplate;
            }
        }

        return null;
    }

    /**
     * 获取第一条记录
     * @param logicClusters 逻辑集群列表
     * @return
     */
    private ClusterLogic fetchOne(List<ClusterLogic> logicClusters) {
        if (CollectionUtils.isNotEmpty(logicClusters)) {
            return logicClusters.get(0);
        }

        return null;
    }

    private Result<Void> validateIndexTemplateLogicStep2(IndexTemplateDTO param, String dateFormatFinal, String expressionFinal, String nameFinal, String dateFieldFinal) {
        List<String> responsibles = ListUtils.string2StrList(param.getResponsible());
        //todo 后期变更
        /**
        for (String responsible : responsibles) {
            if (AriusObjUtils.isNull(ariusUserInfoService.getByDomainAccount(responsible))) {
                return Result.buildParamIllegal(String.format("责任人%s非法", responsible));
            }
        }**/
        if (expressionFinal != null && expressionFinal.endsWith("*") && AriusObjUtils.isNull(dateFormatFinal)) {
            return Result.buildParamIllegal("表达式*结尾,后缀格式必填");
        }
        if (dateFormatFinal != null && param.getExpireTime() != null && TemplateUtils.isSaveByDay(dateFormatFinal)
                && param.getExpireTime() > TEMPLATE_SAVE_BY_DAY_EXPIRE_MAX) {
            return Result.buildParamIllegal("按天创建的索引数据保存时长不能超过180天");
        }
        if (dateFormatFinal != null && param.getExpireTime() != null && TemplateUtils.isSaveByMonth(dateFormatFinal)
                && (param.getExpireTime() < TEMPLATE_SAVE_BY_MONTH_EXPIRE_MIN && param.getExpireTime() > 0)) {
            return Result.buildParamIllegal("按月创建的索引数据保存时长不能小于30天");
        }
        if (param.getExpireTime() != null && param.getExpireTime() > 0 &&
                param.getExpireTime() < AdminConstant.PLATFORM_EXPIRE_TIME_MIN) {
            return Result.buildParamIllegal(String.format("分区索引模板数据保存天数不能小于%d天", AdminConstant.PLATFORM_EXPIRE_TIME_MIN));
        }
        if (nameFinal != null) {
            boolean expressionMatch = nameFinal.equals(expressionFinal) || (nameFinal + "*").equals(expressionFinal);
            if (!expressionMatch) {
                return Result.buildParamIllegal("表达式与模板名字不匹配");
            }
        }
        if (StringUtils.isNotBlank(dateFormatFinal) && StringUtils.isBlank(dateFieldFinal)) {
            return Result.buildParamIllegal("索引分区创建，分区字段必填");
        }
        return Result.buildSucc();
    }

    private Result<Void> validateIndexTemplateLogicStep1(IndexTemplateDTO param, List<IndexTemplate> indexTemplateList) {
        // 校验索引名字
        if (param.getName() != null) {
            Result<Void> result = validateIndexName(param, indexTemplateList);
            if (result.failed()){return result;}
        }
        if (param.getExpression() != null) {
            Result<Void> result = validateExpression(param, indexTemplateList);
            if (result.failed()){return result;}
        }
        if (param.getDataCenter() != null
                && !DataCenterEnum.validate(param.getDataCenter())) {
            return Result.buildParamIllegal("数据中心非法");
        }
        if (param.getProjectId() != null
                && !projectService.checkProjectExist(param.getProjectId())) {
            return Result.buildParamIllegal("所属应用不存在");
        }
        if (param.getDataType() != null
                && DataTypeEnum.UNKNOWN.equals(DataTypeEnum.valueOf(param.getDataType()))) {
            return Result.buildParamIllegal("数据类型非法");
        }
        if (param.getShardNum() != null && param.getShardNum() <= 0) {
            return Result.buildNotExist("shard数量必须大于0");
        }
        return Result.buildSucc();
    }

    private String getDateField(IndexTemplateDTO param, IndexTemplatePO oldPO) {
        String dateFieldFinal;
        if (param.getDateField() != null) {
            dateFieldFinal = param.getDateField();
        } else {
            dateFieldFinal = oldPO.getDateField();
        }
        return dateFieldFinal;
    }

    private String getExpression(IndexTemplateDTO param, IndexTemplatePO oldPO) {
        String expressionFinal;
        if (param.getExpression() != null) {
            expressionFinal = param.getExpression();
        } else {
            expressionFinal = oldPO.getExpression();
        }
        return expressionFinal;
    }

    private String getDateFormat(IndexTemplateDTO param, IndexTemplatePO oldPO) {
        String dateFormatFinal;
        if (param.getDateFormat() != null) {
            dateFormatFinal = param.getDateFormat();
        } else {
            dateFormatFinal = oldPO.getDateFormat();
        }
        return dateFormatFinal;
    }

    private Result<Void> validateAdd(IndexTemplateDTO param) {
        if (AriusObjUtils.isNull(param.getName())) {
            return Result.buildParamIllegal("名字为空");
        }
        if (AriusObjUtils.isNull(param.getProjectId())) {
            return Result.buildParamIllegal("所属应用为空");
        }
        if (AriusObjUtils.isNull(param.getDataType())) {
            return Result.buildParamIllegal("数据类型为空");
        }
        if (AriusObjUtils.isNull(param.getExpireTime())) {
            return Result.buildParamIllegal("保存时长为空");
        }
        if (AriusObjUtils.isNull(param.getResponsible())) {
            return Result.buildParamIllegal("责任人为空");
        }
        if (AriusObjUtils.isNull(param.getExpression())) {
            return Result.buildParamIllegal("表达式为空");
        }
        if (AriusObjUtils.isNull(param.getDataCenter())) {
            return Result.buildParamIllegal("数据中心为空");
        }
        if (AriusObjUtils.isNull(param.getDiskSize())) {
            return Result.buildParamIllegal("DiskSize为空");
        }
        if (AriusObjUtils.isNull(param.getWriteRateLimit())) {
            param.setWriteRateLimit(-1);
        }
        if(LevelEnum.valueOfCode(param.getLevel()).equals(LevelEnum.UNKNOWN)) {
            return Result.buildParamIllegal("模板设置的服务等级为未知类型");
        }
        if(levelOfTemplateLower(param)) {
            return Result.buildParamIllegal("模板设置的服务等级低于所属逻辑集群的服务等级");
        }
        if (AriusObjUtils.isNull(clusterLogicService.getClusterLogicById(param.getResourceId()))) {
            return Result.buildNotExist("逻辑集群不存在");
        }

        return Result.buildSucc();
    }

    private boolean levelOfTemplateLower(IndexTemplateDTO param) {
        ClusterLogic clusterLogic = clusterLogicService.getClusterLogicById(param.getResourceId());
        return !AriusObjUtils.isNull(clusterLogic) && clusterLogic.getLevel() < param.getLevel();
    }

    private Result<Void> validateExpression(IndexTemplateDTO param, List<IndexTemplate> indexTemplateList) {
        String expression = param.getExpression();
        for (IndexTemplate templateLogic : indexTemplateList) {
            if (StringUtils.isBlank(templateLogic.getExpression()) || StringUtils.isBlank(expression)) {
                continue;
            }

            if (templateLogic.getId().equals(param.getId())) {
                continue;
            }

            if (templateLogic.getExpression().equals(expression)) {
                return Result.buildParamIllegal("模板表达式已经存在");
            }

            String otherExpressionPre = templateLogic.getExpression();
            if (otherExpressionPre.endsWith("*")) {
                otherExpressionPre = otherExpressionPre.substring(0, otherExpressionPre.length() - 1);
            }

            String expressionPre = expression;
            if (expressionPre.contains("*")) {
                expressionPre = expressionPre.substring(0, expressionPre.length() - 1);
            }

            if (expressionPre.startsWith(otherExpressionPre) || otherExpressionPre.startsWith(expressionPre)) {
                return Result.buildParamIllegal("表达式与【" + templateLogic.getName() + "】冲突,不能互为前缀,模板表达式匹配时会重叠");
            }
        }
        return Result.buildSucc();
    }

    private Result<Void> validateIndexName(IndexTemplateDTO param, List<IndexTemplate> indexTemplateList) {
        String name = param.getName();
        if (name.length() < TEMPLATE_NAME_SIZE_MIN || name.length() > TEMPLATE_NAME_SIZE_MAX) {
            return Result.buildParamIllegal(String.format("名称长度非法, %s-%s",TEMPLATE_NAME_SIZE_MIN,TEMPLATE_NAME_SIZE_MAX));
        }

        for (Character c : name.toCharArray()) {
            if (!TEMPLATE_NAME_CHAR_SET.contains(c)) {
                return Result.buildParamIllegal("名称包含非法字符, 只能包含小写字母、数字、-、_和.");
            }
        }

        for (IndexTemplate templateLogic : indexTemplateList) {
            if (templateLogic.getName().equals(name) && !templateLogic.getId().equals(param.getId())) {
                return Result.buildDuplicate("模板名称已经存在");
            }
        }
        return Result.buildSucc();
    }
}<|MERGE_RESOLUTION|>--- conflicted
+++ resolved
@@ -141,15 +141,9 @@
      * @return 逻辑模板列表
      */
     @Override
-<<<<<<< HEAD
-    public List<IndexTemplate> getLogicTemplates(IndexTemplateDTO param) {
+    public List<IndexTemplate> listLogicTemplates(IndexTemplateDTO param) {
         return ConvertUtil.list2List(
             indexTemplateDAO.listByCondition(ConvertUtil.obj2Obj(param, IndexTemplatePO.class)),
-=======
-    public List<IndexTemplate> listLogicTemplates(IndexTemplateDTO param) {
-        return responsibleConvertTool.list2List(
-            indexTemplateDAO.listByCondition(responsibleConvertTool.obj2Obj(param, IndexTemplatePO.class)),
->>>>>>> 1e7ccf05
             IndexTemplate.class);
     }
 
@@ -199,12 +193,7 @@
 
     @Override
     public Long fuzzyLogicTemplatesHitByCondition(IndexTemplateDTO param) {
-<<<<<<< HEAD
-        return indexTemplateDAO
-            .getTotalHitByCondition(ConvertUtil.obj2Obj(param, IndexTemplatePO.class));
-=======
         return indexTemplateDAO.getTotalHitByCondition(ConvertUtil.obj2Obj(param, IndexTemplatePO.class));
->>>>>>> 1e7ccf05
     }
 
     /**
@@ -214,13 +203,8 @@
      * @return list
      */
     @Override
-<<<<<<< HEAD
-    public List<IndexTemplate> getLogicTemplateByName(String templateName) {
+    public List<IndexTemplate> listLogicTemplateByName(String templateName) {
         return ConvertUtil.list2List(indexTemplateDAO.listByName(templateName),
-=======
-    public List<IndexTemplate> listLogicTemplateByName(String templateName) {
-        return responsibleConvertTool.list2List(indexTemplateDAO.listByName(templateName),
->>>>>>> 1e7ccf05
             IndexTemplate.class);
     }
 
@@ -496,13 +480,8 @@
      * @return list
      */
     @Override
-<<<<<<< HEAD
-    public List<IndexTemplate> getProjectLogicTemplatesByProjectId(Integer projectId) {
+    public List<IndexTemplate> listAppLogicTemplatesByAppId(Integer projectId) {
         return ConvertUtil.list2List(indexTemplateDAO.listByProjectId(projectId), IndexTemplate.class);
-=======
-    public List<IndexTemplate> listAppLogicTemplatesByAppId(Integer appId) {
-        return responsibleConvertTool.list2List(indexTemplateDAO.listByAppId(appId), IndexTemplate.class);
->>>>>>> 1e7ccf05
     }
 
     /**
@@ -529,15 +508,9 @@
      * @param projectId projectId
      */
     @Override
-<<<<<<< HEAD
-    public Result<List<Tuple<String, String>>> getLogicTemplatesByProjectId(Integer projectId) {
+    public Result<List<Tuple<String, String>>> listLogicTemplatesByAppId(Integer projectId) {
         List<ProjectTemplateAuth> projectTemplateAuths = logicTemplateAuthService.getTemplateAuthsByProjectId(projectId);
         if (CollectionUtils.isEmpty(projectTemplateAuths)) {
-=======
-    public Result<List<Tuple<String, String>>> listLogicTemplatesByAppId(Integer appId) {
-        List<AppTemplateAuth> appTemplateAuths = logicTemplateAuthService.getTemplateAuthsByAppId(appId);
-        if (CollectionUtils.isEmpty(appTemplateAuths)) {
->>>>>>> 1e7ccf05
             return Result.buildSucc();
         }
 
@@ -609,19 +582,14 @@
      * @return
      */
     @Override
-<<<<<<< HEAD
-    public List<IndexTemplate> getAllLogicTemplates() {
+    public List<IndexTemplate> listAllLogicTemplates() {
         return ConvertUtil.list2List(indexTemplateDAO.listAll(), IndexTemplate.class);
-=======
-    public List<IndexTemplate> listAllLogicTemplates() {
-        return responsibleConvertTool.list2List(indexTemplateDAO.listAll(), IndexTemplate.class);
->>>>>>> 1e7ccf05
     }
 
     @Override
     public List<IndexTemplate> listAllLogicTemplatesWithCache() {
         try {
-            return templateListCache.get("getAllLogicTemplates", this::listAllLogicTemplates);
+            return templateListCache.get("listAllLogicTemplates", this::listAllLogicTemplates);
         } catch (Exception e) {
             return listAllLogicTemplates();
         }
@@ -638,21 +606,7 @@
         return ConvertUtil.list2List(indexTemplateTypeDAO.listByIndexTemplateId(logicId), IndexTemplateType.class);
     }
 
-<<<<<<< HEAD
-
-=======
-    /**
-     * 根据责任人查询
-     *
-     * @param responsibleId 责任人id
-     * @return list
-     */
-    @Override
-    public List<IndexTemplate> listTemplateByResponsibleId(Long responsibleId) {
-        return responsibleConvertTool.list2List(indexTemplateDAO.likeByResponsible(String.valueOf(responsibleId)),
-            IndexTemplate.class);
-    }
->>>>>>> 1e7ccf05
+
 
     /**
      * 需要修改逻辑表和物理表的name
@@ -708,13 +662,8 @@
     }
 
     @Override
-<<<<<<< HEAD
-    public List<IndexTemplate> getTemplatesByHasAuthCluster(Integer projectId) {
+    public List<IndexTemplate> listTemplatesByHasAuthCluster(Integer projectId) {
         if (projectId == null) {
-=======
-    public List<IndexTemplate> listTemplatesByHasAuthCluster(Integer appId) {
-        if (appId == null) {
->>>>>>> 1e7ccf05
             return new ArrayList<>();
         }
 
@@ -729,13 +678,8 @@
     }
 
     @Override
-<<<<<<< HEAD
-    public List<IndexTemplate> getHasAuthTemplatesInLogicCluster(Integer projectId, Long logicClusterId) {
-        if (projectId == null || logicClusterId == null) {
-=======
-    public List<IndexTemplate> listHasAuthTemplatesInLogicCluster(Integer appId, Long logicClusterId) {
+    public List<IndexTemplate> listHasAuthTemplatesInLogicCluster(Integer projectId, Long logicClusterId) {
         if (appId == null || logicClusterId == null) {
->>>>>>> 1e7ccf05
             return new ArrayList<>();
         }
 
@@ -756,7 +700,7 @@
     }
 
     @Override
-    public List<IndexTemplateLogicWithClusterAndMasterTemplate> listLogicTemplatesWithClusterAndMasterTemplate() {
+    public List<IndexTemplateLogicWithClusterAndMasterTemplate> getLogicTemplatesWithClusterAndMasterTemplate() {
 
         List<IndexTemplateWithCluster> logicClusters = listAllLogicTemplateWithClusters();
         if (CollectionUtils.isEmpty(logicClusters)) {
@@ -789,7 +733,7 @@
     }
 
     @Override
-    public List<IndexTemplateLogicWithClusterAndMasterTemplate> listLogicTemplateWithClusterAndMasterTemplateByClusters(Set<Long> logicClusterIds) {
+    public List<IndexTemplateLogicWithClusterAndMasterTemplate> getLogicTemplateWithClusterAndMasterTemplateByClusters(Set<Long> logicClusterIds) {
 
         if (CollectionUtils.isEmpty(logicClusterIds)) {
             return new ArrayList<>();
