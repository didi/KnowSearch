--- conflicted
+++ resolved
@@ -332,9 +332,6 @@
     @Override
     public Result<Void> addTemplateWithoutCheck(IndexTemplateDTO param) throws AdminOperateException {
         IndexTemplatePO templatePO = ConvertUtil.obj2Obj(param, IndexTemplatePO.class);
-<<<<<<< HEAD
-        boolean succ=(1 == indexTemplateDAO.insert(templatePO));
-=======
         boolean succ;
         try {
             succ = (1 == indexTemplateDAO.insert(templatePO));
@@ -343,7 +340,6 @@
             throw new AdminOperateException(String.format("保存逻辑模板【%s】失败！", templatePO.getName()));
         }
 
->>>>>>> c09c95f1
         param.setId(templatePO.getId());
         return Result.build(succ);
     }
