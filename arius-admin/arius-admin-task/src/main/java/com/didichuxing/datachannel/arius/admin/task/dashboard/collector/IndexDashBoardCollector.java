package com.didichuxing.datachannel.arius.admin.task.dashboard.collector;

<<<<<<< HEAD
=======
import static com.didichuxing.datachannel.arius.admin.common.constant.AdminConstant.BYTE_TO_MB;

>>>>>>> e881c8c5
import com.didichuxing.datachannel.arius.admin.common.Tuple;
import com.didichuxing.datachannel.arius.admin.common.bean.entity.metrics.ordinary.ShardMetrics;
import com.didichuxing.datachannel.arius.admin.common.bean.entity.shard.Segment;
import com.didichuxing.datachannel.arius.admin.common.bean.entity.stats.dashboard.DashBoardStats;
import com.didichuxing.datachannel.arius.admin.common.bean.entity.stats.dashboard.IndexMetrics;
import com.didichuxing.datachannel.arius.admin.common.constant.index.IndexStatusEnum;
<<<<<<< HEAD
import com.didichuxing.datachannel.arius.admin.common.util.*;
=======
import com.didichuxing.datachannel.arius.admin.common.util.CommonUtils;
import com.didichuxing.datachannel.arius.admin.common.util.ConvertUtil;
import com.didichuxing.datachannel.arius.admin.common.util.FutureUtil;
import com.didichuxing.datachannel.arius.admin.common.util.MappingConfigUtil;
import com.didichuxing.datachannel.arius.admin.common.util.MetricsUtils;
import com.didichuxing.datachannel.arius.admin.common.util.SizeUtil;
>>>>>>> e881c8c5
import com.didichuxing.datachannel.arius.admin.core.service.es.ESIndexService;
import com.didichuxing.datachannel.arius.admin.core.service.es.ESShardService;
import com.didichuxing.datachannel.arius.admin.metadata.service.ESIndicesStatsService;
import com.didiglobal.logi.elasticsearch.client.response.indices.catindices.CatIndexResult;
import com.didiglobal.logi.elasticsearch.client.response.setting.index.IndexConfig;
import com.didiglobal.logi.log.ILog;
import com.didiglobal.logi.log.LogFactory;
import com.google.common.collect.Lists;
import com.google.common.collect.Maps;
<<<<<<< HEAD
import org.apache.commons.collections4.CollectionUtils;
import org.springframework.beans.factory.annotation.Autowired;
import org.springframework.stereotype.Component;

=======
>>>>>>> e881c8c5
import java.util.ArrayList;
import java.util.List;
import java.util.Map;
import java.util.concurrent.atomic.AtomicReference;
import java.util.stream.Collectors;
<<<<<<< HEAD

import static com.didichuxing.datachannel.arius.admin.common.constant.AdminConstant.BYTE_TO_MB;
=======
import org.apache.commons.collections4.CollectionUtils;
import org.springframework.beans.factory.annotation.Autowired;
import org.springframework.stereotype.Component;
>>>>>>> e881c8c5

/**
 * Created by linyunan on 3/11/22
 * dashboard单个集群索引采集器
 */
@Component
public class IndexDashBoardCollector extends BaseDashboardCollector {
    private static final ILog                                                       LOGGER                        = LogFactory
        .getLog(IndexDashBoardCollector.class);
    private static final String                                                     NO_REPLICA                    = "0";

    @Autowired
    private ESShardService                                                          esShardService;

    @Autowired
    private ESIndexService                                                          esIndexService;

    @Autowired
    private ESIndicesStatsService                                                   esIndicesStatsService;

    private static final Map<String/*cluster@index*/, IndexMetrics /*上一次采集到的索引数据*/> index2LastTimeIndexMetricsMap = Maps
        .newConcurrentMap();

    private static final FutureUtil                                                 FUTURE_UTIL                   = FutureUtil
        .init("IndexDashBoardCollector", 10, 10, 100);

    @Override
    public void collectSingleCluster(String cluster, long currentTime) {
        List<CatIndexResult> catIndexResults = esIndexService.syncCatIndex(cluster, 2);
        if (CollectionUtils.isEmpty(catIndexResults)) {
            return;
        }

        List<DashBoardStats> dashBoardStatsList = Lists.newArrayList();
        AtomicReference<List<Segment>> segmentsListRef = new AtomicReference<>(Lists.newArrayList());
        AtomicReference<Tuple<List<ShardMetrics>, List<ShardMetrics>>> bigAndSmallListTupleRef = new AtomicReference<>();
        AtomicReference<Map<String, IndexConfig>> index2IndexConfigMapRef = new AtomicReference<>(Maps.newHashMap());
        AtomicReference<Map<String, Double>> index2IndexingIndexIncrementMapRef = new AtomicReference<>(
            Maps.newHashMap());
        AtomicReference<Map<String, Double>> index2SearchQueryIncrementMapRef = new AtomicReference<>(
            Maps.newHashMap());
        // 获取集群mapping信息、读、写文档突增等信息
        List<String> indexList = catIndexResults.stream().map(CatIndexResult::getIndex).distinct()
            .collect(Collectors.toList());

        FUTURE_UTIL.runnableTask(() -> segmentsListRef.set(esShardService.syncGetSegments(cluster)))
            .runnableTask(() -> bigAndSmallListTupleRef.set(esShardService.syncGetBigAndSmallShards(cluster)))
            .runnableTask(() -> index2IndexConfigMapRef.set(batchGetIndexConfigMap(cluster, indexList)))
            .runnableTask(
                () -> index2IndexingIndexIncrementMapRef.set(batchGetIndexingIndexIncrementMap(cluster, indexList)))
            .runnableTask(
                () -> index2SearchQueryIncrementMapRef.set(batchGetSearchQueryIncrementMap(cluster, indexList)))
            .waitExecute();

        // 获取集群大shard、小shard
        List<ShardMetrics> bigShardListList = null != bigAndSmallListTupleRef.get()
            ? bigAndSmallListTupleRef.get().getV1()
            : Lists.newArrayList();
        List<ShardMetrics> smallShardListList = null != bigAndSmallListTupleRef.get()
            ? bigAndSmallListTupleRef.get().getV2()
            : Lists.newArrayList();
        Map<String, List<ShardMetrics>> index2BigShardListMap = ConvertUtil.list2MapOfList(bigShardListList,
            ShardMetrics::getIndex, c -> c);
        Map<String, List<ShardMetrics>> index2SmallShardListMap = ConvertUtil.list2MapOfList(smallShardListList,
            ShardMetrics::getIndex, c -> c);

        // 获取集群segments
        Map<String, List<Segment>> index2SegmentsListMap = ConvertUtil.list2MapOfList(segmentsListRef.get(),
            Segment::getIndex, c -> c);

        for (CatIndexResult index : catIndexResults) {
            DashBoardStats dashBoardStats = buildInitDashBoardStats(currentTime);
            String uniqueIndexKey = CommonUtils.getUniqueKey(cluster, index.getIndex());
            IndexMetrics indexMetrics = index2LastTimeIndexMetricsMap.getOrDefault(uniqueIndexKey, new IndexMetrics());
            indexMetrics.setTimestamp(currentTime);
            indexMetrics.setIndex(index.getIndex());
            indexMetrics.setCluster(cluster);

            // 1. 是否RED索引
            indexMetrics.setRed(IndexStatusEnum.RED.getStatus().equals(index.getHealth()));
            // 2. 是否单副本索引
            indexMetrics.setSingReplicate(NO_REPLICA.equals(index.getRep()));
            // 3. 是否未分配shard索引
            indexMetrics.setUnassignedShard(IndexStatusEnum.GREEN.getStatus().equals(index.getHealth()));
            // 4. 是否为大shard索引(大于50G)
            indexMetrics.setBigShard(index2BigShardListMap.containsKey(index.getIndex()));
            // 5. 是否为小shard索引(小于1G)
            indexMetrics.setSmallShard(index2SmallShardListMap.containsKey(index.getIndex()));
<<<<<<< HEAD
            // 5. shard大小
            indexMetrics.setShardSize(calculationShardSize(index.getIndex(),index2SmallShardListMap,index2BigShardListMap));
=======
            indexMetrics.setShardSize(countShardSize(index2BigShardListMap,index2SmallShardListMap,index.getIndex()));
>>>>>>> e881c8c5
            // 6. 索引Mapping字段个数
            int mappingNum = 0;
            IndexConfig indexConfig = index2IndexConfigMapRef.get().get(index.getIndex());
            if (null != indexConfig && null != indexConfig.getMappings()) {
                mappingNum = MappingConfigUtil.countMappingFieldNum(indexConfig.getMappings());
            }
            indexMetrics.setMappingNum((long) mappingNum);
            // 7. 索引Segements个数
            List<Segment> indexSegmentList = index2SegmentsListMap.getOrDefault(index.getIndex(), Lists.newArrayList());
            indexMetrics.setSegmentNum((long) indexSegmentList.size());
            // 8. 索引Segements内存大小（MB）
            indexMetrics
                .setSegmentMemSize(indexSegmentList.stream().mapToDouble(Segment::getMemoSize).sum() * BYTE_TO_MB);
            // 9. 写入文档数突增个数 （上个时间间隔的两倍）
            double indexingIndexIncrementValue = index2IndexingIndexIncrementMapRef.get().getOrDefault(index.getIndex(),
                0d);
            indexMetrics.setDocUprushNum((long) indexingIndexIncrementValue);
            // 10. 查询请求数突增个数（上个时间间隔的两倍）
            double SearchQueryIncrementValue = index2SearchQueryIncrementMapRef.get().getOrDefault(index.getIndex(),
                0d);
            indexMetrics.setReqUprushNum((long) SearchQueryIncrementValue);

            dashBoardStats.setIndex(indexMetrics);
            dashBoardStatsList.add(dashBoardStats);

            index2LastTimeIndexMetricsMap.put(uniqueIndexKey, indexMetrics);
        }

        if (CollectionUtils.isEmpty(dashBoardStatsList)) {
            return;
        }

        monitorMetricsSender.sendDashboardStats(dashBoardStatsList);
    }
    
    /**
     *  计算对于索引shard大小
     * @param index2BigShardListMap 大shard集合
     * @param index2SmallShardListMap 小shard集合
     * @param index 索引
     * @return 索引大小
     */
    private Long countShardSize(Map<String, List<ShardMetrics>> index2BigShardListMap, Map<String, List<ShardMetrics>> index2SmallShardListMap, String index) {
        List<ShardMetrics> metrics= new ArrayList<>();
        if (index2BigShardListMap.containsKey(index)){
            metrics = index2BigShardListMap.get(index);
        }else if (index2SmallShardListMap.containsKey(index)){
            metrics = index2SmallShardListMap.get(index);
        }
        Long size = 0L;
        for(ShardMetrics metric:metrics){
            size+=SizeUtil.getUnitSize(metric.getStore());
        }
        return size;
    }
    
    /**
     * 计算shard大小
     * @param index
     * @param index2SmallShardListMap
     * @param index2BigShardListMap
     * @return
     */
    private String calculationShardSize(String index, Map<String, List<ShardMetrics>> index2SmallShardListMap, Map<String, List<ShardMetrics>> index2BigShardListMap) {
        List<ShardMetrics> shardMetrics = new ArrayList<>();
        if (index2SmallShardListMap.containsKey(index)){
            shardMetrics = index2SmallShardListMap.get(index);
        }else {
            shardMetrics = index2BigShardListMap.get(index);
        }
        Long totalSize = 0L;
        for (ShardMetrics s:shardMetrics) {
            totalSize+=SizeUtil.getUnitSize(s.getStore());
        }
       return SizeUtil.getUnitSize(totalSize);
    }

    /**
     * 分批采集 + 计算索引列表SearchQuery突增量
     * @param cluster        集群名称
     * @param indexList      索引名称列表
     * @return               Map<String, Double>
     */
    private Map<String, Double> batchGetSearchQueryIncrementMap(String cluster, List<String> indexList) {
        Map<String, Double> index2CurrentSearchQueryMap = Maps.newHashMap();
        List<List<String>> indexListList = Lists.partition(indexList, 20);
        for (List<String> subIndexList : indexListList) {
            index2CurrentSearchQueryMap
                .putAll(esIndicesStatsService.getIndex2CurrentSearchQueryMap(cluster, subIndexList));
        }

        // 计算索引列表SearchQuery突增量
        Map<String, Double> index2SearchQueryIncrementMap = Maps.newHashMap();
        for (String index : indexList) {
            String uniqueIndexKey = CommonUtils.getUniqueKey(cluster, index);
            IndexMetrics indexMetrics = index2LastTimeIndexMetricsMap.get(uniqueIndexKey);
            if (null == indexMetrics) {
                index2SearchQueryIncrementMap.put(index, 0d);
                continue;
            }

            Double currentTimeSearchQuery = index2CurrentSearchQueryMap.get(index);
            Double lastTimeSearchQuery = indexMetrics.getReqUprushNum().doubleValue();
            // 计算突增值
            Double incrementValue = MetricsUtils.computerUprushNum(currentTimeSearchQuery, lastTimeSearchQuery);
            index2SearchQueryIncrementMap.put(index, incrementValue);
        }

        return index2SearchQueryIncrementMap;
    }

    /**
     * 分批采集 + 计算索引列表IndexingIndex突增量
     * @param cluster        集群名称
     * @param indexList      索引名称列表
     * @return               Map<String, Double>
     */
    private Map<String, Double> batchGetIndexingIndexIncrementMap(String cluster, List<String> indexList) {
        Map<String, Double> index2CurrentIndexingIndexMap = Maps.newHashMap();
        List<List<String>> indexListList = Lists.partition(indexList, 20);
        for (List<String> subIndexList : indexListList) {
            index2CurrentIndexingIndexMap
                .putAll(esIndicesStatsService.getIndex2CurrentIndexingIndexMap(cluster, subIndexList));
        }

        // 计算索引列表IndexingIndex突增量
        Map<String, Double> index2IndexingIndexIncrementMap = Maps.newHashMap();
        for (String index : indexList) {
            String uniqueIndexKey = CommonUtils.getUniqueKey(cluster, index);
            IndexMetrics indexMetrics = index2LastTimeIndexMetricsMap.get(uniqueIndexKey);
            if (null == indexMetrics) {
                index2IndexingIndexIncrementMap.put(index, 0d);
                continue;
            }

            Double currentTimeSearchQuery = index2CurrentIndexingIndexMap.get(index);
            Double lastTimeSearchQuery = indexMetrics.getDocUprushNum().doubleValue();
            // 计算突增值
            Double incrementValue = MetricsUtils.computerUprushNum(currentTimeSearchQuery, lastTimeSearchQuery);
            index2IndexingIndexIncrementMap.put(index, incrementValue);
        }

        return index2IndexingIndexIncrementMap;
    }

    /**
     * 分批采集
     * @param cluster        集群名称
     * @param indexList      索引名称列表
     * @return               Map<String, IndexConfig>
     */
    private Map<String, IndexConfig> batchGetIndexConfigMap(String cluster, List<String> indexList) {
        Map<String, IndexConfig> index2IndexConfigMap = Maps.newHashMap();
        List<List<String>> indexListList = Lists.partition(indexList, 20);
        for (List<String> subIndexList : indexListList) {
            index2IndexConfigMap.putAll(esIndexService.syncBatchGetIndexConfig(cluster, subIndexList));
        }
        return index2IndexConfigMap;
    }

    @Override
    public void collectAllCluster(List<String> clusterList, long currentTime) {

    }

    @Override
    public String getName() {
        return "IndexDashBoardCollector";
    }
}<|MERGE_RESOLUTION|>--- conflicted
+++ resolved
@@ -1,26 +1,19 @@
 package com.didichuxing.datachannel.arius.admin.task.dashboard.collector;
 
-<<<<<<< HEAD
-=======
 import static com.didichuxing.datachannel.arius.admin.common.constant.AdminConstant.BYTE_TO_MB;
 
->>>>>>> e881c8c5
 import com.didichuxing.datachannel.arius.admin.common.Tuple;
 import com.didichuxing.datachannel.arius.admin.common.bean.entity.metrics.ordinary.ShardMetrics;
 import com.didichuxing.datachannel.arius.admin.common.bean.entity.shard.Segment;
 import com.didichuxing.datachannel.arius.admin.common.bean.entity.stats.dashboard.DashBoardStats;
 import com.didichuxing.datachannel.arius.admin.common.bean.entity.stats.dashboard.IndexMetrics;
 import com.didichuxing.datachannel.arius.admin.common.constant.index.IndexStatusEnum;
-<<<<<<< HEAD
-import com.didichuxing.datachannel.arius.admin.common.util.*;
-=======
 import com.didichuxing.datachannel.arius.admin.common.util.CommonUtils;
 import com.didichuxing.datachannel.arius.admin.common.util.ConvertUtil;
 import com.didichuxing.datachannel.arius.admin.common.util.FutureUtil;
 import com.didichuxing.datachannel.arius.admin.common.util.MappingConfigUtil;
 import com.didichuxing.datachannel.arius.admin.common.util.MetricsUtils;
 import com.didichuxing.datachannel.arius.admin.common.util.SizeUtil;
->>>>>>> e881c8c5
 import com.didichuxing.datachannel.arius.admin.core.service.es.ESIndexService;
 import com.didichuxing.datachannel.arius.admin.core.service.es.ESShardService;
 import com.didichuxing.datachannel.arius.admin.metadata.service.ESIndicesStatsService;
@@ -30,26 +23,14 @@
 import com.didiglobal.logi.log.LogFactory;
 import com.google.common.collect.Lists;
 import com.google.common.collect.Maps;
-<<<<<<< HEAD
-import org.apache.commons.collections4.CollectionUtils;
-import org.springframework.beans.factory.annotation.Autowired;
-import org.springframework.stereotype.Component;
-
-=======
->>>>>>> e881c8c5
 import java.util.ArrayList;
 import java.util.List;
 import java.util.Map;
 import java.util.concurrent.atomic.AtomicReference;
 import java.util.stream.Collectors;
-<<<<<<< HEAD
-
-import static com.didichuxing.datachannel.arius.admin.common.constant.AdminConstant.BYTE_TO_MB;
-=======
 import org.apache.commons.collections4.CollectionUtils;
 import org.springframework.beans.factory.annotation.Autowired;
 import org.springframework.stereotype.Component;
->>>>>>> e881c8c5
 
 /**
  * Created by linyunan on 3/11/22
@@ -138,12 +119,7 @@
             indexMetrics.setBigShard(index2BigShardListMap.containsKey(index.getIndex()));
             // 5. 是否为小shard索引(小于1G)
             indexMetrics.setSmallShard(index2SmallShardListMap.containsKey(index.getIndex()));
-<<<<<<< HEAD
-            // 5. shard大小
-            indexMetrics.setShardSize(calculationShardSize(index.getIndex(),index2SmallShardListMap,index2BigShardListMap));
-=======
             indexMetrics.setShardSize(countShardSize(index2BigShardListMap,index2SmallShardListMap,index.getIndex()));
->>>>>>> e881c8c5
             // 6. 索引Mapping字段个数
             int mappingNum = 0;
             IndexConfig indexConfig = index2IndexConfigMapRef.get().get(index.getIndex());
@@ -201,27 +177,6 @@
     }
     
     /**
-     * 计算shard大小
-     * @param index
-     * @param index2SmallShardListMap
-     * @param index2BigShardListMap
-     * @return
-     */
-    private String calculationShardSize(String index, Map<String, List<ShardMetrics>> index2SmallShardListMap, Map<String, List<ShardMetrics>> index2BigShardListMap) {
-        List<ShardMetrics> shardMetrics = new ArrayList<>();
-        if (index2SmallShardListMap.containsKey(index)){
-            shardMetrics = index2SmallShardListMap.get(index);
-        }else {
-            shardMetrics = index2BigShardListMap.get(index);
-        }
-        Long totalSize = 0L;
-        for (ShardMetrics s:shardMetrics) {
-            totalSize+=SizeUtil.getUnitSize(s.getStore());
-        }
-       return SizeUtil.getUnitSize(totalSize);
-    }
-
-    /**
      * 分批采集 + 计算索引列表SearchQuery突增量
      * @param cluster        集群名称
      * @param indexList      索引名称列表
