--- conflicted
+++ resolved
@@ -37,11 +37,7 @@
         long currentTimeMillis = System.currentTimeMillis();
         long currentTime       = CommonUtils.monitorTimestamp2min(currentTimeMillis);
         TaskResultBuilder taskResultBuilder = new TaskResultBuilder();
-<<<<<<< HEAD
-        List<String> clusterNameList = clusterPhyService.getClusterNames();
-=======
         List<String> clusterNameList = clusterPhyService.listClusterNames();
->>>>>>> 56910695
         if (CollectionUtils.isEmpty(clusterNameList)) {
             LOGGER.warn("class=DashboardAllClusterCollectorRandomTask||method=execute||msg=clusterNameList is empty");
             return TaskResult.SUCCESS;
