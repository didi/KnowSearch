--- conflicted
+++ resolved
@@ -70,15 +70,12 @@
         long collectorDelayed = currentTimeMillis - nearestPoint;
 
         //12.消耗时间是否大于5分钟,开始采集到结束采集的时间，指标看板的采集任务，当前时间到最近一次采集的时间
-<<<<<<< HEAD
+        clusterMetrics.setClusterElapsedTimeGte5Min(collectorDelayed > FIVE_MINUTE);
+        clusterMetrics.setCollectorDelayed(collectorDelayed);
         clusterMetrics.setClusterElapsedTimeGte5Min(elapsedTime > FIVE_MINUTE);
         //13.集群下索引数量
         clusterMetrics.setIndexCount(esClusterPhyStatsService.getIndexCountByCluster(cluster));
 
-=======
-        clusterMetrics.setClusterElapsedTimeGte5Min(collectorDelayed > FIVE_MINUTE);
-        clusterMetrics.setCollectorDelayed(collectorDelayed);
->>>>>>> 08b6d577
         dashBoardStats.setCluster(clusterMetrics);
         monitorMetricsSender.sendDashboardStats(Lists.newArrayList(dashBoardStats));
 
