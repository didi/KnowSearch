--- conflicted
+++ resolved
@@ -59,12 +59,9 @@
         //TODO 指标-最大值，各节点当前查询耗时最大值
         clusterMetrics.setSearchLatency(esClusterPhyStatsService.getClusterSearchLatency(cluster));
         //4. 集群shard总数
-<<<<<<< HEAD
         clusterMetrics.setShardNum(clusterStats.getTotalShard());
-=======
         //TODO 指标-轻量级获取_cat/health?format=json
         clusterMetrics.setShardNum(esClusterPhyStatsService.getClustersShardTotal(cluster));
->>>>>>> ab9e5d4e
         // 5. 写入请求数
         clusterMetrics.setIndexReqNum(esClusterPhyStatsService.getCurrentIndexTotal(cluster));
         // 6. 网关成功率、失败率
@@ -93,12 +90,9 @@
         clusterMetrics.setClusterElapsedTimeGte5Min(collectorDelayed > configCollectorDelayed);
         clusterMetrics.setCollectorDelayed(collectorDelayed);
         //13.集群下索引数量
-<<<<<<< HEAD
         clusterMetrics.setIndexCount(clusterStats.getIndexCount());
-=======
         //TODO 指标-_cluster/stats，加参数过滤
         clusterMetrics.setIndexCount(esClusterPhyStatsService.getIndexCountByCluster(cluster));
->>>>>>> ab9e5d4e
 
         dashBoardStats.setCluster(clusterMetrics);
         monitorMetricsSender.sendDashboardStats(Lists.newArrayList(dashBoardStats));
