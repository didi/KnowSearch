--- conflicted
+++ resolved
@@ -19,11 +19,8 @@
         <module>arius-admin-biz</module>
         <module>arius-admin-metadata</module>
         <module>arius-admin-integration-test</module>
-<<<<<<< HEAD
         <module>arius-admin-extend/arius-admin-rest-v2</module>
         <module>arius-admin-op-manager</module>
-=======
->>>>>>> e5d2ca1f
     </modules>
 
     <properties>
