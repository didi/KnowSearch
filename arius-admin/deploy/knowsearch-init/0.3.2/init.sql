#项目、用户、权限点
-- auto-generated definition
create table logi_security_config
(
    id          bigint unsigned auto_increment comment '主键自增'
        primary key,
    value_group varchar(100)  default ''                not null comment ' 配置项组 ',
    value_name  varchar(100)  default ''                not null comment ' 配置项名字 ',
    value       text                                    null comment '配置项的值',
    edit        int(4)        default 1                 not null comment '是否可以编辑 1 不可编辑（程序获取） 2 可编辑',
    status      int(4)        default 1                 not null comment '1 正常 2 禁用',
    memo        varchar(1000) default ''                not null comment ' 备注 ',
    create_time timestamp     default CURRENT_TIMESTAMP not null comment '创建时间',
    update_time timestamp     default CURRENT_TIMESTAMP not null on update CURRENT_TIMESTAMP comment '修改时间',
    is_delete   tinyint(1)    default 0                 not null comment '逻辑删除',
    app_name    varchar(16) collate utf8_bin            null comment '应用名称',
    operator    varchar(16) collate utf8_bin            null comment '操作者'
)
    comment 'logi 配置项' charset = utf8;

create index idx_group_name
    on logi_security_config (value_group, value_name);

-- auto-generated definition
create table logi_security_dept
(
    id          int auto_increment
        primary key,
    dept_name   varchar(10)                          not null comment '部门名',
    parent_id   int                                  not null comment '父部门 id',
    leaf        tinyint(1)                           not null comment '是否叶子部门',
    level       tinyint                              not null comment 'parentId 为 0 的层级为 1',
    description varchar(20)                          null comment '描述',
    create_time timestamp  default CURRENT_TIMESTAMP null comment '创建时间',
    update_time timestamp  default CURRENT_TIMESTAMP null on update CURRENT_TIMESTAMP comment '更新时间',
    is_delete   tinyint(1) default 0                 null comment '逻辑删除',
    app_name    varchar(16)                          null comment '应用名称'
)
    comment '部门信息表' charset = utf8;

-- auto-generated definition
create table logi_security_message
(
    id          int auto_increment
        primary key,
    title       varchar(60)                          not null comment '标题',
    content     varchar(256)                         null comment '内容',
    read_tag    tinyint(1) default 0                 null comment '是否已读',
    oplog_id    int                                  null comment '操作日志 id',
    user_id     int                                  null comment '这条消息属于哪个用户的，用户 id',
    create_time timestamp  default CURRENT_TIMESTAMP null comment '创建时间',
    update_time timestamp  default CURRENT_TIMESTAMP null on update CURRENT_TIMESTAMP comment '更新时间',
    is_delete   tinyint(1) default 0                 null comment '逻辑删除',
    app_name    varchar(16)                          null comment '应用名称'
)
    comment '消息中心' charset = utf8;

-- auto-generated definition
create table logi_security_oplog
(
    id                int auto_increment
        primary key,
    operator_ip       varchar(20)                            not null comment '操作者 ip',
    operator          varchar(20)                            null comment '操作者账号',
    operate_page      varchar(16)                            null comment '操作页面',
    operate_type      varchar(16)                            not null comment '操作类型',
    target_type       varchar(16)                            not null comment '对象分类',
    target            varchar(255)                            not null comment '操作对象',
    detail            text                                   null comment '日志详情',
    create_time       timestamp    default CURRENT_TIMESTAMP null,
    update_time       timestamp    default CURRENT_TIMESTAMP null on update CURRENT_TIMESTAMP comment '更新时间',
    is_delete         tinyint(1)   default 0                 not null comment '逻辑删除',
    app_name          varchar(16)                            null comment '应用名称',
    operation_methods varchar(255) default ''                null
)
    comment '操作日志' charset = utf8;

-- auto-generated definition
create table logi_security_oplog_extra
(
    id          int auto_increment
        primary key,
    info        varchar(16)                          null comment '信息',
    type        tinyint                              not null comment '哪种信息：1：操作页面;2：操作类型;3：对象分类',
    create_time timestamp  default CURRENT_TIMESTAMP null comment '创建时间',
    update_time timestamp  default CURRENT_TIMESTAMP null on update CURRENT_TIMESTAMP comment '更新时间',
    is_delete   tinyint(1) default 0                 null comment '逻辑删除',
    app_name    varchar(16)                          null comment '应用名称'
)
    comment '操作日志信息（操作页面、操作类型、对象分类）' charset = utf8;

-- auto-generated definition
create table logi_security_permission
(
    id              int auto_increment
        primary key,
    permission_name varchar(40)                          not null comment '权限名字',
    parent_id       int                                  not null comment '父权限 id',
    leaf            tinyint(1)                           not null comment '是否叶子权限点（具体的操作）',
    level           tinyint                              not null comment '权限点的层级（parentId 为 0 的层级为 1）',
    description     varchar(64)                          null comment '权限点描述',
    create_time     timestamp  default CURRENT_TIMESTAMP null comment '创建时间',
    update_time     timestamp  default CURRENT_TIMESTAMP null on update CURRENT_TIMESTAMP comment '更新时间',
    is_delete       tinyint(1) default 0                 null comment '逻辑删除',
    app_name        varchar(16)                          null comment '应用名称'
)
    comment '权限表' charset = utf8;

-- auto-generated definition
create table logi_security_project
(
    id           int auto_increment comment '项目 id'
        primary key,
    project_code varchar(128)                           not null comment '项目编号',
    project_name varchar(128)                           not null comment '项目名',
    description  varchar(512) default ''                not null comment ' 项目描述 ',
    dept_id      int                                    not null comment '部门 id',
    running      tinyint(1)   default 1                 not null comment '启用 or 停用',
    create_time  timestamp    default CURRENT_TIMESTAMP null comment '创建时间',
    update_time  timestamp    default CURRENT_TIMESTAMP null on update CURRENT_TIMESTAMP comment '更新时间',
    is_delete    tinyint(1)   default 0                 not null comment '逻辑删除',
    app_name     varchar(16)                            null comment '应用名称'
)
    comment '项目表' charset = utf8;

-- auto-generated definition
create table logi_security_resource_type
(
    id          int auto_increment
        primary key,
    type_name   varchar(16)                          null comment '资源类型名',
    create_time timestamp  default CURRENT_TIMESTAMP null comment '创建时间',
    update_time timestamp  default CURRENT_TIMESTAMP null on update CURRENT_TIMESTAMP comment '更新时间',
    is_delete   tinyint(1) default 0                 not null comment '逻辑删除',
    app_name    varchar(16)                          null comment '应用名称'
)
    comment '资源类型表' charset = utf8;

-- auto-generated definition
create table logi_security_role
(
    id           int auto_increment
        primary key,
    role_code    varchar(128)                         not null comment '角色编号',
    role_name    varchar(128)                         not null comment '名称',
    description  varchar(128)                         null comment '角色描述',
    last_reviser varchar(30)                          null comment '最后修改人',
    create_time  timestamp  default CURRENT_TIMESTAMP null comment '创建时间',
    update_time  timestamp  default CURRENT_TIMESTAMP null on update CURRENT_TIMESTAMP comment '更新时间',
    is_delete    tinyint(1) default 0                 not null comment '逻辑删除',
    app_name     varchar(16)                          null comment '应用名称'
)
    comment '角色信息' charset = utf8;

-- auto-generated definition
create table logi_security_role_permission
(
    id            int auto_increment
        primary key,
    role_id       int                                  not null comment '角色 id',
    permission_id int                                  not null comment '权限 id',
    create_time   timestamp  default CURRENT_TIMESTAMP null comment '创建时间',
    update_time   timestamp  default CURRENT_TIMESTAMP null on update CURRENT_TIMESTAMP comment '更新时间',
    is_delete     tinyint(1) default 0                 not null comment '逻辑删除',
    app_name      varchar(16)                          null comment '应用名称'
)
    comment '角色权限表（只保留叶子权限与角色关系）' charset = utf8;

-- auto-generated definition
create table logi_security_user
(
    id          int auto_increment
        primary key,
    user_name   varchar(64)                            not null comment '用户账号',
    pw          varchar(2048)                          not null comment '用户密码',
    salt        char(5)      default ''                not null comment ' 密码盐 ',
    real_name   varchar(128) default ''                not null comment ' 真实姓名 ',
    phone       char(11)     default ''                not null comment 'mobile',
    email       varchar(30)  default ''                not null comment 'email',
    dept_id     int                                    null comment '所属部门 id',
    is_delete   tinyint(1)   default 0                 not null comment '逻辑删除',
    create_time timestamp    default CURRENT_TIMESTAMP null comment '注册时间',
    update_time timestamp    default CURRENT_TIMESTAMP null on update CURRENT_TIMESTAMP comment '更新时间',
    app_name    varchar(16)                            null comment '应用名称'
)
    comment '用户信息' charset = utf8;

-- auto-generated definition
create table logi_security_user_project
(
    id          int auto_increment
        primary key,
    user_id     int                                   not null comment '用户 id',
    project_id  int                                   not null comment '项目 id',
    create_time timestamp   default CURRENT_TIMESTAMP null comment '创建时间',
    update_time timestamp   default CURRENT_TIMESTAMP null on update CURRENT_TIMESTAMP comment '更新时间',
    is_delete   tinyint(1)  default 0                 not null comment '逻辑删除',
    app_name    varchar(16)                           null comment '应用名称',
    user_type   tinyint(10) default 0                 not null comment '用户类型：0：普通项目用户；1：项目 owner'
)
    comment '用户项目关系表（项目负责人）' charset = utf8;

-- auto-generated definition
create table logi_security_user_resource
(
    id               int auto_increment
        primary key,
    user_id          int                                  not null comment '用户 id',
    project_id       int                                  not null comment '资源所属项目 id',
    resource_type_id int                                  not null comment '资源类别 id',
    resource_id      int                                  not null comment '资源 id',
    control_level    tinyint                              not null comment '管理级别：1（查看权限）2（管理权限）',
    create_time      timestamp  default CURRENT_TIMESTAMP null comment '创建时间',
    update_time      timestamp  default CURRENT_TIMESTAMP null on update CURRENT_TIMESTAMP comment '更新时间',
    is_delete        tinyint(1) default 0                 not null comment '逻辑删除',
    app_name         varchar(16)                          null comment '应用名称'
)
    comment '用户和资源关系表' charset = utf8;

-- auto-generated definition
create table logi_security_user_role
(
    id          int auto_increment
        primary key,
    user_id     int                                  not null comment '用户 id',
    role_id     int                                  not null comment '角色 id',
    create_time timestamp  default CURRENT_TIMESTAMP null comment '创建时间',
    update_time timestamp  default CURRENT_TIMESTAMP null on update CURRENT_TIMESTAMP comment '更新时间',
    is_delete   tinyint(1) default 0                 not null comment '逻辑删除',
    app_name    varchar(16)                          null comment '应用名称'
)
    comment '用户角色表' charset = utf8;

-- auto-generated definition
create table arius_es_user
(
    id                 bigint(10) unsigned auto_increment comment '主键 自增'
        primary key,
    index_exp          text                                    null comment '索引表达式',
    data_center        varchar(20)   default ''                not null comment ' 数据中心 ',
    is_root            tinyint       default 0                 not null comment '是都是超级用户 超级用户具有所有索引的访问权限 0 不是 1 是',
    memo               varchar(1000) default ''                not null comment ' 备注 ',
    ip                 varchar(500)  default ''                not null comment ' 白名单 ip 地址 ',
    verify_code        varchar(50)   default ''                not null comment 'app 验证码 ',
    is_active          tinyint(2)    default 1                 not null comment '1 为可用，0 不可用',
    query_threshold    int(10)       default 100               not null comment '限流值',
    cluster            varchar(100)  default ''                not null comment ' 查询集群 ',
    responsible        varchar(500)  default ''                null comment ' 责任人 ',
    search_type        tinyint       default 0                 not null comment '0 表示 app 的查询请求需要 app 里配置的集群 (一般配置的都是 trib 集群) 1 表示 app 的查询请求必须只能访问一个模板 2 表示集群模式（可支持多模板查询）',
    create_time        timestamp     default CURRENT_TIMESTAMP not null comment '创建时间',
    update_time        timestamp     default CURRENT_TIMESTAMP not null on update CURRENT_TIMESTAMP comment '修改时间',
    project_id         bigint(10)                              not null comment '项目 id',
    is_default_display tinyint(2)    default 0                 not null comment '1：项目默认的 es user；0: 项目新增的 es user'
)
    comment 'es 操作用户表' charset = utf8;
create table project_arius_config
(
    project_id              bigint(10) unsigned auto_increment comment 'project id'
        primary key,
    analyze_response_enable tinyint       default 1                 not null comment '响应结果解析开关 默认是 0：关闭，1：开启',
    is_source_separated     tinyint       default 0                 not null comment '是否是索引存储分离的 0 不是 1 是',
    aggr_analyze_enable     tinyint       default 1                 not null comment '1 生效 0 不生效',
    dsl_analyze_enable      tinyint(2)    default 1                 not null comment '1 为生效 dsl 分析查询限流值，0 不生效 dsl 分析查询限流值',
    slow_query_times        int(10)       default 100               not null comment '慢查询耗时',
    is_active               tinyint(2)    default 1                 not null comment '1 为可用，0 不可用',
    memo                    varchar(1000) default ''                not null comment ' 备注 ',
    create_time             timestamp     default CURRENT_TIMESTAMP not null comment '创建时间',
    update_time             timestamp     default CURRENT_TIMESTAMP not null on update CURRENT_TIMESTAMP comment '修改时间'
)
    comment '项目配置' charset = utf8;

-- auto-generated definition


#### 核心表结构
CREATE TABLE `arius_config_info`
(
    `id`          bigint(20) unsigned NOT NULL AUTO_INCREMENT COMMENT '主键自增',
    `value_group` varchar(100)        NOT NULL DEFAULT '' COMMENT ' 配置项组 ',
    `value_name`  varchar(100)        NOT NULL DEFAULT '' COMMENT ' 配置项名字 ',
    `value`       text COMMENT '配置项的值',
    `edit`        int(4)              NOT NULL DEFAULT '1' COMMENT '是否可以编辑 1 不可编辑（程序获取） 2 可编辑',
    `dimension`   int(4)              NOT NULL DEFAULT '-1' COMMENT '配置项维度 1 集群 2 模板',
    `status`      int(4)              NOT NULL DEFAULT '1' COMMENT '1 正常 2 禁用 -1 删除',
    `memo`        varchar(1000)       NOT NULL DEFAULT '' COMMENT ' 备注 ',
    `create_time` timestamp           NOT NULL DEFAULT CURRENT_TIMESTAMP COMMENT '创建时间',
    `update_time` timestamp           NOT NULL DEFAULT CURRENT_TIMESTAMP ON UPDATE CURRENT_TIMESTAMP COMMENT '修改时间',
    `search_time` timestamp           NOT NULL DEFAULT CURRENT_TIMESTAMP COMMENT '配置查询时间',
    PRIMARY KEY (`id`),
    KEY `idx_group_name` (`value_group`, `value_name`)
) ENGINE = InnoDB
  AUTO_INCREMENT = 1662
  DEFAULT CHARSET = utf8 COMMENT ='arius 配置项';



-- ----------------------------
-- Table structure for arius_meta_job_cluster_distribute
-- ----------------------------
CREATE TABLE `arius_meta_job_cluster_distribute`
(
    `id`           bigint(20) unsigned NOT NULL AUTO_INCREMENT COMMENT '主键 id',
    `cluster_id`   int(11)             NOT NULL DEFAULT '-1' COMMENT '集群 id',
    `monitor_host` varchar(128)        NOT NULL DEFAULT '' COMMENT ' 当前执行主机名 ',
    `monitor_time` timestamp           NOT NULL DEFAULT '2000-01-02 00:00:00' COMMENT '上一次监控时间',
    `gmt_create`   timestamp           NOT NULL DEFAULT CURRENT_TIMESTAMP COMMENT '创建时间',
    `gmt_modify`   timestamp           NOT NULL DEFAULT CURRENT_TIMESTAMP ON UPDATE CURRENT_TIMESTAMP COMMENT '修改时间',
    `cluster`      varchar(128)        NOT NULL DEFAULT '' COMMENT ' 集群名称 ',
    `dataCentre`   varchar(16)         NOT NULL DEFAULT 'cn' COMMENT '集群数据中心',
    PRIMARY KEY (`id`),
    UNIQUE KEY `uniq_cluster_id` (`cluster_id`)
) ENGINE = InnoDB
  AUTO_INCREMENT = 435089
  DEFAULT CHARSET = utf8 COMMENT ='monitor 任务分配';

-- ----------------------------
-- Table structure for arius_op_task
-- ----------------------------
CREATE TABLE `arius_op_task`
(
    `id`           bigint(20) unsigned NOT NULL AUTO_INCREMENT COMMENT 'id 主键自增',
    `title`        varchar(100)        NOT NULL DEFAULT '' COMMENT ' 标题 ',
    `business_key` varchar(1000)       NOT NULL DEFAULT '0' COMMENT '业务数据主键',
    `status`       varchar(20)         NOT NULL DEFAULT 'waiting' COMMENT '任务状态：success: 成功 failed: 失败 running: 执行中 waiting: 等待 cancel: 取消 pause: 暂停',
    `creator`      varchar(100)        NOT NULL DEFAULT '' COMMENT ' 创建人 ',
    `create_time`  timestamp           NOT NULL DEFAULT CURRENT_TIMESTAMP COMMENT '创建时间',
    `update_time`  timestamp           NOT NULL DEFAULT CURRENT_TIMESTAMP ON UPDATE CURRENT_TIMESTAMP COMMENT '更新时间',
    `delete_flag`  tinyint(1)          NOT NULL DEFAULT '0' COMMENT '标记删除',
    `expand_data`  longtext COMMENT '扩展数据',
    `task_type`    int(11)             NOT NULL DEFAULT '0' COMMENT '任务类型 1：集群新增，2：集群扩容，3：集群缩容，4：集群重，5：集群升级，6：集群插件操作，10：模版 dcdr 任务',
    PRIMARY KEY (`id`)
) ENGINE = InnoDB
  AUTO_INCREMENT = 2302
  DEFAULT CHARSET = utf8 COMMENT ='arius 任务表';

-- ----------------------------
-- Table structure for arius_work_order_info
-- ----------------------------
CREATE TABLE `arius_work_order_info`
(
    `id`                   bigint(20) unsigned NOT NULL AUTO_INCREMENT COMMENT 'id',
    `type`                 varchar(25)         NOT NULL DEFAULT 'unknown' COMMENT 'appcreate 创建 app,clustercreate 创建集群,clusterindecrease 集群扩缩溶,clusteroffline 集群下线,clusterupdate 集群修改,templateauth 索引申请,templatecreate 索引创建,templateindecrease 索引扩容,templatequerydsl 查询语句创建,templatetransfer 索引转让,querydsllimitedit 查询语句编辑,responsiblegovern 员工离职,unhealthytemplategovern 不健康索引处理',
    `title`                varchar(64)         NOT NULL DEFAULT '' COMMENT ' 标题 ',
    `approver_project_id`  int(16)             NOT NULL DEFAULT '-1' COMMENT '审批人 projectid',
    `applicant`            varchar(64)         NOT NULL DEFAULT '' COMMENT ' 申请人 ',
    `extensions`           text COMMENT '拓展字段',
    `description`          text COMMENT '备注信息',
    `approver`             varchar(64)         NOT NULL DEFAULT '' COMMENT ' 审批人 ',
    `finish_time`          timestamp           NOT NULL DEFAULT CURRENT_TIMESTAMP COMMENT '结束时间',
    `opinion`              varchar(256)        NOT NULL DEFAULT '' COMMENT ' 审批信息 ',
    `status`               int(16)             NOT NULL DEFAULT '0' COMMENT '工单状态, 0: 待审批, 1: 通过, 2: 拒绝, 3: 取消',
    `create_time`          timestamp           NOT NULL DEFAULT CURRENT_TIMESTAMP COMMENT '创建时间',
    `update_time`          timestamp           NOT NULL DEFAULT CURRENT_TIMESTAMP ON UPDATE CURRENT_TIMESTAMP COMMENT '修 \n 改时间',
    `applicant_project_id` int(16)             NOT NULL DEFAULT '-1' COMMENT '申请人 projectid',
    PRIMARY KEY (`id`)
) ENGINE = InnoDB
  AUTO_INCREMENT = 2522
  DEFAULT CHARSET = utf8 COMMENT ='工单表';

-- ----------------------------
-- Table structure for es_cluster_phy_info
-- ----------------------------
CREATE TABLE `es_cluster_phy_info`
(
    `id`                      bigint(20) unsigned NOT NULL AUTO_INCREMENT COMMENT '主键自增',
    `cluster`                 varchar(128)        NOT NULL DEFAULT '' COMMENT 'es 集群名 ',
    `read_address`            varchar(1000)       NOT NULL DEFAULT '' COMMENT ' 读地址 tcp',
    `write_address`           varchar(2000)       NOT NULL DEFAULT '' COMMENT ' 写地址 tcp',
    `http_address`            varchar(1000)       NOT NULL DEFAULT '' COMMENT 'http 服务地址 ',
    `http_write_address`      varchar(8000)       NOT NULL DEFAULT '' COMMENT 'http 写地址 ',
    `desc`                    varchar(2000)       NOT NULL DEFAULT '' COMMENT ' 描述 ',
    `type`                    tinyint(4)          NOT NULL DEFAULT '-1' COMMENT '集群类型，3-docker 集群，4-host 集群',
    `data_center`             varchar(10)         NOT NULL DEFAULT 'cn' COMMENT '数据中心',
    `idc`                     varchar(10)         NOT NULL DEFAULT '' COMMENT ' 机房信息 ',
    `es_version`              varchar(100)        NOT NULL DEFAULT '' COMMENT 'es 版本 ',
    `create_time`             timestamp           NOT NULL DEFAULT CURRENT_TIMESTAMP COMMENT '创建时间',
    `update_time`             timestamp           NOT NULL DEFAULT CURRENT_TIMESTAMP ON UPDATE CURRENT_TIMESTAMP COMMENT '更新时间',
    `level`                   tinyint(4)          NOT NULL DEFAULT '1' COMMENT '服务等级',
    `password`                varchar(255)        NOT NULL DEFAULT '' COMMENT ' 集群访问密码 ',
    `ecm_cluster_id`          int(11)             NOT NULL DEFAULT '-1' COMMENT 'ecm 集群 id',
    `cluster_config_template` text COMMENT '集群安装模板',
    `image_name`              varchar(500)        NOT NULL DEFAULT '' COMMENT ' 镜像名 ',
    `cfg_id`                  int(11)             NOT NULL DEFAULT '-1' COMMENT '配置包 id',
    `package_id`              int(11)             NOT NULL DEFAULT '-1' COMMENT '程序包 id',
    `plug_ids`                varchar(100)                 DEFAULT '' COMMENT ' 插件包 id 列表 ',
    `creator`                 varchar(255)        NOT NULL DEFAULT '' COMMENT ' 集群创建人 ',
    `ns_tree`                 varchar(100)        NOT NULL DEFAULT '' COMMENT ' 机器节点 ',
    `template_srvs`           varchar(255)                 DEFAULT '' COMMENT ' 集群的索引模板服务 ',
    `is_active`               tinyint(4)          NOT NULL DEFAULT '1' COMMENT '是否生效',
    `run_mode`                tinyint(255)        NOT NULL DEFAULT '0' COMMENT 'client 运行模式，0 读写共享，1 读写分离',
    `write_action`            varchar(1000)                DEFAULT NULL COMMENT '指定写 client 的 action',
    `health`                  tinyint(2)          NOT NULL DEFAULT '3' COMMENT '集群状态 1 green 2 yellow 3 red',
    `active_shard_num`        bigint(25)          NOT NULL DEFAULT '0' COMMENT '有效 shard 总数量',
    `disk_total`              bigint(50)          NOT NULL DEFAULT '0' COMMENT '集群磁盘总量 单位 byte',
    `disk_usage`              bigint(50)          NOT NULL DEFAULT '0' COMMENT '集群磁盘使用量 单位 byte',
    `disk_usage_percent`      decimal(10, 5)      NOT NULL COMMENT '集群磁盘空闲率 单位 0 ~1',
    `tags`                    text COMMENT '拓展字段, 这里用于存放集群展示用属性标签，如「集群所属资源类型」等等',
    `platform_type`           varchar(100)        NOT NULL DEFAULT '' COMMENT 'IaaS 平台类型 ',
    `resource_type`           tinyint(4)          NOT NULL DEFAULT '-1' COMMENT '集群资源类型，1- 共享资源，2- 独立资源，3- 独享资源',
    `gateway_url`             varchar(200)        NOT NULL DEFAULT '' COMMENT ' 集群 gateway 地址 ',
    PRIMARY KEY (`id`),
    KEY `idx_cluster` (`cluster`)
) ENGINE = InnoDB
  AUTO_INCREMENT = 4710
  DEFAULT CHARSET = utf8 COMMENT ='物理集群表';

-- ----------------------------
-- Table structure for es_cluster_region
-- ----------------------------
CREATE TABLE `es_cluster_region`
(
    `id`                    bigint(20) unsigned NOT NULL AUTO_INCREMENT COMMENT '主键自增',
    `logic_cluster_id`      varchar(200)        NOT NULL DEFAULT '-1' COMMENT '逻辑集群 ID',
    `phy_cluster_name`      varchar(128)        NOT NULL DEFAULT '' COMMENT ' 物理集群名 ',
    `racks`                 varchar(2048)                DEFAULT '' COMMENT 'region 的 rack，逗号分隔 ',
    `create_time`           timestamp           NOT NULL DEFAULT CURRENT_TIMESTAMP COMMENT '创建时间',
    `update_time`           timestamp           NOT NULL DEFAULT CURRENT_TIMESTAMP ON UPDATE CURRENT_TIMESTAMP COMMENT '更新时间',
    `delete_flag`           tinyint(1)          NOT NULL DEFAULT '0' COMMENT '删除标记，1- 已删除，0- 未删除',
    `name`                  varchar(100)        NOT NULL DEFAULT '' COMMENT 'region 名称 ',
    `config`                varchar(1024)                DEFAULT '' COMMENT 'region 配置项 ',
    `divide_attribute_key`  varchar(100)                 DEFAULT '' COMMENT 'region划分方式，为空是根据节点名称划分',
    PRIMARY KEY (`id`)
) ENGINE = InnoDB
  AUTO_INCREMENT = 4008
  DEFAULT CHARSET = utf8 COMMENT ='es 集群 region 表';

-- ----------------------------
-- Table structure for es_cluster_role_host_info
-- ----------------------------
CREATE TABLE `es_cluster_role_host_info`
(
    `id`              bigint(20) unsigned NOT NULL AUTO_INCREMENT COMMENT 'id 主键自增',
    `role_cluster_id` bigint(20) unsigned NOT NULL DEFAULT '0' COMMENT '关联集群角色表外键',
    `hostname`        varchar(100)        NOT NULL DEFAULT '' COMMENT ' 节点名称 ',
    `ip`              varchar(50)         NOT NULL DEFAULT '' COMMENT ' 主机 ip',
    `cluster`         varchar(50)         NOT NULL DEFAULT '' COMMENT ' 集群 ',
    `port`            varchar(20)         NOT NULL DEFAULT '' COMMENT ' 端口，如果是节点上启动了多个进程，可以是多个，用逗号隔开 ',
    `role`            tinyint(4)          NOT NULL DEFAULT '-1' COMMENT '角色信息， 1data 2client 3master 4tribe',
    `status`          tinyint(4)          NOT NULL DEFAULT '1' COMMENT '节点状态，1 在线 2 离线',
    `rack`            varchar(30)                  DEFAULT '' COMMENT ' 节点 rack 信息 ',
    `node_set`        varchar(500)        NOT NULL DEFAULT '' COMMENT ' 节点 set 信息 ',
    `create_time`     timestamp           NOT NULL DEFAULT CURRENT_TIMESTAMP COMMENT '创建时间',
    `update_time`     timestamp           NOT NULL DEFAULT CURRENT_TIMESTAMP ON UPDATE CURRENT_TIMESTAMP COMMENT '更新时间',
    `delete_flag`     tinyint(1)          NOT NULL DEFAULT '0' COMMENT '标记删除',
    `machine_spec`    varchar(100)                 DEFAULT '',
    `region_id`       bigint(20)          NOT NULL DEFAULT '-1' COMMENT '节点所属 regionId',
    `attributes`      text COMMENT 'es 节点 attributes 信息 , 逗号分隔',
    PRIMARY KEY (`id`),
    UNIQUE KEY `uniq_elastic_cluster_id_role_node_set` (`role_cluster_id`, `ip`, `port`, `node_set`),
    KEY `idx_cluster` (`cluster`),
    KEY `idx_hostname` (`hostname`),
    KEY `idx_rack` (`rack`),
    KEY `idx_region_id` (`region_id`)
) ENGINE = InnoDB
  AUTO_INCREMENT = 2274
  DEFAULT CHARSET = utf8 COMMENT ='es 集群表对应各角色主机列表';

-- ----------------------------
-- Table structure for es_cluster_role_info
-- ----------------------------
CREATE TABLE `es_cluster_role_info`
(
    `id`                 bigint(20) unsigned NOT NULL AUTO_INCREMENT COMMENT 'id 主键自增',
    `elastic_cluster_id` bigint(20) unsigned NOT NULL DEFAULT '0' COMMENT 'elastic_cluster 外键 id',
    `role_cluster_name`  varchar(256)        NOT NULL DEFAULT '' COMMENT 'role 集群名称 ',
    `role`               varchar(20)         NOT NULL DEFAULT '' COMMENT ' 集群角色 (masternode/datanode/clientnode)',
    `pod_number`         int(11)             NOT NULL DEFAULT '0' COMMENT 'pod 数量',
    `pid_count`          int(11)             NOT NULL DEFAULT '1' COMMENT '单机实例数',
    `machine_spec`       varchar(100)                 DEFAULT '' COMMENT ' 机器规格 ',
    `es_version`         varchar(150)        NOT NULL DEFAULT '' COMMENT 'es 版本 ',
    `cfg_id`             int(11)             NOT NULL DEFAULT '-1' COMMENT '配置包 id',
    `plug_ids`           varchar(100)        NOT NULL DEFAULT '' COMMENT ' 插件包 id 列表 ',
    `create_time`        timestamp           NOT NULL DEFAULT CURRENT_TIMESTAMP COMMENT '创建时间',
    `update_time`        timestamp           NOT NULL DEFAULT CURRENT_TIMESTAMP ON UPDATE CURRENT_TIMESTAMP COMMENT '更新时间',
    `delete_flag`        tinyint(1)          NOT NULL DEFAULT '0' COMMENT '标记删除',
    PRIMARY KEY (`id`),
    UNIQUE KEY `uniq_elastic_cluster_id_ddcloud_cluster_name` (`elastic_cluster_id`, `role_cluster_name`)
) ENGINE = InnoDB
  AUTO_INCREMENT = 1138
  DEFAULT CHARSET = utf8 COMMENT ='es 集群角色表';

-- ----------------------------
-- Table structure for es_config
-- ----------------------------
CREATE TABLE `es_config`
(
    `id`             bigint(20) unsigned NOT NULL AUTO_INCREMENT COMMENT 'id 主键自增',
    `cluster_id`     bigint(20)          NOT NULL DEFAULT '-1' COMMENT '集群 id',
    `type_name`      varchar(255)        NOT NULL DEFAULT '' COMMENT ' 配置文件名称 ',
    `engin_name`     varchar(100)        NOT NULL DEFAULT '' COMMENT ' 组件名称 ',
    `config_data`    longtext COMMENT '配置内容',
    `desc`           varchar(255)        NOT NULL DEFAULT '' COMMENT ' 配置描述 ',
    `version_tag`    varchar(100)        NOT NULL DEFAULT '' COMMENT ' 配置 tag',
    `version_config` bigint(20)          NOT NULL DEFAULT '-1' COMMENT '配置版本',
    `selected`       smallint(6)         NOT NULL DEFAULT '0' COMMENT '是否在使用',
    `create_time`    timestamp           NOT NULL DEFAULT CURRENT_TIMESTAMP COMMENT '创建时间',
    `update_time`    timestamp           NOT NULL DEFAULT CURRENT_TIMESTAMP ON UPDATE CURRENT_TIMESTAMP COMMENT '更新时间',
    `delete_flag`    tinyint(1)          NOT NULL DEFAULT '0' COMMENT '标记删除',
    PRIMARY KEY (`id`)
) ENGINE = InnoDB
  AUTO_INCREMENT = 1130
  DEFAULT CHARSET = utf8 COMMENT ='es 配置表';

-- ----------------------------
-- Table structure for es_machine_norms
-- ----------------------------
CREATE TABLE `es_machine_norms`
(
    `id`          bigint(20) unsigned NOT NULL AUTO_INCREMENT COMMENT 'id 主键自增',
    `role`        varchar(20)         NOT NULL DEFAULT '' COMMENT ' 角色 (masternode/datanode/clientnode/datanode-ceph)',
    `spec`        varchar(32)         NOT NULL DEFAULT '' COMMENT ' 规格 (16-48gi-100g)',
    `create_time` timestamp           NOT NULL DEFAULT CURRENT_TIMESTAMP COMMENT '创建时间',
    `delete_flag` tinyint(1)          NOT NULL DEFAULT '0' COMMENT '标记删除',
    PRIMARY KEY (`id`)
) ENGINE = InnoDB
  AUTO_INCREMENT = 16
  DEFAULT CHARSET = utf8 COMMENT ='容器规格列表';

-- ----------------------------
-- Table structure for es_package
-- ----------------------------
CREATE TABLE `es_package`
(
    `id`          bigint(20) unsigned NOT NULL AUTO_INCREMENT COMMENT 'id 主键自增',
    `url`         varchar(255)        NOT NULL DEFAULT '' COMMENT ' 镜像地址或包地址 ',
    `es_version`  varchar(100)        NOT NULL DEFAULT '' COMMENT ' 版本标识 ',
    `creator`     varchar(100)        NOT NULL DEFAULT '' COMMENT ' 包创建人 ',
    `release`     tinyint(1)          NOT NULL DEFAULT '0' COMMENT '是否为发布版本',
    `manifest`    varchar(32)         NOT NULL DEFAULT '' COMMENT ' 类型 (3 docker/4 host)',
    `desc`        varchar(384)                 DEFAULT '' COMMENT ' 备注 ',
    `create_time` timestamp           NOT NULL DEFAULT CURRENT_TIMESTAMP COMMENT '创建时间',
    `update_time` timestamp           NOT NULL DEFAULT CURRENT_TIMESTAMP ON UPDATE CURRENT_TIMESTAMP COMMENT '更新时间',
    `delete_flag` tinyint(1)          NOT NULL DEFAULT '0' COMMENT '标记删除 0 未删 1 已删',
    PRIMARY KEY (`id`)
) ENGINE = InnoDB
  AUTO_INCREMENT = 318
  DEFAULT CHARSET = utf8 COMMENT ='程序包版本管理';

-- ----------------------------
-- Table structure for es_plugin
-- ----------------------------
CREATE TABLE `es_plugin`
(
    `id`                 bigint(20) unsigned NOT NULL AUTO_INCREMENT COMMENT 'id 主键自增',
    `name`               varchar(50)         NOT NULL DEFAULT '' COMMENT ' 插件名 ',
    `physic_cluster_ids` varchar(100)        NOT NULL DEFAULT '' COMMENT ' 物理集群 id',
    `version`            varchar(50)         NOT NULL DEFAULT '' COMMENT ' 插件版本 ',
    `url`                varchar(1024)       NOT NULL DEFAULT '' COMMENT ' 插件存储地址 ',
    `md5`                varchar(100)        NOT NULL DEFAULT '' COMMENT ' 插件文件 md5',
    `desc`               varchar(255)        NOT NULL DEFAULT '' COMMENT ' 插件描述 ',
    `creator`            varchar(100)        NOT NULL DEFAULT '' COMMENT ' 插件创建人 ',
    `p_default`          tinyint(1)          NOT NULL DEFAULT '0' COMMENT '是否为系统默认：0 否 1 是',
    `create_time`        timestamp           NOT NULL DEFAULT CURRENT_TIMESTAMP COMMENT '创建时间',
    `delete_flag`        tinyint(1)          NOT NULL DEFAULT '0' COMMENT '标记删除',
    PRIMARY KEY (`id`)
) ENGINE = InnoDB
  AUTO_INCREMENT = 416
  DEFAULT CHARSET = utf8 COMMENT ='es 插件包管理';

-- ----------------------------
-- Table structure for es_work_order_task
-- ----------------------------
CREATE TABLE `es_work_order_task`
(
    `id`                bigint(20) unsigned NOT NULL AUTO_INCREMENT COMMENT 'id 主键自增',
    `title`             varchar(100)        NOT NULL DEFAULT '' COMMENT ' 标题 ',
    `work_order_id`     bigint(20)          NOT NULL DEFAULT '-1' COMMENT '工单 id',
    `physic_cluster_id` bigint(20)          NOT NULL DEFAULT '-1' COMMENT '物理集群 id',
    `cluster_node_role` varchar(512)        NOT NULL DEFAULT '-1' COMMENT '集群节点角色',
    `task_ids`          varchar(128)        NOT NULL DEFAULT '' COMMENT ' 各角色任务 ids',
    `type`              varchar(50)         NOT NULL DEFAULT '' COMMENT ' 集群类型:3 docker 容器云 / 4 host 物理机 ',
    `order_type`        varchar(50)         NOT NULL DEFAULT '' COMMENT ' 工单类型 1 集群新增 2 集群扩容 3 集群缩容 4 集群重启 5 集群升级 ',
    `status`            varchar(20)         NOT NULL DEFAULT '' COMMENT ' 任务状态 ',
    `creator`           varchar(100)        NOT NULL DEFAULT '' COMMENT ' 工单创建人 ',
    `create_time`       timestamp           NOT NULL DEFAULT CURRENT_TIMESTAMP COMMENT '创建时间',
    `update_time`       timestamp           NOT NULL DEFAULT CURRENT_TIMESTAMP COMMENT '更新时间',
    `delete_flag`       tinyint(1)          NOT NULL DEFAULT '0' COMMENT '标记删除',
    `handle_data`       longtext COMMENT '工单数据',
    PRIMARY KEY (`id`)
) ENGINE = InnoDB
  AUTO_INCREMENT = 1958
  DEFAULT CHARSET = utf8 COMMENT ='es 工单任务表';

-- ----------------------------
-- Table structure for es_work_order_task_detail
-- ----------------------------
CREATE TABLE `es_work_order_task_detail`
(
    `id`                 bigint(20) unsigned NOT NULL AUTO_INCREMENT COMMENT 'id 主键自增',
    `work_order_task_id` bigint(20)          NOT NULL DEFAULT '-1' COMMENT '工单任务 id',
    `role`               varchar(100)        NOT NULL DEFAULT '' COMMENT ' 所属角色 ',
    `hostname`           varchar(100)        NOT NULL DEFAULT '' COMMENT ' 主机名称 /ip',
    `grp`                int(11)             NOT NULL DEFAULT '0' COMMENT '机器的分组',
    `idx`                int(11)             NOT NULL DEFAULT '0' COMMENT '机器在分组中的索引',
    `task_id`            bigint(20)          NOT NULL DEFAULT '-1' COMMENT '容器云 / 物理机 接口返回任务 id',
    `status`             varchar(20)         NOT NULL DEFAULT '' COMMENT ' 任务状态 ',
    `create_time`        timestamp           NOT NULL DEFAULT CURRENT_TIMESTAMP COMMENT '创建时间',
    `update_time`        timestamp           NOT NULL DEFAULT CURRENT_TIMESTAMP COMMENT '更新时间',
    `delete_flag`        tinyint(1)          NOT NULL DEFAULT '0' COMMENT '标记删除',
    PRIMARY KEY (`id`),
    UNIQUE KEY `uniq_work_order_task_id_role_hostname_delete_flag` (`work_order_task_id`, `role`, `hostname`, `delete_flag`)
) ENGINE = InnoDB
  AUTO_INCREMENT = 6592
  DEFAULT CHARSET = utf8 COMMENT ='es 工单任务详情表';

-- ----------------------------
-- Table structure for gateway_cluster_info
-- ----------------------------
-- auto-generated definition
-- auto-generated definition
create table gateway_cluster_info
(
    id           bigint unsigned auto_increment comment '主键 自增'
        primary key,
    cluster_name varchar(50) default ''                not null comment '集群名称',
    create_time  timestamp   default CURRENT_TIMESTAMP not null comment ' 创建时间',
    update_time  timestamp   default CURRENT_TIMESTAMP not null on update CURRENT_TIMESTAMP comment '修改时间',
    ecm_access   tinyint(2)  default 0                 null comment '是否接入gateway',
    memo         varchar(255)                          null comment '备注',
    component_id int         default -1                null comment 'ecm关联组建id',
    version      varchar(30) default ''                null comment 'gateway版本号',
    constraint uniq_cluster_name
        unique (cluster_name)
)
    comment 'gateway集群信息' charset = utf8;





-- ----------------------------
-- Table structure for gateway_cluster_node_info
-- ----------------------------
CREATE TABLE `gateway_cluster_node_info`
(
    `id`             bigint(20) unsigned NOT NULL AUTO_INCREMENT COMMENT '主键 自增',
    `cluster_name`   varchar(50)         NOT NULL DEFAULT '' COMMENT ' 集群名称 ',
    `host_name`      varchar(50)         NOT NULL DEFAULT '' COMMENT ' 主机名 ',
    `port`           int(10)             NOT NULL DEFAULT '-1' COMMENT '端口',
    `heartbeat_time` timestamp           NOT NULL DEFAULT CURRENT_TIMESTAMP ON UPDATE CURRENT_TIMESTAMP COMMENT '心跳时间',
    `create_time`    timestamp           NOT NULL DEFAULT CURRENT_TIMESTAMP COMMENT '创建时间',
    `update_time`    timestamp           NOT NULL DEFAULT CURRENT_TIMESTAMP ON UPDATE CURRENT_TIMESTAMP COMMENT '修改时间',
    PRIMARY KEY (`id`),
    UNIQUE KEY `uniq_ip_port` (`host_name`, `port`)
) ENGINE = InnoDB
  AUTO_INCREMENT = 490264
  DEFAULT CHARSET = utf8 COMMENT ='gateway 节点信息';

-- ----------------------------
-- Table structure for index_template_alias
-- ----------------------------
CREATE TABLE `index_template_alias`
(
    `id`                bigint(10) unsigned NOT NULL AUTO_INCREMENT COMMENT '主键 自增',
    `index_template_id` int(10)             NOT NULL DEFAULT '-1' COMMENT '索引模板 id',
    `name`              varchar(50)         NOT NULL DEFAULT '' COMMENT ' 别名 ',
    `filterterm`        varchar(255)        NOT NULL DEFAULT '' COMMENT ' 过滤器 ',
    PRIMARY KEY (`id`)
) ENGINE = InnoDB
  AUTO_INCREMENT = 4
  DEFAULT CHARSET = utf8 COMMENT ='索引别名';

-- ----------------------------
-- Table structure for index_template_config
-- ----------------------------
CREATE TABLE `index_template_config`
(
    `is_source_separated`      tinyint(4)          NOT NULL DEFAULT '0' COMMENT '是否是索引处分分离的 0 不是 1 是',
    `idc_flags`                tinyint(1)          NOT NULL DEFAULT '0' COMMENT 'idc 标识',
    `adjust_rack_shard_factor` decimal(10, 2)      NOT NULL DEFAULT '1.00' COMMENT '模板 shard 的资源消耗因子',
    `mapping_improve_enable`   tinyint(4)          NOT NULL DEFAULT '1' COMMENT 'mapping 优化开关 1 开 0 关',
    `pre_create_flags`         tinyint(1)          NOT NULL DEFAULT '1' COMMENT '预创建标识',
    `update_time`              timestamp           NOT NULL DEFAULT CURRENT_TIMESTAMP ON UPDATE CURRENT_TIMESTAMP COMMENT '更新时间',
    `disable_source_flags`     tinyint(1)          NOT NULL DEFAULT '0' COMMENT '禁用 source 标识',
    `disable_index_rollover`   tinyint(1)          NOT NULL DEFAULT '1' COMMENT '禁用 indexRollover 功能',
    `dynamic_limit_enable`     tinyint(4)          NOT NULL DEFAULT '1' COMMENT '动态限流开关 1 开 0 关',
    `logic_id`                 int(10)             NOT NULL DEFAULT '-1' COMMENT '逻辑模板 id',
    `create_time`              timestamp           NOT NULL DEFAULT CURRENT_TIMESTAMP COMMENT '创建时间',
    `shard_num`                int(11)             NOT NULL DEFAULT '1' COMMENT 'shard 数量',
    `adjust_rack_tps_factor`   decimal(10, 2)      NOT NULL DEFAULT '1.00' COMMENT '容量规划时，tps 的系数',
    `id`                       bigint(20) unsigned NOT NULL AUTO_INCREMENT COMMENT '主键',
    PRIMARY KEY (`id`),
    KEY `idx_logic_id` (`logic_id`)
) ENGINE = InnoDB
  AUTO_INCREMENT = 1546
  DEFAULT CHARSET = utf8 COMMENT ='模板配置信息';

-- ----------------------------
-- Table structure for index_template_info
-- ----------------------------
CREATE TABLE `index_template_info`
(
    `id`                bigint(20) unsigned          NOT NULL AUTO_INCREMENT COMMENT '主键自增',
    `name`              varchar(128)                 NOT NULL DEFAULT '' COMMENT ' 名称 ',
    `data_type`         tinyint(4)                   NOT NULL DEFAULT '-1' COMMENT '数据类型',
    `date_format`       varchar(50)                  NOT NULL DEFAULT '' COMMENT ' 索引分区的时间后缀 ',
    `is_active`         tinyint(2)                   NOT NULL DEFAULT '1' COMMENT '有效标记',
    `data_center`       varchar(20)                  NOT NULL DEFAULT '' COMMENT ' 数据中心 ',
    `expire_time`       bigint(20)                   NOT NULL DEFAULT '-1' COMMENT '保存时长',
    `hot_time`          int(10)                      NOT NULL DEFAULT '-1' COMMENT '热数据保存时长',
    `responsible`       varchar(500)                          DEFAULT '' COMMENT ' 责任人 ',
    `date_field`        varchar(50)                  NOT NULL DEFAULT '' COMMENT ' 时间字段 ',
    `date_field_format` varchar(128)                 NOT NULL DEFAULT '' COMMENT ' 时间字段的格式 ',
    `id_field`          varchar(512)                          DEFAULT '' COMMENT 'id 字段 ',
    `routing_field`     varchar(512)                          DEFAULT '' COMMENT 'routing 字段 ',
    `expression`        varchar(100)                 NOT NULL DEFAULT '' COMMENT ' 索引表达式 ',
    `desc`              varchar(500)                 NOT NULL DEFAULT '' COMMENT ' 索引描述 ',
    `quota`             decimal(10, 3)               NOT NULL DEFAULT '-1.000' COMMENT '规格',
    `project_id`        int(10)                      NOT NULL DEFAULT '-1' COMMENT 'project_id',
    `ingest_pipeline`   varchar(512)                 NOT NULL DEFAULT '' COMMENT 'ingest_pipeline',
    `block_read`        tinyint(1) unsigned zerofill NOT NULL DEFAULT '0' COMMENT '是否禁读，0：否，1：是',
    `block_write`       tinyint(1) unsigned zerofill NOT NULL DEFAULT '0' COMMENT '是否禁写，0：否，1：是',
    `create_time`       timestamp                    NOT NULL DEFAULT CURRENT_TIMESTAMP COMMENT '创建时间',
    `update_time`       timestamp                    NOT NULL DEFAULT CURRENT_TIMESTAMP ON UPDATE CURRENT_TIMESTAMP COMMENT '修改时间',
    `write_rate_limit`  bigint(255)                  NOT NULL DEFAULT '-1' COMMENT '写入限流值',
    `resource_id`       bigint(20)                   NOT NULL DEFAULT '-1' COMMENT '逻辑集群 id',
    `check_point_diff`  bigint(100)                  NOT NULL DEFAULT '0' COMMENT 'dcdr 位点差',
    `level`             tinyint(4)                   NOT NULL DEFAULT '1' COMMENT '服务等级分为 1,2,3',
    `has_dcdr`          tinyint(1) unsigned zerofill NOT NULL DEFAULT '0' COMMENT '是否开启 dcdr',
    `open_srv`          varchar(255)                          DEFAULT NULL COMMENT '已开启的模板服务',
    `disk_size`         decimal(10, 3)                        DEFAULT '-1.000' COMMENT '可用磁盘容量',
    `health`            int(11)                               DEFAULT '-1' COMMENT '模版健康；-1 是 UNKNOW',
    `priority_level`    tinyint(4)                            DEFAULT '0' COMMENT '恢复优先级',
    PRIMARY KEY (`id`),
    KEY `idx_data_center` (`data_center`),
    KEY `idx_is_active` (`is_active`),
    KEY `idx_name` (`name`),
    KEY `idx_project_id` (`project_id`)
) ENGINE = InnoDB
  AUTO_INCREMENT = 25998
  DEFAULT CHARSET = utf8 COMMENT ='逻辑索引模板表';

-- ----------------------------
-- Table structure for index_template_physical_info
-- ----------------------------
CREATE TABLE `index_template_physical_info`
(
    `id`            bigint(20) unsigned NOT NULL AUTO_INCREMENT COMMENT '主键自增',
    `logic_id`      int(10)             NOT NULL DEFAULT '-1' COMMENT '逻辑模板 id',
    `name`          varchar(128)        NOT NULL DEFAULT '' COMMENT ' 模板名字 ',
    `expression`    varchar(128)        NOT NULL DEFAULT '' COMMENT ' 表达式 ',
    `cluster`       varchar(128)        NOT NULL DEFAULT '' COMMENT ' 集群名字 ',
    `rack`          varchar(512)        NOT NULL DEFAULT '' COMMENT 'rack',
    `shard`         int(10)             NOT NULL DEFAULT '1' COMMENT 'shard 个数',
    `shard_routing` int(10)             NOT NULL DEFAULT '1' COMMENT '内核的逻辑 shard',
    `version`       int(10)             NOT NULL DEFAULT '0' COMMENT '版本',
    `role`          tinyint(4)          NOT NULL DEFAULT '1' COMMENT '角色 1master 2slave',
    `status`        tinyint(4)          NOT NULL DEFAULT '1' COMMENT '1 常规 -1 索引删除中 -2 已删除',
    `config`        text COMMENT '配置 json 格式',
    `create_time`   timestamp           NULL     DEFAULT CURRENT_TIMESTAMP COMMENT '创建时间',
    `update_time`   timestamp           NULL     DEFAULT CURRENT_TIMESTAMP ON UPDATE CURRENT_TIMESTAMP COMMENT '更新时间',
    `region_id`     int(10)             NOT NULL DEFAULT '-1' COMMENT '模板关联的 regionId',
    PRIMARY KEY (`id`),
    KEY `idx_cluster_name_status` (`cluster`, `name`, `status`),
    KEY `idx_log_id_statud` (`logic_id`, `status`),
    KEY `idx_logic_id` (`logic_id`),
    KEY `idx_region_id` (`region_id`),
    KEY `idx_status` (`status`)
) ENGINE = InnoDB
  AUTO_INCREMENT = 23700
  DEFAULT CHARSET = utf8 COMMENT ='物理模板信息';

-- ----------------------------
-- Table structure for index_template_type
-- ----------------------------
CREATE TABLE `index_template_type`
(
    `id`                  bigint(10) unsigned NOT NULL AUTO_INCREMENT COMMENT '主键 自增',
    `index_template_id`   int(10)             NOT NULL DEFAULT '-1' COMMENT '索引模板 id',
    `index_template_name` varchar(100)        NOT NULL DEFAULT '' COMMENT ' 索引模板名称 ',
    `name`                varchar(100)        NOT NULL DEFAULT '' COMMENT 'type 名称 ',
    `id_field`            varchar(128)        NOT NULL DEFAULT '' COMMENT 'id 字段 ',
    `routing`             varchar(100)        NOT NULL DEFAULT '' COMMENT 'routing 字段 ',
    `source`              tinyint(4)          NOT NULL DEFAULT '1' COMMENT '0 不存 source 1 存 source',
    `is_active`           tinyint(2)          NOT NULL DEFAULT '1' COMMENT '是否激活 1 是 0 否',
    `create_time`         timestamp           NOT NULL DEFAULT CURRENT_TIMESTAMP COMMENT '创建时间',
    `update_time`         timestamp           NOT NULL DEFAULT CURRENT_TIMESTAMP ON UPDATE CURRENT_TIMESTAMP COMMENT '修改时间',
    PRIMARY KEY (`id`)
) ENGINE = InnoDB
  DEFAULT CHARSET = utf8 COMMENT ='索引模板 type';

-- ----------------------------
-- Table structure for logi_job
-- ----------------------------
CREATE TABLE `logi_job`
(
    `id`          bigint(20)   NOT NULL AUTO_INCREMENT,
    `job_code`    varchar(100) NOT NULL DEFAULT '' COMMENT 'task taskCode',
    `task_code`   varchar(255) NOT NULL DEFAULT '' COMMENT ' 任务 code',
    `class_name`  varchar(255) NOT NULL DEFAULT '' COMMENT ' 类的全限定名 ',
    `try_times`   int(10)      NOT NULL DEFAULT '0' COMMENT '第几次重试',
    `worker_code` varchar(200) NOT NULL DEFAULT '' COMMENT ' 执行机器 ',
    `app_name`    varchar(100) NOT NULL DEFAULT '' COMMENT ' 被调度的应用名称 ',
    `start_time`  datetime              DEFAULT '1971-01-01 00:00:00' COMMENT '开始时间',
    `create_time` datetime              DEFAULT CURRENT_TIMESTAMP COMMENT '创建时间',
    `update_time` datetime              DEFAULT CURRENT_TIMESTAMP ON UPDATE CURRENT_TIMESTAMP COMMENT '更新时间',
    PRIMARY KEY (`id`),
    UNIQUE KEY `job_code` (`job_code`)
) ENGINE = InnoDB
  AUTO_INCREMENT = 381677
  DEFAULT CHARSET = utf8 COMMENT ='正在执行的 job 信息';

-- ----------------------------
-- Table structure for logi_job_log
-- ----------------------------
CREATE TABLE `logi_job_log`
(
    `id`          bigint(20)   NOT NULL AUTO_INCREMENT,
    `job_code`    varchar(100) NOT NULL DEFAULT '' COMMENT 'job taskCode',
    `task_code`   varchar(255) NOT NULL DEFAULT '' COMMENT ' 任务 code',
    `task_name`   varchar(255) NOT NULL DEFAULT '' COMMENT ' 任务名称 ',
    `task_desc`   varchar(255) NOT NULL DEFAULT '' COMMENT ' 任务描述 ',
    `task_id`     bigint(20)   NOT NULL DEFAULT '0' COMMENT '任务 id',
    `class_name`  varchar(255) NOT NULL DEFAULT '' COMMENT ' 类的全限定名 ',
    `try_times`   int(10)      NOT NULL DEFAULT '0' COMMENT '第几次重试',
    `worker_code` varchar(200) NOT NULL DEFAULT '' COMMENT ' 执行机器 ',
    `worker_ip`   varchar(200) NOT NULL DEFAULT '' COMMENT ' 执行机器 ip',
    `start_time`  datetime              DEFAULT '1971-01-01 00:00:00' COMMENT '开始时间',
    `end_time`    datetime              DEFAULT '1971-01-01 00:00:00' COMMENT '结束时间',
    `status`      tinyint(4)   NOT NULL DEFAULT '0' COMMENT '执行结果 1 成功 2 失败 3 取消',
    `error`       text         NOT NULL COMMENT '错误信息',
    `result`      text         NOT NULL COMMENT '执行结果',
    `app_name`    varchar(100) NOT NULL DEFAULT '' COMMENT ' 被调度的应用名称 ',
    `create_time` datetime              DEFAULT CURRENT_TIMESTAMP COMMENT '创建时间',
    `update_time` datetime              DEFAULT CURRENT_TIMESTAMP ON UPDATE CURRENT_TIMESTAMP COMMENT '更新时间',
    PRIMARY KEY (`id`),
    KEY `idx_job_code` (`job_code`) USING BTREE
) ENGINE = InnoDB
  AUTO_INCREMENT = 381395
  DEFAULT CHARSET = utf8 COMMENT ='job 执行历史日志';



-- ----------------------------
-- Table structure for logi_task
-- ----------------------------
CREATE TABLE `logi_task`
(
    `id`              bigint(20)    NOT NULL AUTO_INCREMENT,
    `task_code`       varchar(100)  NOT NULL DEFAULT '' COMMENT 'task taskCode',
    `task_name`       varchar(255)  NOT NULL DEFAULT '' COMMENT ' 名称 ',
    `task_desc`       varchar(1000) NOT NULL DEFAULT '' COMMENT ' 任务描述 ',
    `cron`            varchar(100)  NOT NULL DEFAULT '' COMMENT 'cron 表达式 ',
    `class_name`      varchar(255)  NOT NULL DEFAULT '' COMMENT ' 类的全限定名 ',
    `params`          varchar(1000) NOT NULL DEFAULT '' COMMENT ' 执行参数 map 形式 {key1:value1,key2:value2}',
    `retry_times`     int(10)       NOT NULL DEFAULT '0' COMMENT '允许重试次数',
    `last_fire_time`  datetime               DEFAULT CURRENT_TIMESTAMP COMMENT '上次执行时间',
    `timeout`         bigint(20)    NOT NULL DEFAULT '0' COMMENT '超时 毫秒',
    `status`          tinyint(4)    NOT NULL DEFAULT '0' COMMENT '1 等待 2 运行中 3 暂停',
    `sub_task_codes`  varchar(1000) NOT NULL DEFAULT '' COMMENT ' 子任务 code 列表, 逗号分隔 ',
    `consensual`      varchar(200)  NOT NULL DEFAULT '' COMMENT ' 执行策略 ',
    `owner`           varchar(200)  NOT NULL DEFAULT '' COMMENT ' 责任人 ',
    `task_worker_str` varchar(3000) NOT NULL DEFAULT '' COMMENT ' 机器执行信息 ',
    `app_name`        varchar(100)  NOT NULL DEFAULT '' COMMENT ' 被调度的应用名称 ',
    `create_time`     datetime               DEFAULT CURRENT_TIMESTAMP COMMENT '创建时间',
    `update_time`     datetime               DEFAULT CURRENT_TIMESTAMP ON UPDATE CURRENT_TIMESTAMP COMMENT '更新时间',
    PRIMARY KEY (`id`),
    UNIQUE KEY `task_code` (`task_code`)
) ENGINE = InnoDB
  AUTO_INCREMENT = 548
  DEFAULT CHARSET = utf8 COMMENT ='任务信息';

-- ----------------------------
-- Table structure for logi_task_lock
-- ----------------------------
CREATE TABLE `logi_task_lock`
(
    `id`          bigint(20)   NOT NULL AUTO_INCREMENT,
    `task_code`   varchar(100) NOT NULL DEFAULT '' COMMENT 'task taskCode',
    `worker_code` varchar(100) NOT NULL DEFAULT '' COMMENT 'worker taskCode',
    `app_name`    varchar(100) NOT NULL DEFAULT '' COMMENT ' 被调度的应用名称 ',
    `expire_time` bigint(20)   NOT NULL DEFAULT '0' COMMENT '过期时间',
    `create_time` datetime              DEFAULT CURRENT_TIMESTAMP COMMENT '创建时间',
    `update_time` datetime              DEFAULT CURRENT_TIMESTAMP ON UPDATE CURRENT_TIMESTAMP COMMENT '更新时间',
    PRIMARY KEY (`id`),
    UNIQUE KEY `uni_task_app` (`task_code`, `app_name`) USING BTREE
) ENGINE = InnoDB
  AUTO_INCREMENT = 569
  DEFAULT CHARSET = utf8 COMMENT ='任务锁';

-- ----------------------------
-- Table structure for logi_worker
-- ----------------------------
CREATE TABLE `logi_worker`
(
    `id`              bigint(20)   NOT NULL AUTO_INCREMENT,
    `worker_code`     varchar(100) NOT NULL DEFAULT '' COMMENT 'worker taskCode',
    `worker_name`     varchar(100) NOT NULL DEFAULT '' COMMENT 'worker 名 ',
    `ip`              varchar(100) NOT NULL DEFAULT '' COMMENT 'worker 的 ip',
    `cpu`             int(11)      NOT NULL DEFAULT '0' COMMENT 'cpu 数量',
    `cpu_used`        double       NOT NULL DEFAULT '0' COMMENT 'cpu 使用率',
    `memory`          double       NOT NULL DEFAULT '0' COMMENT '内存, 以 M 为单位',
    `memory_used`     double       NOT NULL DEFAULT '0' COMMENT '内存使用率',
    `jvm_memory`      double       NOT NULL DEFAULT '0' COMMENT 'jvm 堆大小，以 M 为单位',
    `jvm_memory_used` double       NOT NULL DEFAULT '0' COMMENT 'jvm 堆使用率',
    `job_num`         int(10)      NOT NULL DEFAULT '0' COMMENT '正在执行 job 数',
    `heartbeat`       datetime              DEFAULT '1971-01-01 00:00:00' COMMENT '心跳时间',
    `app_name`        varchar(100) NOT NULL DEFAULT '' COMMENT ' 被调度的应用名称 ',
    `create_time`     datetime              DEFAULT CURRENT_TIMESTAMP COMMENT '创建时间',
    `update_time`     datetime              DEFAULT CURRENT_TIMESTAMP ON UPDATE CURRENT_TIMESTAMP COMMENT '更新时间',
    PRIMARY KEY (`id`),
    UNIQUE KEY `worker_code` (`worker_code`)
) ENGINE = InnoDB
  AUTO_INCREMENT = 8
  DEFAULT CHARSET = utf8 COMMENT ='worker 信息';

-- ----------------------------
-- Table structure for logi_worker_blacklist
-- ----------------------------
CREATE TABLE `logi_worker_blacklist`
(
    `id`          bigint(20)   NOT NULL AUTO_INCREMENT,
    `worker_code` varchar(100) NOT NULL DEFAULT '' COMMENT 'worker taskCode',
    `create_time` datetime              DEFAULT CURRENT_TIMESTAMP COMMENT '创建时间',
    `update_time` datetime              DEFAULT CURRENT_TIMESTAMP ON UPDATE CURRENT_TIMESTAMP COMMENT '更新时间',
    PRIMARY KEY (`id`),
    UNIQUE KEY `worker_code` (`worker_code`)
) ENGINE = InnoDB
  DEFAULT CHARSET = utf8 COMMENT ='worker 黑名单列表';

-- ----------------------------
-- Table structure for operate_record_info
-- ----------------------------
CREATE TABLE `operate_record_info`
(
    `id`             bigint(20) unsigned NOT NULL AUTO_INCREMENT COMMENT '主键 自增',
    `project_name`   varchar(255)                 DEFAULT NULL COMMENT '应用',
    `module_id`      int(10)             NOT NULL DEFAULT '-1' COMMENT '模块 id',
    `operate_id`     int(10)             NOT NULL DEFAULT '-1' COMMENT '操作 id',
    `trigger_way_id` int(11)                      DEFAULT NULL COMMENT '触发方式',
    `user_operation` varchar(50)         NOT NULL DEFAULT '' COMMENT ' 操作人 ',
    `content`        longtext COMMENT '操作内容',
    `operate_time`   timestamp           NOT NULL DEFAULT CURRENT_TIMESTAMP COMMENT '操作时间',
    `create_time`    timestamp           NOT NULL DEFAULT CURRENT_TIMESTAMP COMMENT '创建时间',
    `update_time`    timestamp           NOT NULL DEFAULT CURRENT_TIMESTAMP ON UPDATE CURRENT_TIMESTAMP COMMENT '修改时间',
    `biz_id`         varchar(255)                 DEFAULT NULL,
    PRIMARY KEY (`id`)
) ENGINE = InnoDB
  AUTO_INCREMENT = 8218
  DEFAULT CHARSET = utf8 COMMENT ='操作记录表';


-- ----------------------------
-- Table structure for project_arius_resource_logic
-- ----------------------------
CREATE TABLE `project_arius_resource_logic`
(
    `id`                 bigint(20) unsigned NOT NULL AUTO_INCREMENT COMMENT '主键自增',
    `name`               varchar(128)        NOT NULL DEFAULT '' COMMENT ' 资源名称 ',
    `type`               tinyint(4)          NOT NULL DEFAULT '2' COMMENT '资源类型 1 共享公共资源 2 独享资源',
    `project_id`         varchar(1024)       NOT NULL DEFAULT '-1' COMMENT '资源所属的 project_id',
    `data_center`        varchar(20)         NOT NULL DEFAULT '' COMMENT ' 数据中心 cn/us01',
    `responsible`        varchar(128)                 DEFAULT '' COMMENT ' 资源责任人 ',
    `memo`               varchar(512)        NOT NULL DEFAULT '' COMMENT ' 资源备注 ',
    `quota`              decimal(8, 2)       NOT NULL DEFAULT '1.00' COMMENT '资源的大小',
    `level`              tinyint(4)          NOT NULL DEFAULT '1' COMMENT '服务等级 1 normal 2 important 3 vip',
    `config_json`        varchar(1024)       NOT NULL DEFAULT '' COMMENT ' 集群配置 ',
    `create_time`        timestamp           NOT NULL DEFAULT CURRENT_TIMESTAMP COMMENT '创建时间',
    `update_time`        timestamp           NOT NULL DEFAULT CURRENT_TIMESTAMP ON UPDATE CURRENT_TIMESTAMP COMMENT '更新时间',
    `health`             tinyint(4)          NOT NULL DEFAULT '3' COMMENT '集群状态 1 green 2 yellow 3 red -1 未知',
    `data_node_spec`     varchar(20)         NOT NULL DEFAULT '' COMMENT ' 节点规格 ',
    `disk_total`         bigint(50)          NOT NULL DEFAULT '0' COMMENT '集群磁盘总量 单位 byte',
    `disk_usage`         bigint(50)          NOT NULL DEFAULT '0' COMMENT '集群磁盘使用量 单位 byte',
    `disk_usage_percent` decimal(10, 5)      default NULL COMMENT '集群磁盘空闲率 单位 0 ~1',
    `es_cluster_version` varchar(20)         default NULL COMMENT 'es 集群版本',
    `node_num`           int(10)             NOT NULL DEFAULT '0' COMMENT '节点个数',
    `data_node_num`      int(10)             NOT NULL DEFAULT '0' COMMENT '节点个数',
    PRIMARY KEY (`id`),
    KEY `idx_name` (`name`),
    KEY `idx_project_id` (`project_id`)
) ENGINE = InnoDB
  AUTO_INCREMENT = 3922
  DEFAULT CHARSET = utf8 COMMENT ='逻辑资源信息';

-- ----------------------------
-- Table structure for project_logi_cluster_auth
-- ----------------------------
CREATE TABLE `project_logi_cluster_auth`
(
    `id`               bigint(20) unsigned NOT NULL AUTO_INCREMENT COMMENT '主键自增',
    `project_id`       int(10)             NOT NULL DEFAULT '-1' COMMENT '项目 id',
    `logic_cluster_id` bigint(20) unsigned NOT NULL DEFAULT '0' COMMENT '逻辑集群 id',
    `type`             int(10)             NOT NULL DEFAULT '-1' COMMENT '权限类型，0- 超管，1- 配置管理，2- 访问，-1- 无权限',
    `responsible`      varchar(100)                 DEFAULT '' COMMENT ' 责任人 id 列表 ',
    `status`           int(10)             NOT NULL DEFAULT '1' COMMENT '状态 1 有效 0 无效',
    `create_time`      timestamp           NOT NULL DEFAULT CURRENT_TIMESTAMP COMMENT '创建时间',
    `update_time`      timestamp           NOT NULL DEFAULT CURRENT_TIMESTAMP ON UPDATE CURRENT_TIMESTAMP COMMENT '更新时间',
    PRIMARY KEY (`id`),
    KEY `idx_project_id` (`project_id`),
    KEY `idx_logic_cluster_id` (`logic_cluster_id`),
    KEY `idx_status` (`status`),
    KEY `idx_type` (`type`)
) ENGINE = InnoDB
  DEFAULT CHARSET = utf8 COMMENT ='project 逻辑集群权限';

-- ----------------------------
-- Table structure for project_template_info
-- ----------------------------
CREATE TABLE `project_template_info`
(
    `id`          bigint(20) unsigned NOT NULL AUTO_INCREMENT COMMENT '主键自增',
    `project_id`  int(10)             NOT NULL DEFAULT '-1' COMMENT '项目 id',
    `template`    varchar(100)        NOT NULL DEFAULT '' COMMENT ' 模板名称, 不能关联模板 id 模板会跨集群迁移，id 会变 ',
    `type`        int(10)             NOT NULL DEFAULT '-1' COMMENT 'appid 的权限 1 读写 2 读 -1 未知',
    `status`      int(10)             NOT NULL DEFAULT '1' COMMENT '状态 1 有效 0 无效',
    `create_time` timestamp           NOT NULL DEFAULT CURRENT_TIMESTAMP COMMENT '创建时间',
    `update_time` timestamp           NOT NULL DEFAULT CURRENT_TIMESTAMP ON UPDATE CURRENT_TIMESTAMP COMMENT '更新时间',
    PRIMARY KEY (`id`),
    KEY `idx_project_id` (`project_id`),
    KEY `idx_status` (`status`),
    KEY `idx_template_id` (`template`),
    KEY `idx_type` (`type`)
) ENGINE = InnoDB
  DEFAULT CHARSET = utf8 COMMENT ='project 模板信息';

-- ----------------------------
-- Table structure for user_metrics_config_info
-- ----------------------------
CREATE TABLE `user_metrics_config_info` (
  `id` bigint(20) NOT NULL AUTO_INCREMENT,
  `user_name` varchar(255) NOT NULL COMMENT '用户账号',
  `metric_info` text COMMENT '指标看板的配置',
  `create_time` timestamp NULL DEFAULT CURRENT_TIMESTAMP,
  `update_time` timestamp NULL DEFAULT CURRENT_TIMESTAMP,
  PRIMARY KEY (`id`)
) ENGINE=InnoDB AUTO_INCREMENT=1602 DEFAULT CHARSET=utf8 COMMENT='用户关联到指标的配置信息表';


#权限点和角色的初始化数据
insert into logi_security_role_permission (id, role_id, permission_id, create_time, update_time, is_delete, app_name)
values (1597, 1, 0, '2022-06-01 21:19:42.0', '2022-08-25 10:31:42.0', 0, 'know_search'),
       (1935, 1, 1593, '2022-06-14 17:41:03.0', '2022-08-27 17:36:58.0', 0, 'know_search'),
       (1937, 1, 1637, '2022-06-14 17:41:03.0', '2022-08-25 10:31:42.0', 0, 'know_search'),
       (1939, 1, 1639, '2022-06-14 17:41:03.0', '2022-08-25 10:31:42.0', 0, 'know_search'),
       (1941, 1, 1641, '2022-06-14 17:41:03.0', '2022-08-25 10:31:42.0', 0, 'know_search'),
       (1943, 1, 1643, '2022-06-14 17:41:03.0', '2022-08-25 10:31:42.0', 0, 'know_search'),
       (1945, 1, 1645, '2022-06-14 17:41:03.0', '2022-08-25 10:31:42.0', 0, 'know_search'),
       (1947, 1, 1647, '2022-06-14 17:41:03.0', '2022-08-25 10:31:42.0', 0, 'know_search'),
       (1949, 1, 1649, '2022-06-14 17:41:03.0', '2022-08-25 10:31:42.0', 0, 'know_search'),
       (1951, 1, 1651, '2022-06-14 17:41:03.0', '2022-08-25 10:31:42.0', 0, 'know_search'),
       (1953, 1, 1653, '2022-06-14 17:41:03.0', '2022-08-25 10:31:42.0', 0, 'know_search'),
       (1955, 1, 1655, '2022-06-14 17:41:03.0', '2022-08-25 10:31:42.0', 0, 'know_search'),
       (1957, 1, 1657, '2022-06-14 17:41:03.0', '2022-08-25 10:31:42.0', 0, 'know_search'),
       (1959, 1, 1659, '2022-06-14 17:41:03.0', '2022-08-25 10:33:59.0', 1, 'know_search'),
       (1961, 1, 1661, '2022-06-14 17:41:03.0', '2022-08-25 10:31:42.0', 0, 'know_search'),
       (1963, 1, 1597, '2022-06-14 17:41:03.0', '2022-08-25 10:31:42.0', 0, 'know_search'),
       (1965, 1, 1673, '2022-06-14 17:41:03.0', '2022-08-25 10:31:42.0', 0, 'know_search'),
       (1967, 1, 1675, '2022-06-14 17:41:03.0', '2022-08-25 10:31:42.0', 0, 'know_search'),
       (1969, 1, 1677, '2022-06-14 17:41:03.0', '2022-08-25 10:31:42.0', 0, 'know_search'),
       (1971, 1, 1679, '2022-06-14 17:41:03.0', '2022-08-25 10:31:42.0', 0, 'know_search'),
       (1973, 1, 1599, '2022-06-14 17:41:03.0', '2022-08-25 10:36:08.0', 1, 'know_search'),
       (1975, 1, 1681, '2022-06-14 17:41:03.0', '2022-08-25 10:31:42.0', 0, 'know_search'),
       (1977, 1, 1683, '2022-06-14 17:41:03.0', '2022-08-25 10:31:42.0', 0, 'know_search'),
       (1979, 1, 1685, '2022-06-14 17:41:03.0', '2022-08-25 10:31:42.0', 0, 'know_search'),
       (1981, 1, 1687, '2022-06-14 17:41:03.0', '2022-08-25 10:31:42.0', 0, 'know_search'),
       (1983, 1, 1601, '2022-06-14 17:41:03.0', '2022-08-25 10:36:44.0', 1, 'know_search'),
       (1985, 1, 1689, '2022-06-14 17:41:03.0', '2022-08-25 10:31:42.0', 0, 'know_search'),
       (1987, 1, 1691, '2022-06-14 17:41:03.0', '2022-08-25 10:31:42.0', 0, 'know_search'),
       (1989, 1, 1693, '2022-06-14 17:41:03.0', '2022-08-25 10:31:42.0', 0, 'know_search'),
       (1991, 1, 1695, '2022-06-14 17:41:03.0', '2022-08-25 10:31:42.0', 0, 'know_search'),
       (1993, 1, 1697, '2022-06-14 17:41:03.0', '2022-08-25 10:31:42.0', 0, 'know_search'),
       (1995, 1, 1699, '2022-06-14 17:41:03.0', '2022-08-25 10:31:42.0', 0, 'know_search'),
       (1997, 1, 1603, '2022-06-14 17:41:03.0', '2022-08-25 10:31:42.0', 0, 'know_search'),
       (1999, 1, 1701, '2022-06-14 17:41:03.0', '2022-08-25 10:31:42.0', 0, 'know_search'),
       (2001, 1, 1703, '2022-06-14 17:41:03.0', '2022-08-25 10:31:42.0', 0, 'know_search'),
       (2003, 1, 1705, '2022-06-14 17:41:03.0', '2022-08-25 10:31:42.0', 0, 'know_search'),
       (2005, 1, 1707, '2022-06-14 17:41:03.0', '2022-08-25 10:31:42.0', 0, 'know_search'),
       (2007, 1, 1709, '2022-06-14 17:41:03.0', '2022-08-25 10:31:42.0', 0, 'know_search'),
       (2009, 1, 1711, '2022-06-14 17:41:03.0', '2022-08-25 10:31:42.0', 0, 'know_search'),
       (2011, 1, 1713, '2022-06-14 17:41:03.0', '2022-08-25 10:31:42.0', 0, 'know_search'),
       (2013, 1, 1715, '2022-06-14 17:41:03.0', '2022-08-25 10:31:42.0', 0, 'know_search'),
       (2015, 1, 1717, '2022-06-14 17:41:03.0', '2022-08-25 10:31:42.0', 0, 'know_search'),
       (2017, 1, 1719, '2022-06-14 17:41:03.0', '2022-08-25 10:31:42.0', 0, 'know_search'),
       (2019, 1, 1721, '2022-06-14 17:41:03.0', '2022-08-25 10:31:42.0', 0, 'know_search'),
       (2021, 1, 1723, '2022-06-14 17:41:03.0', '2022-08-25 10:31:42.0', 0, 'know_search'),
       (2023, 1, 1605, '2022-06-14 17:41:03.0', '2022-08-25 10:31:42.0', 0, 'know_search'),
       (2025, 1, 1725, '2022-06-14 17:41:03.0', '2022-08-25 10:31:42.0', 0, 'know_search'),
       (2027, 1, 1727, '2022-06-14 17:41:03.0', '2022-08-25 10:31:42.0', 0, 'know_search'),
       (2029, 1, 1729, '2022-06-14 17:41:03.0', '2022-08-25 10:31:42.0', 0, 'know_search'),
       (2031, 1, 1731, '2022-06-14 17:41:03.0', '2022-08-25 10:31:42.0', 0, 'know_search'),
       (2033, 1, 1733, '2022-06-14 17:41:03.0', '2022-08-25 10:31:42.0', 0, 'know_search'),
       (2035, 1, 1735, '2022-06-14 17:41:03.0', '2022-08-25 10:31:42.0', 0, 'know_search'),
       (2037, 1, 1737, '2022-06-14 17:41:03.0', '2022-08-25 10:31:42.0', 0, 'know_search'),
       (2039, 1, 1739, '2022-06-14 17:41:03.0', '2022-08-25 10:31:42.0', 0, 'know_search'),
       (2041, 1, 1741, '2022-06-14 17:41:03.0', '2022-08-25 10:31:42.0', 0, 'know_search'),
       (2043, 1, 1743, '2022-06-14 17:41:03.0', '2022-08-25 10:31:42.0', 0, 'know_search'),
       (2045, 1, 1607, '2022-06-14 17:41:03.0', '2022-08-25 10:31:42.0', 0, 'know_search'),
       (2047, 1, 1745, '2022-06-14 17:41:03.0', '2022-08-25 10:31:42.0', 0, 'know_search'),
       (2049, 1, 1747, '2022-06-14 17:41:03.0', '2022-08-25 10:31:42.0', 0, 'know_search'),
       (2051, 1, 1749, '2022-06-14 17:41:03.0', '2022-08-25 10:31:42.0', 0, 'know_search'),
       (2053, 1, 1751, '2022-06-14 17:41:03.0', '2022-08-25 10:31:42.0', 0, 'know_search'),
       (2055, 1, 1753, '2022-06-14 17:41:03.0', '2022-08-25 10:31:42.0', 0, 'know_search'),
       (2057, 1, 1755, '2022-06-14 17:41:03.0', '2022-08-25 10:31:42.0', 0, 'know_search'),
       (2059, 1, 1609, '2022-06-14 17:41:03.0', '2022-08-25 10:31:42.0', 0, 'know_search'),
       (2061, 1, 1757, '2022-06-14 17:41:03.0', '2022-08-25 10:31:42.0', 0, 'know_search'),
       (2063, 1, 1855, '2022-06-14 17:41:03.0', '2022-08-25 10:34:13.0', 0, 'know_search'),
       (2065, 1, 1857, '2022-06-14 17:41:03.0', '2022-08-25 10:31:42.0', 0, 'know_search'),
       (2067, 1, 1611, '2022-06-14 17:41:03.0', '2022-08-25 10:31:42.0', 0, 'know_search'),
       (2069, 1, 1759, '2022-06-14 17:41:03.0', '2022-08-25 10:31:42.0', 0, 'know_search'),
       (2071, 1, 1859, '2022-06-14 17:41:03.0', '2022-08-25 10:31:42.0', 0, 'know_search'),
       (2073, 1, 1861, '2022-06-14 17:41:03.0', '2022-08-25 10:31:42.0', 0, 'know_search'),
       (2075, 1, 1863, '2022-06-14 17:41:03.0', '2022-08-25 10:31:42.0', 0, 'know_search'),
       (2077, 1, 1865, '2022-06-14 17:41:03.0', '2022-08-25 10:31:42.0', 0, 'know_search'),
       (2079, 1, 1867, '2022-06-14 17:41:03.0', '2022-08-25 10:31:42.0', 0, 'know_search'),
       (2081, 1, 1613, '2022-06-14 17:41:03.0', '2022-08-25 10:31:42.0', 0, 'know_search'),
       (2083, 1, 1761, '2022-06-14 17:41:03.0', '2022-08-25 10:31:42.0', 0, 'know_search'),
       (2085, 1, 1615, '2022-06-14 17:41:03.0', '2022-08-25 10:31:42.0', 0, 'know_search'),
       (2087, 1, 1763, '2022-06-14 17:41:03.0', '2022-08-25 10:31:42.0', 0, 'know_search'),
       (2089, 1, 1619, '2022-06-14 17:41:03.0', '2022-08-25 10:31:42.0', 0, 'know_search'),
       (2091, 1, 1769, '2022-06-14 17:41:03.0', '2022-08-25 10:31:42.0', 0, 'know_search'),
       (2093, 1, 1771, '2022-06-14 17:41:03.0', '2022-08-25 10:31:42.0', 0, 'know_search'),
       (2095, 1, 1773, '2022-06-14 17:41:03.0', '2022-08-25 10:31:42.0', 0, 'know_search'),
       (2097, 1, 1621, '2022-06-14 17:41:03.0', '2022-08-25 10:31:42.0', 0, 'know_search'),
       (2099, 1, 1775, '2022-06-14 17:41:03.0', '2022-08-25 10:31:42.0', 0, 'know_search'),
       (2101, 1, 1777, '2022-06-14 17:41:03.0', '2022-08-25 10:31:42.0', 0, 'know_search'),
       (2103, 1, 1779, '2022-06-14 17:41:03.0', '2022-08-25 10:31:42.0', 0, 'know_search'),
       (2105, 1, 1781, '2022-06-14 17:41:03.0', '2022-08-25 10:31:42.0', 0, 'know_search'),
       (2107, 1, 1783, '2022-06-14 17:41:03.0', '2022-08-25 10:31:42.0', 0, 'know_search'),
       (2109, 1, 1785, '2022-06-14 17:41:03.0', '2022-08-25 10:31:42.0', 0, 'know_search'),
       (2111, 1, 1787, '2022-06-14 17:41:03.0', '2022-08-25 10:31:42.0', 0, 'know_search'),
       (2113, 1, 1789, '2022-06-14 17:41:03.0', '2022-08-25 10:31:42.0', 0, 'know_search'),
       (2115, 1, 1791, '2022-06-14 17:41:03.0', '2022-08-25 10:31:42.0', 0, 'know_search'),
       (2117, 1, 1793, '2022-06-14 17:41:03.0', '2022-08-25 10:31:42.0', 0, 'know_search'),
       (2119, 1, 1795, '2022-06-14 17:41:03.0', '2022-08-25 10:31:42.0', 0, 'know_search'),
       (2121, 1, 1797, '2022-06-14 17:41:03.0', '2022-08-25 10:31:42.0', 0, 'know_search'),
       (2123, 1, 1799, '2022-06-14 17:41:03.0', '2022-08-25 10:31:42.0', 0, 'know_search'),
       (2125, 1, 1801, '2022-06-14 17:41:03.0', '2022-08-25 10:31:42.0', 0, 'know_search'),
       (2127, 1, 1623, '2022-06-14 17:41:03.0', '2022-08-27 17:34:08.0', 0, 'know_search'),
       (2129, 1, 1803, '2022-06-14 17:41:03.0', '2022-08-25 10:31:42.0', 0, 'know_search'),
       (2131, 1, 1805, '2022-06-14 17:41:03.0', '2022-08-25 10:31:42.0', 0, 'know_search'),
       (2133, 1, 1807, '2022-06-14 17:41:03.0', '2022-08-25 10:31:42.0', 0, 'know_search'),
       (2135, 1, 1809, '2022-06-14 17:41:03.0', '2022-08-25 10:31:42.0', 0, 'know_search'),
       (2137, 1, 1625, '2022-06-14 17:41:03.0', '2022-08-27 17:34:08.0', 0, 'know_search'),
       (2139, 1, 1811, '2022-06-14 17:41:03.0', '2022-08-25 10:31:42.0', 0, 'know_search'),
       (2141, 1, 1813, '2022-06-14 17:41:03.0', '2022-08-25 10:31:42.0', 0, 'know_search'),
       (2143, 1, 1815, '2022-06-14 17:41:03.0', '2022-08-25 10:31:42.0', 0, 'know_search'),
       (2145, 1, 1817, '2022-06-14 17:41:03.0', '2022-08-25 10:31:42.0', 0, 'know_search'),
       (2147, 1, 1627, '2022-06-14 17:41:03.0', '2022-08-25 10:31:42.0', 0, 'know_search'),
       (2149, 1, 1819, '2022-06-14 17:41:03.0', '2022-08-25 10:31:42.0', 0, 'know_search'),
       (2151, 1, 1821, '2022-06-14 17:41:03.0', '2022-08-25 10:31:42.0', 0, 'know_search'),
       (2153, 1, 1629, '2022-06-14 17:41:03.0', '2022-08-25 10:31:42.0', 0, 'know_search'),
       (2155, 1, 1823, '2022-06-14 17:41:03.0', '2022-08-25 10:31:42.0', 0, 'know_search'),
       (2157, 1, 1825, '2022-06-14 17:41:03.0', '2022-08-25 10:31:42.0', 0, 'know_search'),
       (2159, 1, 1827, '2022-06-14 17:41:03.0', '2022-08-25 10:31:42.0', 0, 'know_search'),
       (2161, 1, 1829, '2022-06-14 17:41:03.0', '2022-08-25 10:31:42.0', 0, 'know_search'),
       (2163, 1, 1831, '2022-06-14 17:41:03.0', '2022-08-25 10:31:42.0', 0, 'know_search'),
       (2165, 1, 1631, '2022-06-14 17:41:03.0', '2022-08-25 10:31:42.0', 0, 'know_search'),
       (2167, 1, 1833, '2022-06-14 17:41:03.0', '2022-08-25 10:31:42.0', 0, 'know_search'),
       (2169, 1, 1835, '2022-06-14 17:41:03.0', '2022-08-25 10:31:42.0', 0, 'know_search'),
       (2171, 1, 1837, '2022-06-14 17:41:03.0', '2022-08-25 10:31:42.0', 0, 'know_search'),
       (2173, 1, 1839, '2022-06-14 17:41:03.0', '2022-08-25 10:31:42.0', 0, 'know_search'),
       (2175, 1, 1841, '2022-06-14 17:41:03.0', '2022-08-25 10:31:42.0', 0, 'know_search'),
       (2177, 1, 1633, '2022-06-14 17:41:03.0', '2022-08-25 10:31:42.0', 0, 'know_search'),
       (2179, 1, 1843, '2022-06-14 17:41:03.0', '2022-08-25 10:31:42.0', 0, 'know_search'),
       (2181, 1, 1845, '2022-06-14 17:41:03.0', '2022-08-25 10:31:42.0', 0, 'know_search'),
       (2183, 1, 1847, '2022-06-14 17:41:03.0', '2022-08-25 10:31:42.0', 0, 'know_search'),
       (2185, 1, 1849, '2022-06-14 17:41:03.0', '2022-08-25 10:31:42.0', 0, 'know_search'),
       (2187, 1, 1851, '2022-06-14 17:41:03.0', '2022-08-25 10:31:42.0', 0, 'know_search'),
       (2189, 1, 1635, '2022-06-14 17:41:03.0', '2022-08-25 10:31:42.0', 0, 'know_search'),
       (2191, 1, 1853, '2022-06-14 17:41:03.0', '2022-08-25 10:31:42.0', 0, 'know_search'),
       (2193, 2, 1595, '2022-06-14 18:08:56.0', '2022-08-25 10:31:42.0', 0, 'know_search'),
       (2195, 2, 1663, '2022-06-14 18:08:56.0', '2022-08-25 10:31:42.0', 0, 'know_search'),
       (2197, 2, 1665, '2022-06-14 18:08:56.0', '2022-08-25 10:31:42.0', 0, 'know_search'),
       (2199, 2, 1667, '2022-06-14 18:08:56.0', '2022-08-25 10:31:42.0', 0, 'know_search'),
       (2201, 2, 1669, '2022-06-14 18:08:56.0', '2022-08-25 10:31:42.0', 0, 'know_search'),
       (2203, 2, 1671, '2022-06-14 18:08:56.0', '2022-08-25 10:31:42.0', 0, 'know_search'),
       (2205, 2, 1601, '2022-06-14 18:08:56.0', '2022-08-25 10:31:42.0', 0, 'know_search'),
       (2207, 2, 1689, '2022-06-14 18:08:56.0', '2022-08-25 10:31:42.0', 0, 'know_search'),
       (2209, 2, 1691, '2022-06-14 18:08:56.0', '2022-08-25 10:31:42.0', 0, 'know_search'),
       (2211, 2, 1693, '2022-06-14 18:08:56.0', '2022-08-25 10:31:42.0', 0, 'know_search'),
       (2213, 2, 1695, '2022-06-14 18:08:56.0', '2022-08-25 10:31:42.0', 0, 'know_search'),
       (2215, 2, 1697, '2022-06-14 18:08:56.0', '2022-08-25 10:31:42.0', 0, 'know_search'),
       (2217, 2, 1699, '2022-06-14 18:08:56.0', '2022-08-25 10:31:42.0', 0, 'know_search'),
       (2219, 2, 1605, '2022-06-14 18:08:56.0', '2022-08-25 10:31:42.0', 0, 'know_search'),
       (2221, 2, 1725, '2022-06-14 18:08:56.0', '2022-08-25 10:31:42.0', 0, 'know_search'),
       (2223, 2, 1727, '2022-06-14 18:08:56.0', '2022-08-25 10:31:42.0', 0, 'know_search'),
       (2225, 2, 1729, '2022-06-14 18:08:56.0', '2022-08-25 10:31:42.0', 0, 'know_search'),
       (2227, 2, 1731, '2022-06-14 18:08:56.0', '2022-08-25 10:31:42.0', 0, 'know_search'),
       (2229, 2, 1733, '2022-06-14 18:08:56.0', '2022-08-25 10:31:42.0', 0, 'know_search'),
       (2231, 2, 1735, '2022-06-14 18:08:56.0', '2022-08-25 10:31:42.0', 0, 'know_search'),
       (2233, 2, 1737, '2022-06-14 18:08:56.0', '2022-08-25 10:31:42.0', 0, 'know_search'),
       (2235, 2, 1739, '2022-06-14 18:08:56.0', '2022-08-25 10:31:42.0', 0, 'know_search'),
       (2237, 2, 1741, '2022-06-14 18:08:56.0', '2022-08-25 10:31:42.0', 0, 'know_search'),
       (2239, 2, 1743, '2022-06-14 18:08:56.0', '2022-08-25 10:31:42.0', 0, 'know_search'),
       (2241, 2, 1609, '2022-06-14 18:08:56.0', '2022-08-25 10:31:42.0', 0, 'know_search'),
       (2243, 2, 1757, '2022-06-14 18:08:56.0', '2022-08-25 10:31:42.0', 0, 'know_search'),
       (2245, 2, 1855, '2022-06-14 18:08:56.0', '2022-08-25 10:33:12.0', 1, 'know_search'),
       (2247, 2, 1857, '2022-06-14 18:08:56.0', '2022-08-25 10:31:42.0', 0, 'know_search'),
       (2249, 2, 1611, '2022-06-14 18:08:56.0', '2022-08-25 10:31:42.0', 0, 'know_search'),
       (2251, 2, 1759, '2022-06-14 18:08:56.0', '2022-08-25 10:31:42.0', 0, 'know_search'),
       (2253, 2, 1859, '2022-06-14 18:08:56.0', '2022-08-25 10:31:42.0', 0, 'know_search'),
       (2255, 2, 1861, '2022-06-14 18:08:56.0', '2022-08-25 10:31:42.0', 0, 'know_search'),
       (2257, 2, 1863, '2022-06-14 18:08:56.0', '2022-08-25 10:31:42.0', 0, 'know_search'),
       (2259, 2, 1865, '2022-06-14 18:08:56.0', '2022-08-25 10:31:42.0', 0, 'know_search'),
       (2261, 2, 1867, '2022-06-14 18:08:56.0', '2022-08-25 10:31:42.0', 0, 'know_search'),
       (2263, 2, 1613, '2022-06-14 18:08:56.0', '2022-08-25 10:31:42.0', 0, 'know_search'),
       (2265, 2, 1761, '2022-06-14 18:08:56.0', '2022-08-25 10:31:42.0', 0, 'know_search'),
       (2267, 2, 1615, '2022-06-14 18:08:56.0', '2022-08-25 20:27:55.0', 1, 'know_search'),
       (2269, 2, 1763, '2022-06-14 18:08:56.0', '2022-08-25 10:31:42.0', 0, 'know_search'),
       (2271, 2, 1617, '2022-06-14 18:08:56.0', '2022-08-25 10:31:42.0', 0, 'know_search'),
       (2273, 2, 1765, '2022-06-14 18:08:56.0', '2022-08-25 10:31:42.0', 0, 'know_search'),
       (2275, 2, 1767, '2022-06-14 18:08:56.0', '2022-08-25 10:31:42.0', 0, 'know_search'),
       (2277, 2, 1631, '2022-06-14 18:08:56.0', '2022-08-25 10:31:42.0', 0, 'know_search'),
       (2279, 2, 1833, '2022-06-14 18:08:56.0', '2022-08-25 10:31:42.0', 0, 'know_search'),
       (2281, 2, 1835, '2022-06-14 18:08:56.0', '2022-08-25 10:31:42.0', 0, 'know_search'),
       (2283, 2, 1837, '2022-06-14 18:08:56.0', '2022-08-25 10:31:42.0', 0, 'know_search'),
       (2285, 2, 1839, '2022-06-14 18:08:56.0', '2022-08-25 10:31:42.0', 0, 'know_search'),
       (2287, 2, 1841, '2022-06-14 18:08:56.0', '2022-08-26 17:59:49.0', 1, 'know_search'),
       (2643, 1, 1595, '2022-06-17 16:39:23.0', '2022-08-25 10:35:06.0', 1, 'know_search'),
       (4505, 1, 1869, '2022-07-04 15:45:59.0', '2022-08-25 10:31:42.0', 0, 'know_search'),
       (4507, 1, 1871, '2022-07-04 15:46:56.0', '2022-08-27 17:37:22.0', 0, 'know_search'),
       (5275, 1, 1873, '2022-06-17 15:53:54.0', '2022-08-25 10:31:42.0', 0, 'know_search'),
       (5277, 2, 1873, '2022-06-17 15:53:54.0', '2022-08-25 10:31:42.0', 0, 'know_search'),
       (5349, 1, 1875, '2022-06-17 15:53:54.0', '2022-08-25 10:31:42.0', 0, 'know_search'),
       (5591, 1, 1759, '2022-08-11 10:39:01.0', '2022-08-25 10:31:42.0', 0, 'know_search'),
       (5593, 2, 1759, '2022-08-11 10:39:59.0', '2022-08-25 10:31:42.0', 0, 'know_search');
#权限点初始化数据
insert into logi_security_permission (id, permission_name, parent_id, leaf, level, description, create_time, update_time, is_delete, app_name)
values  (1593, '物理集群', 0, 0, 1, '物理集群', '2022-05-24 18:08:22.0', '2022-08-24 20:07:31.0', 0, 'know_search'),
        (1595, '我的集群', 0, 0, 1, '我的集群', '2022-05-24 18:08:22.0', '2022-05-24 18:08:22.0', 0, 'know_search'),
        (1597, '集群版本', 0, 0, 1, '集群版本', '2022-05-24 18:08:22.0', '2022-05-24 18:08:22.0', 0, 'know_search'),
        (1599, 'Gateway管理', 0, 0, 1, 'Gateway管理', '2022-05-24 18:08:22.0', '2022-05-24 18:08:22.0', 0, 'know_search'),
        (1601, '模板管理', 0, 0, 1, '模板管理', '2022-05-24 18:08:22.0', '2022-05-24 18:08:22.0', 0, 'know_search'),
        (1603, '模板服务', 0, 0, 1, '模板服务', '2022-05-24 18:08:22.0', '2022-05-24 18:08:22.0', 0, 'know_search'),
        (1605, '索引管理', 0, 0, 1, '索引管理', '2022-05-24 18:08:22.0', '2022-05-24 18:08:22.0', 0, 'know_search'),
        (1607, '索引服务', 0, 0, 1, '索引服务', '2022-05-24 18:08:22.0', '2022-05-24 18:24:16.0', 0, 'know_search'),
        (1609, '索引查询', 0, 0, 1, '索引查询', '2022-05-24 18:08:22.0', '2022-05-24 18:08:22.0', 0, 'know_search'),
        (1611, '查询诊断', 0, 0, 1, '查询诊断', '2022-05-24 18:08:22.0', '2022-05-24 18:08:22.0', 0, 'know_search'),
        (1613, '集群看板', 0, 0, 1, '集群看板', '2022-05-24 18:08:22.0', '2022-05-24 18:08:22.0', 0, 'know_search'),
        (1615, '网关看板', 0, 0, 1, '网关看板', '2022-05-24 18:08:22.0', '2022-05-24 18:08:22.0', 0, 'know_search'),
        (1617, '我的申请', 0, 0, 1, '我的申请', '2022-05-24 18:08:22.0', '2022-05-24 18:08:22.0', 0, 'know_search'),
        (1619, '我的审批', 0, 0, 1, '我的审批', '2022-05-24 18:08:22.0', '2022-05-24 18:08:22.0', 0, 'know_search'),
        (1621, '任务列表', 0, 0, 1, '任务列表', '2022-05-24 18:08:22.0', '2022-05-24 18:08:22.0', 0, 'know_search'),
        (1623, '调度任务列表', 0, 0, 1, '调度任务列表', '2022-05-24 18:08:22.0', '2022-05-24 18:08:22.0', 0, 'know_search'),
        (1625, '调度日志', 0, 0, 1, '调度日志', '2022-05-24 18:08:22.0', '2022-05-24 18:08:22.0', 0, 'know_search'),
        (1627, '用户管理', 0, 0, 1, '用户管理', '2022-05-24 18:08:22.0', '2022-05-24 18:08:22.0', 0, 'know_search'),
        (1629, '角色管理', 0, 0, 1, '角色管理', '2022-05-24 18:08:22.0', '2022-05-24 18:08:22.0', 0, 'know_search'),
        (1631, '应用管理', 0, 0, 1, '应用管理', '2022-05-24 18:08:22.0', '2022-05-24 18:08:22.0', 0, 'know_search'),
        (1633, '平台配置', 0, 0, 1, '平台配置', '2022-05-24 18:08:22.0', '2022-05-24 18:08:22.0', 0, 'know_search'),
        (1635, '操作记录', 0, 0, 1, '操作记录', '2022-05-24 18:08:22.0', '2022-05-24 18:08:22.0', 0, 'know_search'),
        (1637, '查看集群列表及详情', 1593, 1, 2, '查看集群列表及详情', '2022-05-24 18:08:22.0', '2022-05-24 18:10:32.0', 0, 'know_search'),
        (1639, '接入集群', 1593, 1, 2, '接入集群', '2022-05-24 18:08:22.0', '2022-05-24 18:10:32.0', 0, 'know_search'),
        (1641, '新建集群', 1593, 1, 2, '新建集群', '2022-05-24 18:08:22.0', '2022-05-24 18:10:32.0', 0, 'know_search'),
        (1643, '扩缩容', 1593, 1, 2, '扩缩容', '2022-05-24 18:08:22.0', '2022-05-24 18:10:32.0', 0, 'know_search'),
        (1645, '升级', 1593, 1, 2, '升级', '2022-05-24 18:08:22.0', '2022-05-24 18:10:32.0', 0, 'know_search'),
        (1647, '重启', 1593, 1, 2, '重启', '2022-05-24 18:08:23.0', '2022-05-24 18:10:32.0', 0, 'know_search'),
        (1649, '配置变更', 1593, 1, 2, '配置变更', '2022-05-24 18:08:23.0', '2022-05-24 18:10:32.0', 0, 'know_search'),
        (1651, 'Region划分', 1593, 1, 2, 'Region划分', '2022-05-24 18:08:23.0', '2022-05-24 18:10:32.0', 0, 'know_search'),
        (1653, 'Region管理', 1593, 1, 2, 'Region管理', '2022-05-24 18:08:23.0', '2022-05-24 18:10:32.0', 0, 'know_search'),
        (1655, '快捷命令', 1593, 1, 2, '快捷命令', '2022-05-24 18:08:23.0', '2022-05-24 18:10:32.0', 0, 'know_search'),
        (1657, '编辑', 1593, 1, 2, '编辑', '2022-05-24 18:08:23.0', '2022-05-24 18:10:32.0', 0, 'know_search'),
        (1659, '绑定Gateway', 1593, 1, 2, '绑定Gateway', '2022-05-24 18:08:23.0', '2022-05-24 18:10:32.0', 0, 'know_search'),
        (1661, '下线', 1593, 1, 2, '下线', '2022-05-24 18:08:23.0', '2022-05-24 18:10:52.0', 0, 'know_search'),
        (1663, '查看集群列表及详情', 1595, 1, 2, '查看集群列表及详情', '2022-05-24 18:08:23.0', '2022-05-24 18:10:52.0', 0, 'know_search'),
        (1665, '申请集群', 1595, 1, 2, '申请集群', '2022-05-24 18:08:23.0', '2022-05-24 18:10:52.0', 0, 'know_search'),
        (1667, '编辑', 1595, 1, 2, '编辑', '2022-05-24 18:08:23.0', '2022-05-24 18:10:52.0', 0, 'know_search'),
        (1669, '扩缩容', 1595, 1, 2, '扩缩容', '2022-05-24 18:08:23.0', '2022-05-24 18:10:52.0', 0, 'know_search'),
        (1671, '下线', 1595, 1, 2, '下线', '2022-05-24 18:08:23.0', '2022-05-24 18:20:44.0', 0, 'know_search'),
        (1673, '查看版本列表', 1597, 1, 2, '查看版本列表', '2022-05-24 18:08:23.0', '2022-05-24 18:20:44.0', 0, 'know_search'),
        (1675, '新增版本', 1597, 1, 2, '新增版本', '2022-05-24 18:08:23.0', '2022-05-24 18:20:44.0', 0, 'know_search'),
        (1677, '编辑', 1597, 1, 2, '编辑', '2022-05-24 18:08:23.0', '2022-05-24 18:20:44.0', 0, 'know_search'),
        (1679, '删除', 1597, 1, 2, '删除', '2022-05-24 18:08:23.0', '2022-05-24 18:20:45.0', 0, 'know_search'),
        (1681, '查看Gateway 集群列表', 1599, 1, 2, '查看Gateway 集群列表', '2022-05-24 18:08:23.0', '2022-05-24 18:20:45.0', 0, 'know_search'),
        (1683, '接入gateway', 1599, 1, 2, '接入gateway', '2022-05-24 18:08:23.0', '2022-05-24 18:20:45.0', 0, 'know_search'),
        (1685, '编辑', 1599, 1, 2, '编辑', '2022-05-24 18:08:23.0', '2022-05-24 18:20:45.0', 0, 'know_search'),
        (1687, '下线', 1599, 1, 2, '下线', '2022-05-24 18:08:23.0', '2022-05-24 18:20:45.0', 0, 'know_search'),
        (1689, '查看模板列表及详情', 1601, 1, 2, '查看模板列表及详情', '2022-05-24 18:08:23.0', '2022-05-24 18:20:45.0', 0, 'know_search'),
        (1691, '申请模板', 1601, 1, 2, '申请模板', '2022-05-24 18:08:23.0', '2022-05-24 18:20:45.0', 0, 'know_search'),
        (1693, '编辑', 1601, 1, 2, '编辑', '2022-05-24 18:08:23.0', '2022-05-24 18:20:45.0', 0, 'know_search'),
        (1695, '下线', 1601, 1, 2, '下线', '2022-05-24 18:08:23.0', '2022-05-24 18:20:45.0', 0, 'know_search'),
        (1697, '编辑Mapping', 1601, 1, 2, '编辑Mapping', '2022-05-24 18:08:23.0', '2022-05-24 18:20:45.0', 0, 'know_search'),
        (1699, '编辑Setting', 1601, 1, 2, '编辑Setting', '2022-05-24 18:08:23.0', '2022-05-24 18:20:45.0', 0, 'know_search'),
        (1701, '查看模板列表', 1603, 1, 2, '查看模板列表', '2022-05-24 18:08:23.0', '2022-05-24 18:20:45.0', 0, 'know_search'),
        (1703, '开关：预创建', 1603, 1, 2, '开关：预创建', '2022-05-24 18:08:23.0', '2022-06-14 16:49:48.0', 0, 'know_search'),
        (1705, '开关：过期删除', 1603, 1, 2, '开关：过期删除', '2022-05-24 18:08:23.0', '2022-05-24 18:20:45.0', 0, 'know_search'),
        (1707, '开关：冷热分离', 1603, 1, 2, '开关：冷热分离', '2022-05-24 18:08:23.0', '2022-05-24 18:20:45.0', 0, 'know_search'),
        (1709, '开关：pipeline', 1603, 1, 2, '开关：写入限流', '2022-05-24 18:08:23.0', '2022-06-14 16:49:49.0', 0, 'know_search'),
        (1711, '开关：Rollover', 1603, 1, 2, '开关：Rollover', '2022-05-24 18:08:23.0', '2022-05-24 18:20:45.0', 0, 'know_search'),
        (1713, '查看DCDR链路', 1603, 1, 2, '查看DCDR链路', '2022-05-24 18:08:23.0', '2022-05-24 18:20:46.0', 0, 'know_search'),
        (1715, '创建DCDR链路', 1603, 1, 2, '创建DCDR链路', '2022-05-24 18:08:24.0', '2022-05-24 18:20:45.0', 0, 'know_search'),
        (1717, '清理', 1603, 1, 2, '清理', '2022-05-24 18:08:24.0', '2022-05-24 18:20:46.0', 0, 'know_search'),
        (1719, '扩缩容', 1603, 1, 2, '扩缩容', '2022-05-24 18:08:24.0', '2022-05-24 18:20:46.0', 0, 'know_search'),
        (1721, '升版本', 1603, 1, 2, '升版本', '2022-05-24 18:08:24.0', '2022-05-24 18:20:46.0', 0, 'know_search'),
        (1723, '批量操作', 1603, 1, 2, '批量操作', '2022-05-24 18:08:24.0', '2022-05-24 18:20:46.0', 0, 'know_search'),
        (1725, '查看索引列表及详情', 1605, 1, 2, '查看索引列表及详情', '2022-05-24 18:08:24.0', '2022-05-24 18:20:46.0', 0, 'know_search'),
        (1727, '编辑Mapping', 1605, 1, 2, '编辑Mapping', '2022-05-24 18:08:24.0', '2022-05-24 18:20:46.0', 0, 'know_search'),
        (1729, '编辑Setting', 1605, 1, 2, '编辑Setting', '2022-05-24 18:08:24.0', '2022-05-24 18:20:46.0', 0, 'know_search'),
        (1731, '禁用读', 1607, 1, 2, '禁用读', '2022-05-24 18:08:24.0', '2022-07-15 08:50:56.0', 0, 'know_search'),
        (1733, '禁用写', 1607, 1, 2, '禁用写', '2022-05-24 18:08:24.0', '2022-07-15 08:50:56.0', 0, 'know_search'),
        (1735, '设置别名', 1605, 1, 2, '设置别名', '2022-05-24 18:08:24.0', '2022-05-24 18:20:46.0', 0, 'know_search'),
        (1737, '删除别名', 1605, 1, 2, '删除别名', '2022-05-24 18:08:24.0', '2022-05-24 18:20:46.0', 0, 'know_search'),
        (1739, '关闭索引', 1607, 1, 2, '关闭索引', '2022-05-24 18:08:24.0', '2022-07-15 09:52:25.0', 0, 'know_search'),
        (1741, '下线', 1605, 1, 2, '下线', '2022-05-24 18:08:24.0', '2022-05-24 18:20:46.0', 0, 'know_search'),
        (1743, '批量删除', 1605, 1, 2, '批量删除', '2022-05-24 18:08:24.0', '2022-05-24 18:20:46.0', 0, 'know_search'),
        (1745, '查看列表', 1607, 1, 2, '查看列表', '2022-05-24 18:08:24.0', '2022-05-24 18:20:46.0', 0, 'know_search'),
        (1747, '执行Rollover', 1607, 1, 2, '执行Rollover', '2022-05-24 18:08:24.0', '2022-05-24 18:20:46.0', 0, 'know_search'),
        (1749, '执行shrink', 1607, 1, 2, '执行shrink', '2022-05-24 18:08:24.0', '2022-05-24 18:20:46.0', 0, 'know_search'),
        (1751, '执行split', 1607, 1, 2, '执行split', '2022-05-24 18:08:24.0', '2022-05-24 18:20:46.0', 0, 'know_search'),
        (1753, '执行ForceMerge', 1607, 1, 2, '执行ForceMerge', '2022-05-24 18:08:24.0', '2022-05-24 18:20:47.0', 0, 'know_search'),
        (1755, '批量执行', 1607, 1, 2, '批量执行', '2022-05-24 18:08:24.0', '2022-05-24 18:20:47.0', 0, 'know_search'),
        (1757, 'DSL查询', 1609, 1, 2, 'DSL查询', '2022-05-24 18:08:24.0', '2022-06-14 16:39:48.0', 0, 'know_search'),
        (1759, '查询模板', 0, 0, 1, '查看查询模板列表', '2022-05-24 18:08:24.0', '2022-08-11 10:37:43.0', 0, 'know_search'),
        (1761, '查看集群看板', 1613, 1, 2, '查看集群看板', '2022-05-24 18:08:24.0', '2022-06-14 16:37:54.0', 0, 'know_search'),
        (1763, '查看网关看板', 1615, 1, 2, '查看网关看板', '2022-05-24 18:08:24.0', '2022-06-14 16:38:14.0', 0, 'know_search'),
        (1765, '查看我的申请列表', 1617, 1, 2, '查看我的申请列表', '2022-05-24 18:08:24.0', '2022-05-24 18:20:47.0', 0, 'know_search'),
        (1767, '撤回', 1617, 1, 2, '撤回', '2022-05-24 18:08:24.0', '2022-05-24 18:20:47.0', 0, 'know_search'),
        (1769, '查看我的审批列表', 1619, 1, 2, '查看我的审批列表', '2022-05-24 18:08:24.0', '2022-05-24 18:20:47.0', 0, 'know_search'),
        (1771, '驳回', 1619, 1, 2, '撤回', '2022-05-24 18:08:24.0', '2022-07-18 20:57:33.0', 0, 'know_search'),
        (1773, '通过', 1619, 1, 2, '通过', '2022-05-24 18:08:24.0', '2022-05-24 18:20:47.0', 0, 'know_search'),
        (1775, '查看任务列表', 1621, 1, 2, '查看任务列表', '2022-05-24 18:08:24.0', '2022-05-24 18:20:47.0', 0, 'know_search'),
        (1777, '查看进度', 1621, 1, 2, '查看进度', '2022-05-24 18:08:24.0', '2022-05-24 18:20:47.0', 0, 'know_search'),
        (1779, '执行', 1621, 1, 2, '执行', '2022-05-24 18:08:24.0', '2022-05-24 18:20:47.0', 0, 'know_search'),
        (1781, '暂停', 1621, 1, 2, '暂停', '2022-05-24 18:08:24.0', '2022-05-24 18:20:47.0', 0, 'know_search'),
        (1783, '重试', 1621, 1, 2, '重试', '2022-05-24 18:08:25.0', '2022-05-24 18:20:47.0', 0, 'know_search'),
        (1785, '取消', 1621, 1, 2, '取消', '2022-05-24 18:08:25.0', '2022-05-24 18:20:47.0', 0, 'know_search'),
        (1787, '查看日志（子任务）', 1621, 1, 2, '查看日志（子任务）', '2022-05-24 18:08:25.0', '2022-05-24 18:20:47.0', 0, 'know_search'),
        (1789, '重试（子任务）', 1621, 1, 2, '重试（子任务）', '2022-05-24 18:08:25.0', '2022-05-24 18:20:48.0', 0, 'know_search'),
        (1791, '忽略（子任务）', 1621, 1, 2, '忽略（子任务）', '2022-05-24 18:08:25.0', '2022-05-24 18:20:48.0', 0, 'know_search'),
        (1793, '查看详情（DCDR）', 1621, 1, 2, '查看详情（DCDR）', '2022-05-24 18:08:25.0', '2022-05-24 18:20:48.0', 0, 'know_search'),
        (1795, '取消（DCDR）', 1621, 1, 2, '取消（DCDR）', '2022-05-24 18:08:25.0', '2022-05-24 18:20:48.0', 0, 'know_search'),
        (1797, '重试（DCDR）', 1621, 1, 2, '重试（DCDR）', '2022-05-24 18:08:25.0', '2022-05-24 18:20:48.0', 0, 'know_search'),
        (1799, '强切（DCDR）', 1621, 1, 2, '强切（DCDR）', '2022-05-24 18:08:25.0', '2022-05-24 18:20:48.0', 0, 'know_search'),
        (1801, '返回（DCDR）', 1621, 1, 2, '返回（DCDR）', '2022-05-24 18:08:25.0', '2022-05-24 18:20:48.0', 0, 'know_search'),
        (1803, '查看任务列表', 1623, 1, 2, '查看任务列表', '2022-05-24 18:08:25.0', '2022-05-24 18:20:48.0', 0, 'know_search'),
        (1805, '查看日志', 1623, 1, 2, '查看日志', '2022-05-24 18:08:25.0', '2022-05-24 18:20:48.0', 0, 'know_search'),
        (1807, '执行', 1623, 1, 2, '执行', '2022-05-24 18:08:25.0', '2022-05-24 18:20:48.0', 0, 'know_search'),
        (1809, '暂停', 1623, 1, 2, '暂停', '2022-05-24 18:08:25.0', '2022-05-24 18:20:48.0', 0, 'know_search'),
        (1811, '查看调度日志列表', 1625, 1, 2, '查看调度日志列表', '2022-05-24 18:08:25.0', '2022-05-24 18:20:48.0', 0, 'know_search'),
        (1813, '调度详情', 1625, 1, 2, '调度详情', '2022-05-24 18:08:25.0', '2022-05-24 18:20:48.0', 0, 'know_search'),
        (1815, '执行日志', 1625, 1, 2, '执行日志', '2022-05-24 18:08:25.0', '2022-05-24 18:20:48.0', 0, 'know_search'),
        (1817, '终止任务', 1625, 1, 2, '终止任务', '2022-05-24 18:08:25.0', '2022-05-24 18:20:48.0', 0, 'know_search'),
        (1819, '查看用户列表', 1627, 1, 2, '查看用户列表', '2022-05-24 18:08:25.0', '2022-05-24 18:20:48.0', 0, 'know_search'),
        (1821, '分配角色', 1627, 1, 2, '分配角色', '2022-05-24 18:08:25.0', '2022-05-24 18:20:48.0', 0, 'know_search'),
        (1823, '查看角色列表', 1629, 1, 2, '查看角色列表', '2022-05-24 18:08:25.0', '2022-05-24 18:20:48.0', 0, 'know_search'),
        (1825, '编辑', 1629, 1, 2, '编辑', '2022-05-24 18:08:25.0', '2022-05-24 18:20:49.0', 0, 'know_search'),
        (1827, '绑定用户', 1629, 1, 2, '绑定用户', '2022-05-24 18:08:25.0', '2022-05-24 18:20:49.0', 0, 'know_search'),
        (1829, '回收用户', 1629, 1, 2, '回收用户', '2022-05-24 18:08:25.0', '2022-05-24 18:20:49.0', 0, 'know_search'),
        (1831, '删除角色', 1629, 1, 2, '删除角色', '2022-05-24 18:08:25.0', '2022-05-24 18:20:49.0', 0, 'know_search'),
        (1833, '查看应用列表', 1631, 1, 2, '查看应用列表', '2022-05-24 18:08:25.0', '2022-05-24 18:20:49.0', 0, 'know_search'),
        (1835, '新建应用', 1631, 1, 2, '新建应用', '2022-05-24 18:08:25.0', '2022-05-24 18:20:49.0', 0, 'know_search'),
        (1837, '编辑', 1631, 1, 2, '编辑', '2022-05-24 18:08:25.0', '2022-05-24 18:20:49.0', 0, 'know_search'),
        (1839, '删除', 1631, 1, 2, '删除', '2022-05-24 18:08:25.0', '2022-05-24 18:20:49.0', 0, 'know_search'),
        (1841, '访问设置', 1631, 1, 2, '访问设置', '2022-05-24 18:08:25.0', '2022-05-24 18:20:49.0', 0, 'know_search'),
        (1843, '查看平台配置列表', 1633, 1, 2, '查看平台配置列表', '2022-05-24 18:08:25.0', '2022-05-24 18:20:49.0', 0, 'know_search'),
        (1845, '新增平台配置', 1633, 1, 2, '新增平台配置', '2022-05-24 18:08:25.0', '2022-05-24 18:20:49.0', 0, 'know_search'),
        (1847, '禁用平台配置', 1633, 1, 2, '禁用平台配置', '2022-05-24 18:08:25.0', '2022-05-24 18:20:49.0', 0, 'know_search'),
        (1849, '编辑平台配置', 1633, 1, 2, '编辑平台配置', '2022-05-24 18:08:25.0', '2022-05-24 18:20:49.0', 0, 'know_search'),
        (1851, '删除平台配置', 1633, 1, 2, '删除平台配置', '2022-05-24 18:08:26.0', '2022-05-24 18:20:49.0', 0, 'know_search'),
        (1853, '查看操作记录列表', 1635, 1, 2, '查看操作记录列表', '2022-05-24 18:08:26.0', '2022-05-24 18:23:34.0', 0, 'know_search'),
        (1855, 'Kibana', 1609, 1, 2, 'Kibana', '2022-05-24 18:08:26.0', '2022-06-14 16:44:02.0', 0, 'know_search'),
        (1857, 'SQL查询', 1609, 1, 2, 'SQL查询', '2022-05-24 18:08:26.0', '2022-06-14 16:44:02.0', 0, 'know_search'),
        (1859, '批量修改限流值', 1759, 1, 2, '批量修改限流值', '2022-05-24 18:08:26.0', '2022-08-11 10:37:13.0', 0, 'know_search'),
        (1861, '禁用', 1759, 1, 2, '禁用', '2022-05-24 18:08:26.0', '2022-08-11 10:37:13.0', 0, 'know_search'),
        (1863, '修改限流值', 1759, 1, 2, '修改限流值', '2022-05-24 18:08:26.0', '2022-08-11 10:37:13.0', 0, 'know_search'),
        (1865, '查看异常查询列表', 1611, 1, 2, '查看异常查询列表', '2022-05-24 18:08:26.0', '2022-06-14 16:44:02.0', 0, 'know_search'),
        (1867, '查看慢查询列表', 1611, 1, 2, '查看慢查询列表', '2022-05-24 18:08:26.0', '2022-06-14 16:44:21.0', 0, 'know_search'),
        (1869, '新增角色', 1629, 1, 2, '新增角色', '2022-05-24 18:08:26.0', '2022-05-24 18:23:34.0', 0, 'know_search'),
        (1871, 'Dashboard', 0, 0, 1, '查看dashboard', '2022-05-24 18:08:26.0', '2022-08-27 17:35:50.0', 0, 'know_search'),
        (1873, '新建索引', 1605, 1, 2, '新建索引', '2022-05-24 18:08:26.0', '2022-05-24 18:23:34.0', 0, 'know_search'),
        (1875, '查看dashboard', 1871, 1, 2, '查看dashboard', '2022-05-24 18:08:24.0', '2022-08-27 17:35:50.0', 0,
         'know_search');
#角色初始化数据
insert into logi_security_role (id, role_code, role_name, description, last_reviser, create_time, update_time,
                                is_delete, app_name)
values (1, 'r14715628', '管理员', '管理员', 'admin', '2022-06-01 21:19:42.0', '2022-07-06 22:23:59.0', 0,
        'know_search'),
       (2, 'r14481382', '资源 owner', '普通用户拥有的最大权限', 'admin', '2022-06-14 18:08:56.0',
        '2022-07-06 20:36:31.0', 0, 'know_search');
#初始化用户
insert into logi_security_user (id, user_name, pw, salt, real_name, phone, email, dept_id, is_delete,
                                create_time, update_time, app_name)
values (1, 'admin',
        'V1ZkU2RHRlhOSGhOYWs0M1VVWmFjVk5xVW1oaE0zUmlTVEJCZUZGRFRtUm1WVzh5VlcxNGMyRkZRamw3UUZacVNqUmhhM3RiSTBBeVFDTmRmVW8yVW14c2FFQjl7QFZqSjRha3tbI0AzQCNdfUo2UmxsaEB9Mv{#cdRgJ45Lqx}3IubEW87!==',
        '', 'admin', '18888888888', 'admin@12345.com', null, 0, '2022-05-26 05:46:12.0', '2022-08-26 09:06:19.0',
        'know_search');
#初始化用户和角色的关系
insert into logi_security_user_role (id, user_id, role_id, create_time, update_time, is_delete, app_name)
values (1, 1, 2, '2022-08-26 19:54:22.0', '2022-08-26 19:54:22.0', 0, 'know_search'),
       (2, 1, 1, '2022-08-30 21:05:17.0', '2022-08-30 21:05:17.0', 0, 'know_search');
#项目和项目配置、es user 的关系
insert into project_arius_config (project_id, analyze_response_enable, is_source_separated, aggr_analyze_enable,
                                  dsl_analyze_enable, slow_query_times, is_active, memo, create_time, update_time)
values (1, 1, 0, 1, 1, 1000, 1, '超级应用', '2022-06-14 18:52:08.0', '2022-08-27 23:13:14.0'),
       (2, 1, 0, 1, 1, 1000, 1, '元数据模版应用 不可以被删除', '2022-08-25 11:18:45.0', '2022-08-25 11:18:45.0');
insert into logi_security_project (id, project_code, project_name, description, dept_id, running, create_time,
                                   update_time, is_delete, app_name)
values (1, 'p14000143', 'SuperApp', '超级应用', 0, 1, '2022-05-26 05:49:08.0', '2022-08-24 11:09:49.0', 0,
        'know_search'),
       (2, 'p18461793', '元数据模版应用 _ 误删', '元数据模版应用 不可以被删除', 0, 1, '2022-08-25 11:06:04.0',
        '2022-08-25 11:18:45.0', 0, 'know_search');
insert into arius_es_user (id, index_exp, data_center, is_root, memo, ip, verify_code, is_active,
                           query_threshold, cluster, responsible, search_type, create_time, update_time,
                           project_id, is_default_display)
values (1, null, 'cn', 1, '管理员 APP', '', 'azAWiJhxkho33ac', 1, 100, 'logi-elasticsearch-meta',
        'admin', 0,
        '2022-05-26 09:35:38.0', '2022-06-23 00:16:47.0', 1, 1),
       (2, null, 'cn', 0, '元数据模版 APP', '', 'vkDgPEfD3jQJ1YY', 1, 1000, '', null, 1, '2022-07-05 08:16:17.0',
        '2022-08-25 21:48:58.0', 2, 1);


## 配置初始化数据
TRUNCATE  table `arius_config_info`;
INSERT INTO `arius_config_info`(`id`, `value_group`, `value_name`, `value`, `edit`, `dimension`, `status`, `memo`, `create_time`, `update_time`, `search_time`) VALUES (187, 'arius.cache.switch', 'logic.template.cache.enable', 'true', 1, -1, -1, '逻辑模板缓存是否开启', '2021-09-01 20:37:47', '2021-11-29 14:57:47', '2021-09-01 20:37:47');
INSERT INTO `arius_config_info`(`id`, `value_group`, `value_name`, `value`, `edit`, `dimension`, `status`, `memo`, `create_time`, `update_time`, `search_time`) VALUES (189, 'arius.cache.switch', 'physical.template.cache.enable', 'true', 1, -1, -1, '获取物理模板列表是否开启全局缓存', '2021-09-01 20:41:22', '2021-11-29 14:57:45', '2021-09-01 20:41:22');
INSERT INTO `arius_config_info`(`id`, `value_group`, `value_name`, `value`, `edit`, `dimension`, `status`, `memo`, `create_time`, `update_time`, `search_time`) VALUES (191, 'arius.cache.switch', 'cluster.phy.cache.enable', 'true', 1, -1, -1, '获取物理集群列表是否开启全局缓存', '2021-09-01 20:42:31', '2021-11-29 14:57:42', '2021-09-01 20:42:31');
INSERT INTO `arius_config_info`(`id`, `value_group`, `value_name`, `value`, `edit`, `dimension`, `status`, `memo`, `create_time`, `update_time`, `search_time`) VALUES (193, 'arius.cache.switch', 'cluster.logic.cache.enable', 'true', 1, -1, -1, '获取逻辑集群列表是否开启全局缓存', '2021-09-01 20:43:08', '2021-11-29 14:57:39', '2021-09-01 20:43:08');
INSERT INTO `arius_config_info`(`id`, `value_group`, `value_name`, `value`, `edit`, `dimension`, `status`, `memo`, `create_time`, `update_time`, `search_time`) VALUES (1217, 'arius.meta.monitor', 'nodestat.collect.concurrent', 'true', 1, -1, -1, '', '2021-11-18 20:24:54', '2021-11-19 16:05:39', '2021-11-18 20:24:54');
INSERT INTO `arius_config_info`(`id`, `value_group`, `value_name`, `value`, `edit`, `dimension`, `status`, `memo`, `create_time`, `update_time`, `search_time`) VALUES (1223, 'arius.common.group', 'app.default.read.auth.indices', '\"\"', 1, -1, 2, 'app可读写的权限', '2021-12-15 20:17:06', '2021-12-16 11:17:26', '2021-12-15 20:17:06');
INSERT INTO `arius_config_info`(`id`, `value_group`, `value_name`, `value`, `edit`, `dimension`, `status`, `memo`, `create_time`, `update_time`, `search_time`) VALUES (1225, 'arius.common.group', 'delete.expire.index.ahead.clusters', '\"\"', 1, -1, 2, '删除过期权限', '2021-12-15 20:17:48', '2021-12-16 11:17:24', '2021-12-15 20:17:48');
INSERT INTO `arius_config_info`(`id`, `value_group`, `value_name`, `value`, `edit`, `dimension`, `status`, `memo`, `create_time`, `update_time`, `search_time`) VALUES (1227, 'arius.common.group', 'operate.index.ahead.seconds', '2 * 60 * 60', 1, -1, 2, '索引操作提前时间', '2021-12-15 20:18:37', '2021-12-16 11:17:22', '2021-12-15 20:18:37');
INSERT INTO `arius_config_info`(`id`, `value_group`, `value_name`, `value`, `edit`, `dimension`, `status`, `memo`, `create_time`, `update_time`, `search_time`) VALUES (1229, 'arius.common.group', 'platform.govern.admin.hot.days', '-1', 1, -1, 2, '平台治理导入热存的天数', '2021-12-15 20:19:13', '2021-12-16 11:17:19', '2021-12-15 20:19:13');
INSERT INTO `arius_config_info`(`id`, `value_group`, `value_name`, `value`, `edit`, `dimension`, `status`, `memo`, `create_time`, `update_time`, `search_time`) VALUES (1231, 'arius.common.group', 'quota.dynamic.limit.black.appIds', 'none', 1, -1, 2, 'appid黑名单控制', '2021-12-15 20:20:11', '2021-12-16 11:17:17', '2021-12-15 20:20:11');
INSERT INTO `arius_config_info`(`id`, `value_group`, `value_name`, `value`, `edit`, `dimension`, `status`, `memo`, `create_time`, `update_time`, `search_time`) VALUES (1233, 'arius.common.group', 'quota.dynamic.limit.black.cluster', '\"\"', 1, -1, 2, 'cluster黑名单控制', '2021-12-15 20:20:39', '2021-12-16 11:17:15', '2021-12-15 20:20:39');
INSERT INTO `arius_config_info`(`id`, `value_group`, `value_name`, `value`, `edit`, `dimension`, `status`, `memo`, `create_time`, `update_time`, `search_time`) VALUES (1235, 'arius.common.group', 'quota.dynamic.limit.black.logicId', 'none', 1, -1, 2, '模板黑名单控制', '2021-12-15 20:21:21', '2021-12-16 11:17:12', '2021-12-15 20:21:21');
INSERT INTO `arius_config_info`(`id`, `value_group`, `value_name`, `value`, `edit`, `dimension`, `status`, `memo`, `create_time`, `update_time`, `search_time`) VALUES (1237, 'arius.common.group', 'arius.wo.auto.process.create.template.disk.maxG', '10.0', 1, -1, 2, '模板创建时设置的磁盘空间最大值', '2021-12-15 20:21:49', '2021-12-16 11:15:12', '2021-12-15 20:21:49');
INSERT INTO `arius_config_info`(`id`, `value_group`, `value_name`, `value`, `edit`, `dimension`, `status`, `memo`, `create_time`, `update_time`, `search_time`) VALUES (1239, 'arius.common.group', 'request.interceptor.switch.open', 'true', 1, -1, 2, '请求拦截开关', '2021-12-15 20:22:14', '2021-12-16 11:15:10', '2021-12-15 20:22:14');
INSERT INTO `arius_config_info`(`id`, `value_group`, `value_name`, `value`, `edit`, `dimension`, `status`, `memo`, `create_time`, `update_time`, `search_time`) VALUES (1241, 'arius.common.group', 'arius.didi.t2.leader.mail', '\"\"', 1, -1, 2, 'didi领导者邮箱', '2021-12-15 20:22:40', '2021-12-16 11:15:07', '2021-12-15 20:22:40');
INSERT INTO `arius_config_info`(`id`, `value_group`, `value_name`, `value`, `edit`, `dimension`, `status`, `memo`, `create_time`, `update_time`, `search_time`) VALUES (1243, 'arius.common.group', 'defaultDay', '\"\"', 1, -1, 2, '默认hotDay值', '2021-12-15 20:23:17', '2021-12-16 11:15:04', '2021-12-15 20:23:17');
INSERT INTO `arius_config_info`(`id`, `value_group`, `value_name`, `value`, `edit`, `dimension`, `status`, `memo`, `create_time`, `update_time`, `search_time`) VALUES (1245, 'arius.quota.config.group', 'arius.quota.config.tps.per.cpu.with.replica', '1000.0', 1, -1, 2, '资源管控cpu项', '2021-12-15 20:23:56', '2021-12-16 11:15:01', '2021-12-15 20:23:56');
INSERT INTO `arius_config_info`(`id`, `value_group`, `value_name`, `value`, `edit`, `dimension`, `status`, `memo`, `create_time`, `update_time`, `search_time`) VALUES (1247, 'arius.quota.config.group', 'arius.quota.config.tps.per.cpu.NO.replica', '2300.0', 1, -1, 2, '资源管控cpu项', '2021-12-15 20:24:27', '2021-12-16 11:14:58', '2021-12-15 20:24:27');
INSERT INTO `arius_config_info`(`id`, `value_group`, `value_name`, `value`, `edit`, `dimension`, `status`, `memo`, `create_time`, `update_time`, `search_time`) VALUES (1249, 'arius.quota.config.group', 'arius.quota.config.cost.per.g.per.month', '1.06', 1, -1, 2, '资源配置模板费用', '2021-12-15 20:24:59', '2021-12-16 11:14:56', '2021-12-15 20:24:59');
INSERT INTO `arius_config_info`(`id`, `value_group`, `value_name`, `value`, `edit`, `dimension`, `status`, `memo`, `create_time`, `update_time`, `search_time`) VALUES (1251, 'arius.meta.monitor.group', 'nodestat.collect.concurrent', 'fasle', 1, -1, 2, '节点状态信息是否并行采集', '2021-12-15 20:25:35', '2022-08-26 18:10:50', '2021-12-15 20:25:35');
INSERT INTO `arius_config_info`(`id`, `value_group`, `value_name`, `value`, `edit`, `dimension`, `status`, `memo`, `create_time`, `update_time`, `search_time`) VALUES (1253, 'arius.meta.monitor.group', 'indexstat.collect.concurrent', 'fasle', 1, -1, 2, '索引状态信息是否并行采集', '2021-12-15 20:26:00', '2022-08-26 18:10:45', '2021-12-15 20:26:00');
INSERT INTO `arius_config_info`(`id`, `value_group`, `value_name`, `value`, `edit`, `dimension`, `status`, `memo`, `create_time`, `update_time`, `search_time`) VALUES (1255, 'arius.common.group', 'indices.recovery.ceph_max_bytes_per_sec', '10MB', 1, -1, 2, '单节点分片恢复的速率', '2021-12-15 21:33:29', '2022-04-08 17:43:14', '2021-12-15 21:33:29');
INSERT INTO `arius_config_info`(`id`, `value_group`, `value_name`, `value`, `edit`, `dimension`, `status`, `memo`, `create_time`, `update_time`, `search_time`) VALUES (1257, 'arius.common.group', 'cluster.routing.allocation.node_concurrent_incoming_recoveries', '2', 1, -1, 2, '一个节点上允许多少并发的传入分片还原,表示为传入还原', '2021-12-16 14:41:51', '2021-12-16 14:42:24', '2021-12-16 14:41:51');
INSERT INTO `arius_config_info`(`id`, `value_group`, `value_name`, `value`, `edit`, `dimension`, `status`, `memo`, `create_time`, `update_time`, `search_time`) VALUES (1259, 'arius.common', 'cluster.routing.allocation.node_concurrent_outgoing_recoveries', '2', 1, -1, 2, '一个节点上允许多少并发的传入分片还原,传出还原', '2021-12-16 14:42:15', '2022-02-22 11:11:48', '2021-12-16 14:42:15');
INSERT INTO `arius_config_info`(`id`, `value_group`, `value_name`, `value`, `edit`, `dimension`, `status`, `memo`, `create_time`, `update_time`, `search_time`) VALUES (1585, 'test.test', 'testt', '21', 1, -1, -1, '请忽略2221', '2022-01-13 14:25:40', '2022-01-15 16:27:05', '2022-01-13 14:25:40');
INSERT INTO `arius_config_info`(`id`, `value_group`, `value_name`, `value`, `edit`, `dimension`, `status`, `memo`, `create_time`, `update_time`, `search_time`) VALUES (1587, 'zptest', 'test', '<script>alert(1)</script>', 1, -1, -1, 'alert(1)', '2022-01-18 16:14:12', '2022-01-18 16:15:49', '2022-01-18 16:14:12');
INSERT INTO `arius_config_info`(`id`, `value_group`, `value_name`, `value`, `edit`, `dimension`, `status`, `memo`, `create_time`, `update_time`, `search_time`) VALUES (1589, 'test1ddd', 'dd ddd', 'dssdddd', 1, -1, -1, 'sddsdssd', '2022-01-26 11:39:23', '2022-01-26 11:39:42', '2022-01-26 11:39:23');
INSERT INTO `arius_config_info`(`id`, `value_group`, `value_name`, `value`, `edit`, `dimension`, `status`, `memo`, `create_time`, `update_time`, `search_time`) VALUES (1591, 'yyftemptest-01s', 'yyftemptest-01d', '', 1, -1, -1, '', '2022-03-01 16:44:12', '2022-03-01 16:44:39', '2022-03-01 16:44:12');
INSERT INTO `arius_config_info`(`id`, `value_group`, `value_name`, `value`, `edit`, `dimension`, `status`, `memo`, `create_time`, `update_time`, `search_time`) VALUES (1593, 'test1', 's', '', 1, -1, -1, '', '2022-03-07 11:37:39', '2022-03-07 11:37:43', '2022-03-07 11:37:39');
INSERT INTO `arius_config_info`(`id`, `value_group`, `value_name`, `value`, `edit`, `dimension`, `status`, `memo`, `create_time`, `update_time`, `search_time`) VALUES (1595, 'test1', '22', 'm1qaz2wsx3edc4rfv5tgb6yhn7ujm1qaz2wsx3edc4rfv5tgb6yhn7ujm1qaz2wsx3edc4rfv5tgb6yhn7ujm1qaz2', 1, -1, -1, '', '2022-03-15 11:19:49', '2022-03-15 11:20:08', '2022-03-15 11:19:49');
INSERT INTO `arius_config_info`(`id`, `value_group`, `value_name`, `value`, `edit`, `dimension`, `status`, `memo`, `create_time`, `update_time`, `search_time`) VALUES (1623, 'settingGroup', 'name', 'value', 1, -1, -1, 'test', '2022-06-23 14:17:56', '2022-06-23 15:47:26', '2022-06-23 14:17:56');
INSERT INTO `arius_config_info`(`id`, `value_group`, `value_name`, `value`, `edit`, `dimension`, `status`, `memo`, `create_time`, `update_time`, `search_time`) VALUES (1625, 'group11', 'name1', 'value1', 1, -1, -1, 'des-edit', '2022-06-23 15:22:51', '2022-06-24 09:40:51', '2022-06-23 15:22:51');
INSERT INTO `arius_config_info`(`id`, `value_group`, `value_name`, `value`, `edit`, `dimension`, `status`, `memo`, `create_time`, `update_time`, `search_time`) VALUES (1627, 'arius.common.group', 'cluster.node.specification_list', '16c-64g-3072g,16c-48g-3071g,1c-48g-3071g,', 1, -1, 1, '节点规格列表，机型列表', '2022-07-05 14:10:27', '2022-07-18 15:01:29', '2022-07-05 14:10:27');
INSERT INTO `arius_config_info`(`id`, `value_group`, `value_name`, `value`, `edit`, `dimension`, `status`, `memo`, `create_time`, `update_time`, `search_time`) VALUES (1629, 'ccccccccccccccdcdccccccccccccccdcdccccccccccccccdb', 'dccccccccccccccdcdcccccccc', 'vjh', 1, -1, -1, 'cdcdccccccccccccccdcdccccccccccccccdcdccccccccccccccdcdccccccccccccccdcdccccccccccccccdcdccccc', '2022-07-05 15:27:38', '2022-07-05 15:28:09', '2022-07-05 15:27:38');
INSERT INTO `arius_config_info`(`id`, `value_group`, `value_name`, `value`, `edit`, `dimension`, `status`, `memo`, `create_time`, `update_time`, `search_time`) VALUES (1631, '2', '3', '', 1, -1, -1, '', '2022-07-06 15:26:45', '2022-07-06 15:26:58', '2022-07-06 15:26:45');
INSERT INTO `arius_config_info`(`id`, `value_group`, `value_name`, `value`, `edit`, `dimension`, `status`, `memo`, `create_time`, `update_time`, `search_time`) VALUES (1633, 'arius.common.group', 'cluster.data.center_list', 'cn,en', 1, -1, 1, '数据中心列表', '2022-07-06 16:14:03', '2022-08-27 19:11:25', '2022-07-06 16:14:03');
INSERT INTO `arius_config_info`(`id`, `value_group`, `value_name`, `value`, `edit`, `dimension`, `status`, `memo`, `create_time`, `update_time`, `search_time`) VALUES (1635, 'arius.common.group', 'cluster.package.version_list', '7.6.1.1,6.6.6.6,7.6.1.2', 1, -1, 1, '系统预制支持的版本', '2022-07-06 16:17:25', '2022-07-06 16:17:25', '2022-07-06 16:17:25');
INSERT INTO `arius_config_info`(`id`, `value_group`, `value_name`, `value`, `edit`, `dimension`, `status`, `memo`, `create_time`, `update_time`, `search_time`) VALUES (1637, 'template.time.type', 'format', '[\n  \"yyyy-MM-dd HH:mm:ss\",\n  \"yyyy-MM-dd HH:mm:ss.SSS\",\n  \"yyyy-MM-dd\'T\'HH:mm:ss\",\n  \"yyyy-MM-dd\'T\'HH:mm:ss.SSS\",\n  \"yyyy-MM-dd HH:mm:ss.SSS Z\",\n  \"yyyy/MM/dd HH:mm:ss\",\n  \"epoch_seconds\",\n  \"epoch_millis\"\n]', 1, -1, 1, '新建模版的时间格式', '2022-07-07 16:15:37', '2022-07-07 16:15:37', '2022-07-07 16:15:37');
INSERT INTO `arius_config_info`(`id`, `value_group`, `value_name`, `value`, `edit`, `dimension`, `status`, `memo`, `create_time`, `update_time`, `search_time`) VALUES (1639, 'arius.cluster.blacklist', 'cluster.phy.name', 'didi-cluster-test', 1, -1, 1, '滴滴内部测试环境集群, 禁止任何编辑删除新增操作', '2022-07-07 17:58:02', '2022-07-07 18:44:42', '2022-07-07 17:58:02');
INSERT INTO `arius_config_info`(`id`, `value_group`, `value_name`, `value`, `edit`, `dimension`, `status`, `memo`, `create_time`, `update_time`, `search_time`) VALUES (1641, 'arius.common.group', 'cluster.resource.type_list', '信创,acs,vmware', 1, -1, 1, '所属资源类型列表,IaaS平台类型列表', '2022-07-07 19:13:13', '2022-08-31 16:38:37', '2022-07-07 19:13:13');
INSERT INTO `arius_config_info`(`id`, `value_group`, `value_name`, `value`, `edit`, `dimension`, `status`, `memo`, `create_time`, `update_time`, `search_time`) VALUES (1643, '55', '666', '1', 1, -1, -1, '143', '2022-07-13 16:59:41', '2022-07-13 17:01:48', '2022-07-13 16:59:41');
INSERT INTO `arius_config_info`(`id`, `value_group`, `value_name`, `value`, `edit`, `dimension`, `status`, `memo`, `create_time`, `update_time`, `search_time`) VALUES (1645, 'arius.common.group', 'index.rollover.threshold', '0.00001', 1, -1, 1, '主分片大小达到1G后升版本', '2022-07-15 21:03:12', '2022-09-22 15:28:54', '2022-07-15 21:03:12');
INSERT INTO `arius_config_info`(`id`, `value_group`, `value_name`, `value`, `edit`, `dimension`, `status`, `memo`, `create_time`, `update_time`, `search_time`) VALUES (1647, 'yyftemptest-01', 'yyf', 'sdv', 1, -1, -1, 'sdv', '2022-07-18 15:02:08', '2022-07-18 15:02:24', '2022-07-18 15:02:08');
INSERT INTO `arius_config_info`(`id`, `value_group`, `value_name`, `value`, `edit`, `dimension`, `status`, `memo`, `create_time`, `update_time`, `search_time`) VALUES (1649, 'arius.common.group', 'cluster.node.count_list', '2,4,6,10', 1, -1, 1, '集群节点个数列表', '2022-07-18 15:22:33', '2022-08-27 19:13:09', '2022-07-18 15:22:33');
INSERT INTO `arius_config_info`(`id`, `value_group`, `value_name`, `value`, `edit`, `dimension`, `status`, `memo`, `create_time`, `update_time`, `search_time`) VALUES (1653, 'arius.common.group', 'arius.system.template', '[\n    \"arius.dsl.analyze.result\",\n    \"arius.dsl.metrics\",\n    \"arius.dsl.template\",\n    \"arius.gateway.join\",\n    \"arius_stats_index_info\",\n    \"arius_stats_node_info\",\n    \"arius.template.access\",\n    \"arius_cat_index_info\",\n    \"arius_gateway_metrics\",\n    \"arius_stats_cluster_info\",\n    \"arius_stats_cluster_task_info\",\n    \"arius_stats_dashboard_info\",\n    \"arius.appid.template.access\"\n]', 1, -1, 1, '系统核心模版集合', '2022-07-21 12:25:48', '2022-07-21 12:30:06', '2022-07-21 12:25:48');
INSERT INTO `arius_config_info`(`id`, `value_group`, `value_name`, `value`, `edit`, `dimension`, `status`, `memo`, `create_time`, `update_time`, `search_time`) VALUES (1655, 'ds12', 'sd34', 'sdsddsd', 1, -1, -1, 'ds78', '2022-07-21 17:00:44', '2022-08-01 08:52:35', '2022-07-21 17:00:44');
INSERT INTO `arius_config_info`(`id`, `value_group`, `value_name`, `value`, `edit`, `dimension`, `status`, `memo`, `create_time`, `update_time`, `search_time`) VALUES (1657, 'arius.common.group', 'cluster.shard.big_threshold', '10', 1, -1, 1, '用于设置集群看板中的大Shard阈值，单位为gb，大于这个值就认为是大shard', '2022-07-28 17:49:59', '2022-08-26 18:08:56', '2022-07-28 17:49:59');
INSERT INTO `arius_config_info`(`id`, `value_group`, `value_name`, `value`, `edit`, `dimension`, `status`, `memo`, `create_time`, `update_time`, `search_time`) VALUES (1671, 'arius.template.group', 'logic.template.business_type', '[{"code":0,"desc":"系统日志","label":"system"},{"code":1,"desc":"日志数据","label":"log"},{"code":2,"desc":"用户上报数据","label":"olap"},{"code":3,"desc":"RDS数据","label":"binlog"},{"code":4,"desc":"离线导入数据","label":"offline"}]', 1, -1, 1, '模板业务类型', '2022-08-26 18:02:47', '2022-09-01 15:16:11', '2022-08-26 18:02:47');
INSERT INTO `arius_config_info`(`id`, `value_group`, `value_name`, `value`, `edit`, `dimension`, `status`, `memo`, `create_time`, `update_time`, `search_time`) VALUES (1673, 'arius.template.group', 'logic.template.time_format_list', 'yyyy-MM-dd HH:mm:ss,yyyy-MM-dd HH:mm:ss.SSS,yyyy-MM-dd HH:mm:ss.SSS Z,yyyy-MM-dd\'T\'HH:mm:ss,yyyy-MM-dd\'T\'HH:mm:ss.SSS,yyyy-MM-dd\'T\'HH:mm:ssZ,yyyy-MM-dd\'T\'HH:mm:ss.SSSZ,yyyy/MM/dd HH:mm:ss,epoch_second,epoch_millis,yyyy-MM-dd', 1, -1, 1, '模板时间格式列表', '2022-08-26 18:06:07', '2022-08-31 17:16:03', '2022-08-26 18:06:07');
INSERT INTO `arius_config_info`(`id`, `value_group`, `value_name`, `value`, `edit`, `dimension`, `status`, `memo`, `create_time`, `update_time`, `search_time`) VALUES (1675, 'arius.template.group', 'history.template.physic.indices.allocation.is_effective', 'ture', 1, -1, 1, '历史索引模板shard分配是否自动调整', '2022-08-26 18:07:53', '2022-08-31 17:07:02', '2022-08-26 18:07:53');
INSERT INTO `arius_config_info`(`id`, `value_group`, `value_name`, `value`, `edit`, `dimension`, `status`, `memo`, `create_time`, `update_time`, `search_time`) VALUES (1677, 'arius.common.group', 'operate.record.save.time', '29', 1, -1, -1, '操作记录的保存时间', '2022-09-01 16:44:03', '2022-09-01 17:23:48', '2022-09-01 16:44:03');
INSERT INTO `arius_config_info`(`id`, `value_group`, `value_name`, `value`, `edit`, `dimension`, `status`, `memo`, `create_time`, `update_time`, `search_time`) VALUES (1679, 'arius.common.group', 'operate.record.save_time', '25', 1, -1, 1, '操作记录的保存时间(天)', '2022-09-01 19:34:33', '2022-09-19 15:14:59', '2022-09-01 19:34:33');
INSERT INTO `arius_config_info`(`id`, `value_group`, `value_name`, `value`, `edit`, `dimension`, `status`, `memo`, `create_time`, `update_time`, `search_time`) VALUES (1681, 'arius.common.group', 'super_app.default.dsl.command', '#获取节点状态\nGET _nodes/stats\n\n#获取集群信息\nGET _cluster/stats\n\n#获取集群健康信息\nGET _cluster/health?v\n\n#查看当前集群的热点线程\nGET _nodes/hot_threads\n\n#查看当前集群运行中的任务信息\nGET _tasks?actions=*&detailed\n\n#shard分配说明，会在分片未分配的事后去通过这个命令查看下具体原因\nGET /_cluster/allocation/explain\n\n#异常shard分配重试，当集群red有shard未分配的情况下会通过这个命令来重试分配\nPOST /_cluster/reroute?retry_failed=true\n\n#清除fielddata内存，当集群因为fileddata太大导致熔断或占用很多内存，可以通过此命令释放内存\nPOST _cache/clear?fielddata=true\n', 1, -1, 1, '超级应用默认就有的命令', '2022-09-20 10:26:08', '2022-09-26 11:34:14', '2022-09-20 10:26:08');
INSERT INTO `arius_config_info`(`id`, `value_group`, `value_name`, `value`, `edit`, `dimension`, `status`, `memo`, `create_time`, `update_time`, `search_time`) VALUES (1683, 'arius.common.group', 'operate.record.save.num', '30', 1, -1, -1, 'DSL和kibana操作记录保存条数', '2022-09-20 10:45:31', '2022-09-22 16:49:16', '2022-09-20 10:45:31');
INSERT INTO `arius_config_info`(`id`, `value_group`, `value_name`, `value`, `edit`, `dimension`, `status`, `memo`, `create_time`, `update_time`, `search_time`) VALUES (1685, 'ddd', 'sdd', 'sd', 1, -1, -1, 'ds', '2022-09-21 15:22:31', '2022-09-21 15:23:00', '2022-09-21 15:22:31');
INSERT INTO `arius_config_info`(`id`, `value_group`, `value_name`, `value`, `edit`, `dimension`, `status`, `memo`, `create_time`, `update_time`, `search_time`) VALUES (1607, 'arius.dashboard.threshold.group', 'index.segment.num_threshold', '{\"name\":\" 索引 Segments 个数 \",\"metrics\":\"segmentNum\",\"unit\":\" 个 \",\"compare\":\">\",\"value\":100}', 1, -1, 1, '索引 Segment 个数阈值定义', '2022-06-17 09:52:11', '2022-08-27 16:05:06', '2022-06-17 09:52:11');
INSERT INTO `arius_config_info`(`id`, `value_group`, `value_name`, `value`, `edit`, `dimension`, `status`, `memo`, `create_time`, `update_time`, `search_time`) VALUES (1609, 'arius.dashboard.threshold.group', 'index.template.segment_num_threshold', '{\"name\":\" 模板 Segments 个数 \",\"metrics\":\"segmentNum\",\"unit\":\" 个 \",\"compare\":\">\",\"value\":700}', 1, -1, 1, '索引模板 [Segment 个数阈值] 定义', '2022-06-17 09:53:34', '2022-08-27 19:01:57', '2022-06-17 09:53:34');
INSERT INTO `arius_config_info`(`id`, `value_group`, `value_name`, `value`, `edit`, `dimension`, `status`, `memo`, `create_time`, `update_time`, `search_time`) VALUES (1611, 'arius.dashboard.threshold.group', 'index.segment.memory_size_threshold', '{\"name\":\" 索引 Segments 内存大小 \",\"metrics\":\"segmentMemSize\",\"unit\":\"MB\",\"compare\":\">\",\"value\":500}', 1, -1, 1, '索引 [Segment 内存大小阈值] 定义', '2022-06-17 09:54:20', '2022-10-26 18:50:50', '2022-06-17 09:54:20');
INSERT INTO `arius_config_info`(`id`, `value_group`, `value_name`, `value`, `edit`, `dimension`, `status`, `memo`, `create_time`, `update_time`, `search_time`) VALUES (1613, 'arius.dashboard.threshold.group', 'index.template.segment_memory_size_threshold', '{\"name\":\" 模板 Segments 内存大小 \",\"metrics\":\"segmentMemSize\",\"unit\":\"MB\",\"compare\":\">\",\"value\":3000}', 1, -1, 1, '索引模板 [Segment 内存大小阈值] 定义', '2022-06-17 09:54:50', '2022-10-26 18:50:27', '2022-06-17 09:54:50');
INSERT INTO `arius_config_info`(`id`, `value_group`, `value_name`, `value`, `edit`, `dimension`, `status`, `memo`, `create_time`, `update_time`, `search_time`) VALUES (1617, 'arius.dashboard.threshold.group', 'node.shard.num_threshold', '{\"name\":\" 节点分片个数 \",\"metrics\":\"shardNum\",\"unit\":\" 个 \",\"compare\":\">\",\"value\":1000}', 1, -1, 1, '节点 [分片个数阈值] 定义', '2022-06-17 10:01:40', '2022-08-27 19:09:44', '2022-06-17 10:01:40');
INSERT INTO `arius_config_info`(`id`, `value_group`, `value_name`, `value`, `edit`, `dimension`, `status`, `memo`, `create_time`, `update_time`, `search_time`) VALUES (1619, 'arius.dashboard.threshold.group', 'index.shard.small_threshold', '{\"name\":\" 小 shard 索引列表 \",\"metrics\":\"shardSize\",\"unit\":\"MB\",\"compare\":\"<\",\"value\":1000}', 1, -1, 1, '索引 [小 Shard 阈值] 定义', '2022-06-17 16:11:53', '2022-08-27 19:04:19', '2022-06-17 16:11:53');
INSERT INTO `arius_config_info`(`id`, `value_group`, `value_name`, `value`, `edit`, `dimension`, `status`, `memo`, `create_time`, `update_time`, `search_time`) VALUES (1656, 'arius.dashboard.threshold.group', 'index.mapping.num_threshold', '{\"name\":\" 索引 Mapping 个数 \",\"metrics\":\"mappingNum\",\"unit\":\" 个 \",\"compare\":\">\",\"value\":100}', 1, -1, 1, '索引 [Mapping 个数阈值] 定义', '2022-07-28 15:50:59', '2022-08-27 18:36:48', '2022-07-28 15:50:59');
INSERT INTO `arius_config_info`(`id`, `value_group`, `value_name`, `value`, `edit`, `dimension`, `status`, `memo`, `create_time`, `update_time`, `search_time`) VALUES (1659, 'arius.dashboard.threshold.group', 'cluster.shard.num_threshold', '{\"name\":\" 集群 shard 个数 \",\"metrics\":\"shardNum\",\"unit\":\" 个 \",\"compare\":\">\",\"value\":10000}', 1, -1, 1, '集群 [Shard 个数阈值] 定义', '2022-08-05 15:58:22', '2022-10-27 12:00:25', '2022-08-05 15:58:22');
INSERT INTO `arius_config_info`(`id`, `value_group`, `value_name`, `value`, `edit`, `dimension`, `status`, `memo`, `create_time`, `update_time`, `search_time`) VALUES (1661, 'arius.dashboard.threshold.group', 'cluster.metric.collector.delayed_threshold', '{\"name\":\"node_status 指标采集延时 \",\"metrics\":\"clusterElapsedTimeGte5Min\",\"unit\":\"MIN\",\"compare\":\">\",\"value\":5}', 1, -1, 1, '集群 [指标采集延时阈值] 定义', '2022-08-10 14:10:47', '2022-10-26 16:20:17', '2022-08-10 14:10:47');
INSERT INTO `arius_config_info`(`id`, `value_group`, `value_name`, `value`, `edit`, `dimension`, `status`, `memo`, `create_time`, `update_time`, `search_time`) VALUES (1663, 'arius.dashboard.threshold.group', 'node.disk.used_percent_threshold', '{\"name\":\" 磁盘利用率 \",\"metrics\":\"largeDiskUsage\",\"unit\":\"%\",\"compare\":\">\",\"value\":80}', 1, -1, 1, '节点 [磁盘利用率阈值] 定义', '2022-08-25 14:50:41', '2022-10-26 18:48:54', '2022-08-25 14:50:41');
INSERT INTO `arius_config_info`(`id`, `value_group`, `value_name`, `value`, `edit`, `dimension`, `status`, `memo`, `create_time`, `update_time`, `search_time`) VALUES (1665, 'arius.dashboard.threshold.group', 'node.jvm.heap.used_percent_threshold', '{\"name\":\" 堆内存利用率 \",\"metrics\":\"largeHead\",\"unit\":\"%\",\"compare\":\">\",\"value\":75}', 1, -1, 1, '节点 [堆内存利用率阈值] 定义', '2022-08-25 16:45:33', '2022-10-26 18:48:40', '2022-08-25 16:45:33');
INSERT INTO `arius_config_info`(`id`, `value_group`, `value_name`, `value`, `edit`, `dimension`, `status`, `memo`, `create_time`, `update_time`, `search_time`) VALUES (1666, 'arius.dashboard.threshold.group', 'node.cpu.used_percent_threshold', '{\"name\":\"CPU 利用率红线 \",\"metrics\":\"largeCpuUsage\",\"unit\":\"%\",\"compare\":\">\",\"value\":60}', 1, -1, 1, '节点 [CPU 利用率阈值] 定义', '2022-08-25 16:45:33', '2022-10-26 18:48:18', '2022-08-25 16:45:33');
INSERT INTO `arius_config_info`(`id`, `value_group`, `value_name`, `value`, `edit`, `dimension`, `status`, `memo`, `create_time`, `update_time`, `search_time`) VALUES (1667, 'arius.dashboard.threshold.group', 'node.jvm.heap.used_percent_time_duration_threshold', '{\"name\":\"node.jvm.heap.used_percent_threshold_time_duration\",\"metrics\":\"jvmHeapUsedPercentThresholdTimeDuration\",\"unit\":\"MIN\",\"compare\":\">\",\"value\":10}', 1, -1, 1, '节点堆内存利用率阈值的 [持续时间]', '2022-08-25 16:45:33', '2022-10-26 18:47:52', '2022-08-25 16:45:33');
INSERT INTO `arius_config_info`(`id`, `value_group`, `value_name`, `value`, `edit`, `dimension`, `status`, `memo`, `create_time`, `update_time`, `search_time`) VALUES (1668, 'arius.dashboard.threshold.group', 'node.cpu.used_percent_threshold_time_duration_threshold', '{\"name\":\"node.large.cpu.used.percent.time.threshold\",\"metrics\":\"largeCpuUsage\",\"unit\":\"MIN\",\"compare\":\">\",\"value\":5}', 1, -1, 1, '节点 CPU 利用率超阈值的 [持续时间]', '2022-08-25 16:45:33', '2022-10-26 18:47:21', '2022-08-25 16:45:33');
INSERT INTO `arius_config_info`(`id`, `value_group`, `value_name`, `value`, `edit`, `dimension`, `status`, `memo`, `create_time`, `update_time`, `search_time`) VALUES (1669, 'arius.dashboard.threshold.group', 'index.shard.big_threshold', '{\"name\":\"index.shard.big_threshold\",\"metrics\":\"shardSize\",\"unit\":\"G\",\"compare\":\">\",\"value\":20}', 1, -1, 1, '索引 [大 shard 阈值] 定义', '2022-08-26 15:25:07', '2022-08-29 10:28:24', '2022-08-26 15:25:07');
INSERT INTO `arius_config_info`(`id`, `value_group`, `value_name`, `value`, `edit`, `dimension`, `status`, `memo`, `create_time`, `update_time`, `search_time`) VALUES (1686, 'arius.common.group', 'cluster.region.unsupported_divide_type', 'xpack.installed,zen1,ml.machine_memory,ml.max_open_jobs,ml.enabled', 1, -1, 1, '设置平台不支持的region划分方式', '2022-11-19 10:45:34', '2022-11-19 10:45:34', '2022-11-19 10:45:34');


####
insert into es_package (id, url, es_version, creator, `release`, manifest, `desc`, create_time, update_time, delete_flag)
values  (1, 'registry.xiaojukeji.com/didibuild/elasticsearch-image.hnb-pre-v.arius.data-online.fd.didi.com.centos72:9721f7f4', '7.6.1.302', 'linyunan', 0, '3', '', '2021-03-30 20:35:03.0', '2021-10-11 16:07:51.0', 1),
        (3, 'registry.xiaojukeji.com/didibuild/elasticsearch-image.hnb-pre-v.arius.data-online.fd.didi.com.centos72:06b79e62', '7.6.0.1203', 'linyunan', 0, '3', '', '2021-04-01 14:56:42.0', '2021-04-01 14:56:42.0', 0),
        (15, 'https://s3-gzpu-inter.didistatic.com/logi-data-es/elasticsearch.tar.gz', '7.6.0.1401', 'linyunan', 0, '4', '', '2021-06-21 14:56:09.0', '2021-09-14 15:33:36.0', 0),
        (17, 'https://s3-gzpu-inter.didistatic.com/logi-data-es/elasticsearch.tar.gz', '7.6.0.1402', 'admin', 0, '4', 'fdsafsd2', '2021-06-21 14:57:53.0', '2021-10-27 10:34:09.0', 0),
        (23, 'https://s3-gzpu-inter.didistatic.com/logi-data-es/7.6.0.13%404', '7.6.0.13', 'admin', 0, '4', 'ss', '2021-10-28 12:28:07.0', '2021-10-28 12:30:24.0', 1),
        (27, 'https://s3-gzpu-inter.didistatic.com/logi-data-es/234.2.3%404', '234.2.3', 'admin', 0, '4', 'dd', '2021-10-28 19:47:08.0', '2021-10-28 19:55:01.0', 1),
        (29, 'https://s3-gzpu-inter.didistatic.com/logi-data-es/234.2.4%404.tar.gz', '234.2.4', 'admin', 0, '4', 'dd', '2021-10-28 19:54:38.0', '2021-11-23 14:36:35.0', 1),
        (31, 'https://s3-gzpu-inter.didistatic.com/logi-data-es/2.1.2.1%404.tar.gz', '2.1.2.1', 'admin', 0, '4', 'yyf测试', '2021-11-01 10:41:20.0', '2021-11-01 17:13:38.0', 1),
        (33, 'https://s3-gzpu-inter.didistatic.com/logi-data-es/2.12.3.4%404.tar.gz', '2.12.3.4', 'admin', 0, '4', 'ceshi ', '2021-11-01 17:19:04.0', '2021-11-02 11:15:43.0', 1),
        (35, 'https://s3-gzpu-inter.didistatic.com/logi-data-es/2.3.4.5%404.tar.gz', '2.3.4.5', 'admin', 0, '4', 'ceshi ', '2021-11-01 17:19:59.0', '2021-11-02 11:15:41.0', 1),
        (37, 'https://s3-gzpu-inter.didistatic.com/logi-data-es/4.1.2.2%404.tar.gz', '4.1.2.2', 'admin', 0, '4', '测试沃尔特与会计银行股份大晚上是的法规环境股份的地方VG东风股份更好地发挥过', '2021-11-02 10:56:31.0', '2021-11-02 11:15:38.0', 1),
        (39, 'https://s3-gzpu-inter.didistatic.com/logi-data-es/3.3.3.3%404.tar.gz', '3.3.3.3', 'admin', 0, '4', '测试', '2021-11-02 11:14:49.0', '2021-11-02 11:15:35.0', 1),
        (41, 'https://s3-gzpu-inter.didistatic.com/logi-data-es/1.1.1.2%404.tar.gz', '1.1.1.2', 'admin', 0, '4', '测试测试', '2021-11-08 18:27:02.0', '2021-11-08 18:29:20.0', 1),
        (43, 'https://s3-gzpu-inter.didistatic.com/logi-data-es/8.8.8.8%404.tar.gz', '8.8.8.8', 'admin', 0, '4', '测试请忽略、', '2021-11-17 14:47:20.0', '2021-11-23 14:36:33.0', 1),
        (45, 'https://s3-gzpu-inter.didistatic.com/logi-data-es/7.7.7.7%404.tar.gz', '7.7.7.7', 'admin', 0, '4', '测试', '2021-11-18 14:48:38.0', '2021-11-23 14:36:30.0', 1),
        (47, 'https://s3-gzpu-inter.didistatic.com/logi-data-es/1.2.3.4%404.tar.gz', '1.2.3.4', 'admin', 0, '4', '', '2021-11-19 19:08:06.0', '2021-11-23 14:36:27.0', 1),
        (49, 'https://s3-gzpu-inter.didistatic.com/logi-data-es/1.9.89.1%404.tar.gz', '1.9.89.1', 'admin', 0, '4', '', '2021-11-19 19:08:55.0', '2021-11-23 14:36:23.0', 1),
        (51, 'https://s3-gzpu-inter.didistatic.com/logi-data-es/2.2.2.2%404.tar.gz', '2.2.2.3', 'admin', 0, '4', '测试测试测试', '2021-11-25 18:00:47.0', '2021-11-25 20:21:44.0', 1),
        (53, 'https://s3-gzpu-inter.didistatic.com/logi-data-es/2.2.2.5-4.tar.gz', '2.2.2.5', 'admin', 0, '4', null, '2021-11-25 20:16:51.0', '2021-11-25 20:17:23.0', 1),
        (55, 'https://s3-gzpu-inter.didistatic.com/logi-data-es/6.6.6.6-4.tar.gz', '6.6.6.6', 'admin', 0, '4', '测试', '2021-11-26 10:39:19.0', '2021-11-26 10:39:45.0', 1),
        (57, 'https://s3-gzpu-inter.didistatic.com/logi-data-es/6.6.6.6-4.tar.gz', '6.6.6.5', 'admin', 0, '4', '测试请忽略人', '2021-12-21 10:49:03.0', '2021-12-21 10:49:38.0', 0),
        (89, 'https://s3-gzpu-inter.didistatic.com/logi-data-es/7.10.2.0-4.tar.gz', '7.10.2.0', 'admin', 0, '4', 'test', '2021-12-25 11:56:11.0', '2022-06-22 14:38:24.0', 0),
        (203, 'https://s3-gzpu-inter.didistatic.com/logi-data-es/6.6.1.0-4.tar.gz', '6.6.1.0', 'admin', 0, '4', 'ssd', '2022-01-10 19:14:54.0', '2022-06-13 17:32:19.0', 1),
        (205, 'https://s3-gzpu-inter.didistatic.com/logi-data-es/6.6.2.0-4.tar.gz', '6.6.2.0', 'admin', 0, '4', 'ss', '2022-01-10 20:23:07.0', '2022-01-10 20:23:07.0', 0),
        (211, 'https://s3-gzpu-inter.didistatic.com/logi-data-es/2.3.3.5-4.tar.gz', '2.3.3.5', 'admin', 0, '4', 'ss', '2022-01-28 15:59:57.0', '2022-01-28 16:56:42.0', 1),
        (213, 'https://s3-gzpu-inter.didistatic.com/logi-data-es/2.3.3.6-4.tar.gz', '2.3.3.6', 'admin', 0, '4', 'dd', '2022-01-28 16:58:46.0', '2022-01-28 16:58:46.0', 0),
        (215, 'https://s3-gzpu-inter.didistatic.com/logi-data-es/1.1.1.1-4.tar.gz', '1.1.1.1', 'admin', 0, '4', '测试请忽略，使用完毕，QA会删除', '2022-02-18 10:49:07.0', '2022-03-23 19:55:04.0', 1),
        (217, 'https://s3-gzpu-inter.didistatic.com/logi-data-es/2.2.2.2-4.tar.gz', '2.2.2.2', 'admin', 0, '4', '测试请忽略，使用完毕，QA会删除', '2022-02-18 10:49:37.0', '2022-05-17 17:38:47.0', 1),
        (219, 'https://s3-gzpu-inter.didistatic.com/logi-data-es/3.3.3.3-4.tar.gz', '3.3.3.3', 'admin', 0, '4', '测试请忽略，使用完毕，QA会删除哦f', '2022-02-18 10:50:03.0', '2022-03-29 14:32:32.0', 1),
        (221, 'https://s3-gzpu-inter.didistatic.com/logi-data-es/4.4.4.4-4.tar.gz', '4.4.4.4', 'admin', 0, '4', '测试', '2022-03-01 11:32:58.0', '2022-03-01 11:33:05.0', 1),
        (223, 'https://s3-gzpu-inter.didistatic.com/logi-data-es/7.7.7.7-4.tar.gz', '7.7.7.7', 'admin', 0, '4', 'ceshi ', '2022-03-01 17:40:56.0', '2022-05-23 10:17:09.0', 1),
        (225, 'https://s3-gzpu-inter.didistatic.com/logi-data-es/99.2.2.2222-4.tar.gz', '99.2.2.2222', 'admin', 0, '4', '测试请忽略', '2022-03-29 14:34:50.0', '2022-03-29 14:47:04.0', 1),
        (227, 'https://s3-gzpu-inter.didistatic.com/logi-data-es/10.20.30.40-4.tar.gz', '10.20.30.40', 'admin', 0, '4', '测试请忽略', '2022-03-29 14:57:14.0', '2022-03-29 14:59:26.0', 1),
        (233, 'https://s3-gzpu-inter.didistatic.com/logi-data-es/1.2.3.3333-4.tar.gz', '1.2.3.3333', 'yyfQA_admin', 0, '4', '测试请忽略', '2022-04-11 14:18:18.0', '2022-07-04 17:25:18.0', 0),
        (257, 'https://s3-gzpu-inter.didistatic.com/logi-data-es/elasticsearch.tar.gz', '7.6.2.1', '', 0, '4', 'test', '2021-06-21 14:56:09.0', '2022-06-24 18:16:58.0', 1),
        (259, 'https://s3-gzpu-inter.didistatic.com/logi-data-es/1.2.2.1-4.tar.gz', '1.2.2.1', '', 0, '4', 'test0624', '2022-06-24 18:07:38.0', '2022-06-24 18:16:53.0', 1),
        (261, 'https://s3-gzpu-inter.didistatic.com/logi-data-es/9.9.9.9-4.tar.gz', '9.9.9.9', '', 0, '4', '111', '2022-06-24 18:08:22.0', '2022-06-24 18:16:50.0', 1),
        (263, 'https://s3-gzpu-inter.didistatic.com/logi-data-es/1.1.1.3-4.tar.gz', '1.1.1.4', 'yyfQA_admin', 0, '4', 'test111服务范围框架发改委开复工文件和管控', '2022-06-24 18:17:43.0', '2022-07-05 10:10:46.0', 0),
        (265, 'https://s3-gzpu-inter.didistatic.com/logi-data-es/9.9.9.9-4.tar.gz', '9.9.9.9', 'admin', 0, '4', 'test', '2022-06-27 10:11:50.0', '2022-08-07 10:45:40.0', 1),
        (267, 'https://s3-gzpu-inter.didistatic.com/logi-data-es/7.6.2.1-4.tar.gz', '7.6.2.1', 'admin', 0, '4', 'test1', '2022-06-27 18:26:06.0', '2022-07-07 12:13:01.0', 0),
        (281, 'https://s3-gzpu-inter.didistatic.com/logi-data-es/7.6.0.1403-4.tar.gz', '7.6.0.1403', 'admin', 0, '4', '7.6.0.1401', '2022-07-07 16:15:42.0', '2022-07-07 16:15:42.0', 0),
        (283, 'https://s3-gzpu-inter.didistatic.com/logi-data-es/5.6.2.0-4.tar.gz', '5.6.2.0', 'yyfQA_admin', 0, '4', '开源版本', '2022-07-12 10:58:51.0', '2022-07-26 15:35:53.0', 1),
        (285, 'https://s3-gzpu-inter.didistatic.com/logi-data-es/6.6.1.0-4.tar.gz', '6.6.1.0', 'yyfQA_admin', 0, '4', '开源版本', '2022-07-12 10:59:32.0', '2022-07-12 10:59:32.0', 0),
        (287, 'https://s3-gzpu-inter.didistatic.com/logi-data-es/8.0.1.0-4.tar.gz', '8.0.1.0', 'admin', 0, '4', '开源版本', '2022-07-13 16:51:07.0', '2022-08-08 18:08:44.0', 0),
        (289, 'https://s3-gzpu-inter.didistatic.com/logi-data-es/1.2.3.4-4.tar.gz', '1.2.3.4', 'admin', 0, '4', '的', '2022-07-21 20:30:03.0', '2022-07-21 20:30:16.0', 1),
        (291, 'https://s3-gzpu-inter.didistatic.com/logi-data-es/1.2.1.3-null.tar.gz', '1.2.1.3', 'admin', 0, '4', '233', '2022-07-26 15:31:14.0', '2022-08-09 11:43:41.0', 1),
        (293, 'https://s3-gzpu-inter.didistatic.com/logi-data-es/2.2.2.6-4.tar.gz', '2.2.2.6', 'admin', 0, '4', '9', '2022-07-28 16:06:11.0', '2022-08-07 10:44:22.0', 1),
        (295, 'https://s3-gzpu-inter.didistatic.com/logi-data-es/1.5.6.1-4.tar.gz', '1.5.6.1', 'admin', 0, '4', '11', '2022-07-28 17:18:50.0', '2022-07-28 17:18:56.0', 1),
        (297, 'https://s3-gzpu-inter.didistatic.com/logi-data-es/1.1.2.4-4.tar.gz', '1.1.2.4', 'admin', 0, '4', '123', '2022-07-28 20:31:10.0', '2022-08-07 10:44:18.0', 1),
        (299, 'https://s3-gzpu-inter.didistatic.com/logi-data-es/8.8.1.8-4.tar.gz', '8.8.1.8', 'admin', 0, '4', '测试删除', '2022-08-08 10:29:18.0', '2022-08-08 10:29:23.0', 1),
        (301, 'https://s3-gzpu-inter.didistatic.com/logi-data-es/7.6.2.0-4.tar.gz', '7.6.2.0', 'admin', 0, '4', '开源版本', '2022-08-08 18:08:30.0', '2022-08-08 18:08:30.0', 0),
        (303, 'https://s3-gzpu-inter.didistatic.com/logi-data-es/6.8.20.0-4.tar.gz', '6.8.20.0', 'admin', 0, '4', '开源版本', '2022-08-08 18:10:12.0', '2022-08-08 18:10:12.0', 0),
        (305, 'https://s3-gzpu-inter.didistatic.com/logi-data-es/5.6.2.0-4.tar.gz', '5.6.2.0', 'admin', 0, '4', '开源版本', '2022-08-08 18:11:17.0', '2022-08-08 18:11:17.0', 0),
        (307, 'https://s3-gzpu-inter.didistatic.com/logi-data-es/2.1.1.2-4.tar.gz', '2.1.1.2', 'admin', 0, '4', 'hhh', '2022-08-08 18:16:44.0', '2022-08-08 18:16:51.0', 1),
        (309, 'https://s3-gzpu-inter.didistatic.com/logi-data-es/1.2.3.1-4.tar.gz', '1.2.3.1', 'admin', 0, '4', 'lll', '2022-08-09 10:33:14.0', '2022-08-09 10:35:06.0', 1),
        (311, 'https://s3-gzpu-inter.didistatic.com/logi-data-es/1.2.1.3-4.tar.gz', '1.2.1.3', 'admin', 0, '4', '123', '2022-08-09 11:44:32.0', '2022-08-09 11:45:03.0', 1),
        (313, 'https://s3-gzpu-inter.didistatic.com/logi-data-es/1.2.1.3-4.tar.gz', '7.6.1.2', 'admin', 0, '4', '123123', '2022-08-09 11:50:30.0', '2022-08-25 20:29:25.0', 0),
        (317, 'https://s3-gzpu-inter.didistatic.com/logi-data-es/4.3.2.2-4.tar.gz', '4.3.2.2', 'admin', 0, '4', 'temp特色图等待', '2022-08-16 11:12:39.0', '2022-08-16 11:14:00.0', 1),
        (319, 'https://s3-gzpu-inter.didistatic.com/logi-data-es/6.6.6.3-4.tar.gz', '6.6.6.3', 'admin', 0, '4', '测试', '2022-08-25 21:45:02.0', '2022-08-25 21:45:17.0', 1),
        (321, 'https://s3-gzpu-inter.didistatic.com/logi-data-es/1.2.3.1-4.tar.gz', '6.6.6.6', 'admin', 0, '4', '1', '2022-08-26 15:47:48.0', '2022-08-27 14:55:35.0', 0);
/*
0.3.1原始sql
UPDATE logi_security_permission SET permission_name = 'Kibana', parent_id = 1609, leaf = 1, level = 2, description = 'Kibana', create_time = '2022-05-24 18:08:26.0', update_time = '2022-06-14 16:44:02.0', is_delete = 0, app_name = 'know_search' WHERE id = 1855;
UPDATE logi_security_permission SET permission_name = 'SQL查询', parent_id = 1609, leaf = 1, level = 2, description = 'SQL查询', create_time = '2022-05-24 18:08:26.0', update_time = '2022-06-14 16:44:02.0', is_delete = 0, app_name = 'know_search' WHERE id = 1857;
UPDATE logi_security_permission SET permission_name = 'DSL查询', parent_id = 1609, leaf = 1, level = 2, description = 'DSL查询', create_time = '2022-05-24 18:08:24.0', update_time = '2022-06-14 16:39:48.0', is_delete = 0, app_name = 'know_search' WHERE id = 1757;
UPDATE logi_security_role_permission SET role_id = 1, permission_id = 1609, create_time = '2022-06-14 17:41:03.0', update_time = '2022-08-25 10:31:42.0', is_delete = 0, app_name = 'know_search' WHERE id = 2059;
UPDATE logi_security_role_permission SET role_id = 1, permission_id = 1757, create_time = '2022-06-14 17:41:03.0', update_time = '2022-08-25 10:31:42.0', is_delete = 0, app_name = 'know_search' WHERE id = 2061;
UPDATE logi_security_role_permission SET role_id = 1, permission_id = 1855, create_time = '2022-06-14 17:41:03.0', update_time = '2022-08-25 10:34:13.0', is_delete = 0, app_name = 'know_search' WHERE id = 2063;
UPDATE logi_security_role_permission SET role_id = 1, permission_id = 1857, create_time = '2022-06-14 17:41:03.0', update_time = '2022-08-25 10:31:42.0', is_delete = 0, app_name = 'know_search' WHERE id = 2065;
UPDATE logi_security_role_permission SET role_id = 2, permission_id = 1609, create_time = '2022-06-14 18:08:56.0', update_time = '2022-08-25 10:31:42.0', is_delete = 0, app_name = 'know_search' WHERE id = 2241;
UPDATE logi_security_role_permission SET role_id = 2, permission_id = 1757, create_time = '2022-06-14 18:08:56.0', update_time = '2022-08-25 10:31:42.0', is_delete = 0, app_name = 'know_search' WHERE id = 2243;
UPDATE logi_security_role_permission SET role_id = 2, permission_id = 1855, create_time = '2022-06-14 18:08:56.0', update_time = '2022-08-25 10:33:12.0', is_delete = 1, app_name = 'know_search' WHERE id = 2245;
UPDATE logi_security_role_permission SET role_id = 2, permission_id = 1857, create_time = '2022-06-14 18:08:56.0', update_time = '2022-08-25 10:31:42.0', is_delete = 0, app_name = 'know_search' WHERE id = 2247;
*/
# 0.3.1.1变更sql
# 1.更新level和leaf
UPDATE logi_security_permission SET permission_name = 'DSL查询', parent_id = 0, leaf = 0, level = 1, description = 'DSL查询', create_time = '2022-05-24 18:08:24.0', update_time = '2022-09-02 19:01:17.0', is_delete = 0, app_name = 'know_search' WHERE id = 1757;
UPDATE logi_security_permission SET permission_name = 'Kibana', parent_id = 0, leaf = 0, level = 1, description = 'Kibana', create_time = '2022-05-24 18:08:26.0', update_time = '2022-09-02 19:01:17.0', is_delete = 0, app_name = 'know_search' WHERE id = 1855;
UPDATE logi_security_permission SET permission_name = 'SQL查询', parent_id = 0, leaf = 0, level = 1, description = 'SQL查询', create_time = '2022-05-24 18:08:26.0', update_time = '2022-09-02 19:01:17.0', is_delete = 0, app_name = 'know_search' WHERE id = 1857;
#1.1修改logi_security_role_permission
UPDATE logi_security_role_permission SET role_id = 1, permission_id = 1609, create_time = '2022-06-14 17:41:03.0', update_time = '2022-09-02 19:04:07.0', is_delete = 1, app_name = 'know_search' WHERE id = 2059;
UPDATE logi_security_role_permission SET role_id = 1, permission_id = 1757, create_time = '2022-06-14 17:41:03.0', update_time = '2022-08-25 10:31:42.0', is_delete = 0, app_name = 'know_search' WHERE id = 2061;
UPDATE logi_security_role_permission SET role_id = 1, permission_id = 1855, create_time = '2022-06-14 17:41:03.0', update_time = '2022-08-25 10:34:13.0', is_delete = 0, app_name = 'know_search' WHERE id = 2063;
UPDATE logi_security_role_permission SET role_id = 1, permission_id = 1857, create_time = '2022-06-14 17:41:03.0', update_time = '2022-08-25 10:31:42.0', is_delete = 0, app_name = 'know_search' WHERE id = 2065;
UPDATE logi_security_role_permission SET role_id = 2, permission_id = 1609, create_time = '2022-06-14 18:08:56.0', update_time = '2022-09-02 19:04:07.0', is_delete = 1, app_name = 'know_search' WHERE id = 2241;
UPDATE logi_security_role_permission SET role_id = 2, permission_id = 1757, create_time = '2022-06-14 18:08:56.0', update_time = '2022-08-25 10:31:42.0', is_delete = 0, app_name = 'know_search' WHERE id = 2243;
UPDATE logi_security_role_permission SET role_id = 2, permission_id = 1855, create_time = '2022-06-14 18:08:56.0', update_time = '2022-08-25 10:33:12.0', is_delete = 1, app_name = 'know_search' WHERE id = 2245;
UPDATE logi_security_role_permission SET role_id = 2, permission_id = 1857, create_time = '2022-06-14 18:08:56.0', update_time = '2022-08-25 10:31:42.0', is_delete = 0, app_name = 'know_search' WHERE id = 2247;
#2.更新name
UPDATE logi_security_permission SET permission_name = 'Kibana查询', parent_id = 0, leaf = 0, level = 1, description = 'Kibana查询', create_time = '2022-05-24 18:08:26.0', update_time = '2022-09-05 14:19:29.0', is_delete = 0, app_name = 'know_search' WHERE id = 1855;
#3.新增3个权限点
INSERT INTO logi_security_permission (permission_name, parent_id, leaf, level, description, create_time, update_time, is_delete, app_name) VALUES ('DSL', 0, 0, 1, 'DSL', '2022-05-24 18:08:24.0', '2022-09-02 19:01:17.0', 0, 'know_search');
INSERT INTO logi_security_permission (permission_name, parent_id, leaf, level, description, create_time, update_time, is_delete, app_name) VALUES ('Kibana', 0, 0, 1, 'Kibana', '2022-05-24 18:08:26.0', '2022-09-02 19:01:17.0', 0, 'know_search');
INSERT INTO logi_security_permission (permission_name, parent_id, leaf, level, description, create_time, update_time, is_delete, app_name) VALUES ('SQL', 0, 0, 1, 'SQL', '2022-05-24 18:08:26.0', '2022-09-02 19:01:17.0', 0, 'know_search');
#3.1 新增logi_security_role_permission
insert into logi_security_role_permission(role_id, permission_id, is_delete, app_name)
values (1, 1877, 0, 'know_search'),
       (1, 1879, 0, 'know_search'),
       (1, 1881, 0, 'know_search'),
       (2, 1877, 0, 'know_search'),
       (2, 1879, 1, 'know_search'),
       (2, 1881, 0, 'know_search');

#4.再次更新level和leaf
UPDATE logi_security_permission SET permission_name = 'DSL查询', parent_id = 1877, leaf = 1, level = 2, description = 'DSL查询' WHERE id = 1757;
UPDATE logi_security_permission SET permission_name = 'Kibana查询', parent_id = 1879, leaf = 1, level = 2, description = 'Kibana查询' WHERE id = 1855;
UPDATE logi_security_permission SET permission_name = 'SQL查询', parent_id = 1881, leaf = 1, level = 2, description = 'SQL查询' WHERE id = 1857;

#5.用户和应用配置信息表
alter table user_metrics_config_info rename to user_config_info;
alter table user_config_info COMMENT '用户和应用配置信息表';
alter table `user_config_info` change COLUMN metric_info config_info text COMMENT '用户下某个应用的配置';
alter table `user_config_info` add column project_id int(10) NOT NULL DEFAULT '-1' COMMENT '项目 id' after user_name;
alter table `user_config_info` add column config_type int(10) NOT NULL DEFAULT '1' COMMENT '配置类型,1- 指标看板和 dashboard，2- 查询模板列表' after project_id;
truncate table user_config_info;

INSERT INTO `user_config_info`(`user_name`, `project_id`, `config_type`, `config_info`)
select DISTINCT t1.user_name,t2.project_id,2,
                concat('[{\"firstUserConfigType\":\"searchQuery\",\"projectId\":',t2.project_id,',\"secondUserConfigType\":\"searchTemplate\",\"userConfigTypes\":[\"totalCostAvg\",\"totalShardsAvg\"],\"userName\":\"',t1.user_name,'\"}]') as config_info
from logi_security_user t1 inner join
     logi_security_user_project t2 on t1.id=t2.user_id and t2.is_delete='0'
where  t1.is_delete='0';
-- ----------------------------
-- Table structure for metric_dictionary_info
-- ----------------------------
DROP TABLE IF EXISTS `metric_dictionary_info`;
CREATE TABLE `metric_dictionary_info`  (
                                           `id` bigint(20) UNSIGNED NOT NULL AUTO_INCREMENT,
                                           `type` varchar(255) CHARACTER SET utf8 COLLATE utf8_general_ci NULL DEFAULT NULL COMMENT '指标分类',
                                           `name` varchar(255) CHARACTER SET utf8 COLLATE utf8_general_ci NOT NULL COMMENT '指标名称',
                                           `price` varchar(255) CHARACTER SET utf8 COLLATE utf8_general_ci NOT NULL DEFAULT '-1' COMMENT '指标价值',
                                           `interval` varchar(255) CHARACTER SET utf8 COLLATE utf8_general_ci NOT NULL DEFAULT '1' COMMENT '计算间隔',
                                           `current_cal_logic` text CHARACTER SET utf8 COLLATE utf8_general_ci NULL COMMENT '当前计算逻辑',
                                           `is_gold` tinyint(1) UNSIGNED ZEROFILL NULL DEFAULT 0 COMMENT '是否黄金指标(0否1是)',
                                           `unit` varchar(255) CHARACTER SET utf8 COLLATE utf8_general_ci NULL DEFAULT '' COMMENT '单位',
                                           `interactive_form` varchar(255) CHARACTER SET utf8 COLLATE utf8_general_ci NULL DEFAULT '' COMMENT '交互形式',
                                           `is_warning` tinyint(1) UNSIGNED ZEROFILL NULL DEFAULT 0 COMMENT '告警指标(0否1是)',
                                           `source` varchar(255) CHARACTER SET utf8 COLLATE utf8_general_ci NULL DEFAULT NULL COMMENT '指标来源',
                                           `tags` varchar(255) CHARACTER SET utf8 COLLATE utf8_general_ci NULL DEFAULT NULL COMMENT '指标标签',
                                           `model` varchar(255) CHARACTER SET utf8 COLLATE utf8_general_ci NULL DEFAULT NULL COMMENT '模块',
                                           `create_time` timestamp NOT NULL DEFAULT CURRENT_TIMESTAMP COMMENT '创建时间',
                                           `update_time` timestamp NOT NULL DEFAULT CURRENT_TIMESTAMP ON UPDATE CURRENT_TIMESTAMP COMMENT '修改时间',
                                           `is_active` tinyint(1) NOT NULL DEFAULT 1 COMMENT '是否生效',
                                           `is_threshold` tinyint(1) UNSIGNED ZEROFILL NOT NULL DEFAULT 0 COMMENT '是否有阈值',
                                           `threshold` varchar(255) CHARACTER SET utf8 COLLATE utf8_general_ci NULL DEFAULT NULL COMMENT '阈值',
                                           `metric_type` varchar(255) CHARACTER SET utf8 COLLATE utf8_general_ci NULL DEFAULT NULL COMMENT '阈值信息',
                                           PRIMARY KEY (`id`) USING BTREE
) ENGINE = InnoDB AUTO_INCREMENT = 5754 CHARACTER SET = utf8 COLLATE = utf8_general_ci COMMENT = '用户和应用配置信息表' ROW_FORMAT = Dynamic;

-- ----------------------------
-- Records of metric_dictionary_info
-- ----------------------------
INSERT INTO `metric_dictionary_info` VALUES (4915, '集群统计', '集群状态、shard总数、索引模板总数、文档总数、索引数、节点分配（Master节点数/Data节点数/Client节点数）、堆内存总量（已用内存、空闲内存）、磁盘总量（已用磁盘、空闲磁盘）、节点总数（活跃节点数、死亡节点数）、集群索引存储量、未分配Shard数', '集群当前运行状态概览信息', '当前值', '索引模板总数: /_template命令获取的数组大小\n通过_cluster/stats命令直接获取\n  集群状态：status\n  shard总数：shards.total\n  文档总数：indices.docs.count\n  索引数:indices.count\n  Master节点数:nodes.count.master\n  Data节点数:nodes.count.data \n  Client节点数:nodes.count.total - nodes.count.master-nodes.count.data\n  堆内存总量:nodes.os.mem.total_in_bytes\n  已用内存:nodes.os.mem.used_in_bytes\n  空闲内存:nodes.os.mem.free_percent\n  磁盘总量:nodes.fs.total_in_bytes\n  已用磁盘:nodes.fs.total_in_bytes - nodes.fs.free_in_bytes\n  空闲磁盘:nodes.fs.free_in_bytes\n  节点总数:nodes.count.total\n  活跃节点数，死亡节点数:查询配置的集群节点列表后和ES集群节点ip列表进行匹配，可以匹配上的为活跃节点 \n  集群索引存储量：indices.store.size_in_bytes  ->  新增字段indicesStoreSize\n未分配Shard数：通过 _cat/health?format=json 获取unassign字段 -> 新增字段unassignedShardNum', 1, NULL, '状态栏', 1, 'ES引擎', NULL, 'OverView', '2022-09-28 11:31:36', '2022-09-29 09:20:01', 1, 0, NULL, 'basic');
INSERT INTO `metric_dictionary_info` VALUES (4917, '系统指标', 'CPU使用率（平均分位值、99分位值、95分位值、75分位值、55分位值）', '集群CPU使用率与均衡情况观察', '当前值', '[当前值] 集群下所有节点，通过_node/stats命令获取nodes.{nodeName}.os.cpu.percent ，根据分位进行聚合', 1, '%', '折线图', 1, 'ES引擎', NULL, 'OverView', '2022-09-28 11:31:36', '2022-10-24 09:49:28', 1, 0, NULL, 'cpuUsage');
INSERT INTO `metric_dictionary_info` VALUES (4919, '系统指标', 'CPU 1分钟负载（平均分位值、99分位值、95分位值、75分位值、55分位值）', '集群1分钟负载与均衡情况观察', '当前值', '[当前值] 集群下所有节点，通过_node/stats命令获取nodes.{nodeName}.os.cpu.load_average.1m，根据分位进行聚合', 0, NULL, '折线图', 0, 'ES引擎', NULL, 'OverView', '2022-09-28 11:31:36', '2022-10-24 09:49:30', 1, 0, NULL, 'cpuLoad1M');
INSERT INTO `metric_dictionary_info` VALUES (4921, '系统指标', '磁盘使用率（平均分位值、99分位值、95分位值、75分位值、55分位值）', '集群磁盘利用率与均衡情况观察', '当前值', '[当前值]集群下所有节点，通过_node/stats命令获取（nodes.{nodeName}.fs.total.total_in_bytes - nodes.{nodeName}.fs.total.free_in_bytes）/nodes.{nodeName}.fs.total.total_in_bytes，根据分位进行聚合', 0, '%', '折线图', 1, 'ES引擎', NULL, 'OverView', '2022-09-28 11:31:36', '2022-09-29 09:20:16', 1, 0, NULL, 'diskUsage');
INSERT INTO `metric_dictionary_info` VALUES (4923, '系统指标', '磁盘使用情况（磁盘空闲量/磁盘使用量/磁盘总量）', '集群磁盘使用情况概览', '当前值', '通过_cluster/stats命令获取\n磁盘总量 : nodes.{nodeName}.fs.total_in_bytes\n磁盘使用量 : nodes.{nodeName}.fs.total_in_bytes - nodes.fs.free_in_bytes\n磁盘空闲量 : nodes.{nodeName}.fs.free_in_bytes', 0, 'GB', '折线图', 0, 'ES引擎', NULL, 'OverView', '2022-09-28 11:31:36', '2022-09-29 11:06:06', 1, 0, NULL, 'diskInfo');
INSERT INTO `metric_dictionary_info` VALUES (4925, '系统指标', '网络出口流量', '集群网络出口流量/网络入口流量走势', '当前值', '[当前值] 集群下的所有节点，通过_node/stats命令获取nodes.{nodeName}.transport.rx_size_in_bytes、nodes.{nodeName}.transport.tx_size_in_bytes（接收、发送）的累加值', 0, 'MB/S', '折线图', 0, 'ES引擎', NULL, 'OverView', '2022-09-28 11:31:36', '2022-10-24 09:47:08', 1, 0, NULL, 'sendTransSize');
INSERT INTO `metric_dictionary_info` VALUES (4927, '系统指标', '指标采集失败率', '集群指标采集失败率（采集失败次数/采集窗口大小）', '60S', NULL, 1, '%', '折线图', 1, 'ES引擎', NULL, 'OverView', '2022-09-28 11:31:36', '2022-09-28 11:31:36', 1, 0, NULL, NULL);
INSERT INTO `metric_dictionary_info` VALUES (4929, '性能指标', '执行任务耗时（平均分位值、99分位值、95分位值、75分位值、55分位值）', '集群节点任务执行耗时与均衡情况观察', '当前值', '[当前值] _cat/tasks?v&detailed&format=json命令获取结果集中running_time字段的分位值', 0, 'S', '折线图', 0, 'ES引擎', NULL, 'OverView', '2022-09-28 11:31:36', '2022-10-10 16:00:21', 1, 0, NULL, 'taskCost');
INSERT INTO `metric_dictionary_info` VALUES (4931, '性能指标', '执行任务数量', '集群全部节点每秒执行任务数走势', '当前值', '[当前值] _cat/tasks?v&detailed&format=json命令获取结果集的大小', 0, '个/S', '折线图', 0, 'ES引擎', NULL, 'OverView', '2022-09-28 11:31:36', '2022-09-29 11:06:07', 1, 0, NULL, 'taskCount');
INSERT INTO `metric_dictionary_info` VALUES (4932, '系统指标', '网络入口流量', '集群网络出口流量/网络入口流量走势', '当前值', '[当前值] 集群下的所有节点，通过_node/stats命令获取nodes.{nodeName}.transport.rx_size_in_bytes、nodes.{nodeName}.transport.tx_size_in_bytes（接收、发送）的累加值', 0, 'MB/S', '折线图', 0, 'ES引擎', NULL, 'OverView', '2022-09-28 11:31:36', '2022-10-24 09:47:11', 1, 0, NULL, 'recvTransSize');
INSERT INTO `metric_dictionary_info` VALUES (4933, '性能指标', '查询QPS', '集群Shard级别查询并发量概览', '60S', '[平均值] 集群下的所有节点，间隔时间内通过_node/stats命令获取nodes.{nodeName}.indices.search.query_total的差值累加值/间隔时间', 1, '次/S', '折线图', 0, 'ES引擎', NULL, 'OverView', '2022-09-28 11:31:36', '2022-09-29 11:06:07', 1, 0, NULL, 'readTps');
INSERT INTO `metric_dictionary_info` VALUES (4935, '性能指标', '写入TPS', '集群Shard级别写入并发量概览', '60S', '[累加值] 集群下的所有节点，间隔时间内通过_node/stats命令获取nodes.{nodeName}.indices.indexing.index_total的差值累加值/间隔时间', 1, '个/S', '折线图', 0, 'ES引擎', NULL, 'OverView', '2022-09-28 11:31:36', '2022-10-25 15:47:20', 1, 0, NULL, 'writeTps');
INSERT INTO `metric_dictionary_info` VALUES (4937, '性能指标', '查询耗时', '集群Shard级别查询耗时概览', '60S', '[平均值] 集群下的所有节点,间隔时间内通过_node/stats命令获取nodes.{nodeName}.indices.search.query_time_in_millis差值累加值/节点间隔时间内nodes.{nodeName}.indices.search.query_total差值累加值', 1, 'MS', '折线图', 0, 'ES引擎', NULL, 'OverView', '2022-09-28 11:31:36', '2022-09-29 11:06:08', 1, 0, NULL, 'searchLatency');
INSERT INTO `metric_dictionary_info` VALUES (4939, '性能指标', '写入耗时', '集群文档级别写入耗时概览', '60S', '[平均值] 集群下的所有节点,间隔时间内通过_node/stats命令获取nodes.{nodeName}.indices.indexing.index_time_in_millis差值累加值/节点间隔时间内nodes.{nodeName}.indices.docs.count差值累加值', 1, 'MS', '折线图', 0, 'ES引擎', NULL, 'OverView', '2022-09-28 11:31:36', '2022-09-29 11:06:08', 1, 0, NULL, 'indexingLatency');
INSERT INTO `metric_dictionary_info` VALUES (4941, '性能指标', '网关写入TPS', '通过网关每秒写入集群的写入请求次数', '60S', NULL, 0, '次/S', '折线图', 0, 'ES引擎', NULL, 'OverView', '2022-09-28 11:31:36', '2022-09-29 11:06:08', 1, 0, NULL, NULL);
INSERT INTO `metric_dictionary_info` VALUES (4943, '性能指标', '网关写入吞吐量', '通过网关每秒写入集群的文档字节数', '60S', NULL, 1, 'MB/S', '折线图', 0, 'ES引擎', NULL, 'OverView', '2022-09-28 11:31:36', '2022-09-29 11:06:09', 1, 0, NULL, NULL);
INSERT INTO `metric_dictionary_info` VALUES (4945, '性能指标', '网关写入请求耗时', '通过网关写入请求的平均耗时', '60S', NULL, 1, 'MS', '折线图', 0, 'ES引擎', NULL, 'OverView', '2022-09-28 11:31:36', '2022-09-29 11:06:09', 1, 0, NULL, NULL);
INSERT INTO `metric_dictionary_info` VALUES (4947, '性能指标', '网关写入请求响应体大小', '通过网关写入请求的响应体平均大小', '60S', NULL, 0, 'B', '折线图', 0, 'ES引擎', NULL, 'OverView', '2022-09-28 11:31:36', '2022-09-29 11:06:09', 1, 0, NULL, NULL);
INSERT INTO `metric_dictionary_info` VALUES (4949, '性能指标', '网关查询QPS', '通过网关每秒查询的请求次数', '60S', NULL, 1, '次/S', '折线图', 0, 'ES引擎', NULL, 'OverView', '2022-09-28 11:31:36', '2022-09-29 11:06:09', 1, 0, NULL, NULL);
INSERT INTO `metric_dictionary_info` VALUES (4951, '性能指标', '网关查询请求耗时', '通过网关查询请求的平均耗时', '60S', NULL, 1, 'MS', '折线图', 0, 'ES引擎', NULL, 'OverView', '2022-09-28 11:31:36', '2022-09-29 11:06:10', 1, 0, NULL, NULL);
INSERT INTO `metric_dictionary_info` VALUES (4953, '性能指标', '网关单次查询命中Shard数', '通过网关查询请求的命中Shard平均数', '60S', NULL, 0, '个', '折线图', 0, 'ES引擎', NULL, 'OverView', '2022-09-28 11:31:36', '2022-09-29 11:06:10', 1, 0, NULL, NULL);
INSERT INTO `metric_dictionary_info` VALUES (4955, '状态指标', '迁移中shard列表', '集群Shard迁移感知', '当前值', '[当前值] 通过_cat/recovery?v&h=i,s,t,st,shost,thost&active_only=true命令获取的集合详情', 0, NULL, '列表展示（index,source_host,target_host,bytes_recovered bytes_percen,translog_ops_percentt）', 0, 'ES引擎', NULL, 'OverView', '2022-09-28 11:31:36', '2022-09-29 11:06:10', 1, 0, NULL, 'movingShards');
INSERT INTO `metric_dictionary_info` VALUES (4957, '状态指标', '未分配Shard列表', '集群节点掉线感知', '当前值', '[当前值]通过_cat/shards?format=json命令获取state=UNASSIGN的shard列表', 0, NULL, '列表项（index，shard，prirep，state）', 0, 'ES引擎', NULL, 'OverView', '2022-09-28 11:31:36', '2022-09-30 08:56:42', 1, 0, NULL, 'unAssignShards');
INSERT INTO `metric_dictionary_info` VALUES (4959, '状态指标', 'Dead节点列表', '', '当前值', '[当前值] 通过_nodes命令获取集群节点信息，与平台集群节点列表对比缺失的节点', 0, NULL, '列表项（节点IP、主机名、实例名）', 1, 'ES引擎', NULL, 'OverView', '2022-09-28 11:31:36', '2022-09-29 09:42:21', 1, 0, NULL, 'invalidNodes');
INSERT INTO `metric_dictionary_info` VALUES (4961, '状态指标', 'PendingTask列表', '集群PengingTask感知', '当前值', '[当前值] 通过/_cluster/pending_tasks命令获取的集合', 0, NULL, '列表项（插入顺序、优先级、任务来源、执行任务前等待时间）', 1, 'ES引擎', NULL, 'OverView', '2022-09-28 11:31:36', '2022-09-29 09:42:38', 1, 0, NULL, 'pendingTasks');
INSERT INTO `metric_dictionary_info` VALUES (4963, '系统指标', 'CPU利用率', 'CPU使用率，Top节点趋势', '当前值', '[当前值] _nodes/stats命令获取nodes.{nodeName}.os.cpu.percent字段', 1, '%', '折线图', 1, 'ES引擎', NULL, 'Node', '2022-09-28 11:31:36', '2022-09-30 10:42:08', 1, 0, NULL, 'os-cpu-percent');
INSERT INTO `metric_dictionary_info` VALUES (4965, '系统指标', '磁盘空闲率', '磁盘空闲率，Top节点趋势', '当前值', '[当前值] _nodes/stats命令获取nodes.{nodeName}.fs.total.free_in_bytes/nodes.{nodeName}.fs.total.total_in_bytes', 1, '%', '折线图', 1, 'ES引擎', NULL, 'Node', '2022-09-28 11:31:36', '2022-09-30 10:36:11', 1, 0, NULL, 'fs-total-disk_free_percent');
INSERT INTO `metric_dictionary_info` VALUES (4967, '系统指标', '网络发送流量', '网络包为单位的每秒发送流量，Top节点趋势', '当前值', '[平均值]，间隔时间内通过_nodes/stats命令获取nodes.{nodeName}.transport.tx_size_in_byte的差值/时间间隔', 0, 'MB/S', '折线图', 1, 'ES引擎', NULL, 'Node', '2022-09-28 11:31:36', '2022-10-24 09:53:56', 1, 0, NULL, 'transport-tx_size_in_bytes_rate');
INSERT INTO `metric_dictionary_info` VALUES (4969, '系统指标', '网络接收流量', '网络包为单位的接收流量，Top节点趋势', '当前值', '[平均值]，间隔时间内通过_nodes/stats命令获取nodes.{nodeName}.transport.rx_size_in_bytes的差值/时间间隔', 0, 'MB/S', '折线图', 0, 'ES引擎', NULL, 'Node', '2022-09-28 11:31:36', '2022-10-24 09:54:17', 1, 0, NULL, 'transport-rx_size_in_bytes_rate');
INSERT INTO `metric_dictionary_info` VALUES (4971, '系统指标', 'CPU近1分钟负载', 'CPU近1分钟负载，Top节点趋势', '当前值', '[当前值] _nodes/stats命令获取nodes.{nodeName}.os.cpu.load_average.1m', 0, NULL, '折线图', 0, 'ES引擎', NULL, 'Node', '2022-09-28 11:31:36', '2022-09-30 10:36:49', 1, 0, NULL, 'os-cpu-load_average-1m');
INSERT INTO `metric_dictionary_info` VALUES (4973, '基本性能指标', '写入TPS', '节点索引写入速率平均值，Top节点趋势', '60S', '[平均值] (当前时刻减去上一时刻通过_nodes/stats命令获取nodes.{nodeName}.indices.indexing.index_total的差值)/时间间隔(S)', 1, '个/S', '折线图', 0, 'ES引擎', NULL, 'Node', '2022-09-28 11:31:36', '2022-09-29 09:45:25', 1, 0, NULL, 'indices-indexing-index_total_rate');
INSERT INTO `metric_dictionary_info` VALUES (4975, '基本性能指标', '网关查询QPS', '网关通过ClientNode节点每秒查询的请求数，Top节点趋势', '60S', NULL, 0, '次/S', '折线图', 0, 'ES引擎', NULL, 'Node', '2022-09-28 11:31:36', '2022-09-28 11:31:36', 1, 0, NULL, NULL);
INSERT INTO `metric_dictionary_info` VALUES (4977, '基本性能指标', '网关写入TPS', '网关通过ClientNode节点每秒写入的请求数，Top节点趋势', '60S', NULL, 0, '次/S', '折线图', 0, 'ES引擎', NULL, 'Node', '2022-09-28 11:31:36', '2022-09-28 11:31:36', 1, 0, NULL, NULL);
INSERT INTO `metric_dictionary_info` VALUES (4979, '基本性能指标', '网关写入吞吐量', '网关通过ClientNode节点每秒写入的吞吐量，Top节点趋势', '60S', NULL, 0, 'MB/S', '折线图', 0, 'ES引擎', NULL, 'Node', '2022-09-28 11:31:36', '2022-09-30 11:10:44', 1, 0, NULL, 'collectorDelayed');
INSERT INTO `metric_dictionary_info` VALUES (4981, '基本性能指标', '写入耗时', '节点索引写入耗时平均值，Top节点趋势', '60S', '[平均值],间隔时间内通过_nodes/stats命令获取nodes.{nodeName}.indices.indexing.index_time_in_millis的差值/,间隔时间内nodes.{nodeName}.indices.docs.count的差值', 1, 'MS', '折线图', 0, 'ES引擎', NULL, 'Node', '2022-09-28 11:31:36', '2022-09-30 11:06:05', 1, 0, NULL, 'indices-indexing-index_time_per_doc');
INSERT INTO `metric_dictionary_info` VALUES (4983, '基本性能指标', 'Query QPS', '节点索引Query速率平均值，Top节点趋势', '60S', '[平均值],间隔时间内通过_nodes/stats命令获取nodes.{nodeName}.indices.search.query_total的差值/时间间隔', 1, '次/S', '折线图', 0, 'ES引擎', NULL, 'Node', '2022-09-28 11:31:36', '2022-09-29 09:45:49', 1, 0, NULL, 'indices-search-query_total_rate');
INSERT INTO `metric_dictionary_info` VALUES (4985, '基本性能指标', 'Fetch QPS', '节点索引Fetch速率平均值，Top节点趋势', '60S', '[平均值] ,间隔时间内通过_nodes/stats命令获取nodes.{nodeName}.indices.search.fetch_total的差值/时间间隔', 0, '次/S', '折线图', 0, 'ES引擎', NULL, 'Node', '2022-09-28 11:31:36', '2022-09-29 09:46:00', 1, 0, NULL, 'indices-search-fetch_total_rate');
INSERT INTO `metric_dictionary_info` VALUES (4987, '基本性能指标', 'Query耗时', '节点索引Query耗时平均值，Top节点趋势', '60S', '[平均值],间隔时间内通过_nodes/stats命令获取nodes.{nodeName}.indices.search.query_time_in_millis的差值/,间隔时间内nodes.{nodeName}.indices.search.query_total的差值', 1, 'MS', '折线图', 0, 'ES引擎', NULL, 'Node', '2022-09-28 11:31:36', '2022-09-30 10:37:36', 1, 0, NULL, 'indices-search-query_time_per_query');
INSERT INTO `metric_dictionary_info` VALUES (4989, '基本性能指标', 'Fetch耗时', '节点索引Fetch耗时平均值，Top节点趋势', '60S', '[平均值] ,间隔时间内通过_nodes/stats命令获取nodes.{nodeName}.indices.search.fetch_time_in_millis的差值/,间隔时间内nodes.{nodeName}.indices.search.fetch_total的差值', 0, 'MS', '折线图', 0, 'ES引擎', NULL, 'Node', '2022-09-28 11:31:36', '2022-09-30 10:37:46', 1, 0, NULL, 'indices-search-fetch_time_per_fetch');
INSERT INTO `metric_dictionary_info` VALUES (4991, '基本性能指标', 'Scroll当下请求量', '节点索引Scroll请求量，Top节点趋势', '当前值', '[当前值] _nodes/stats命令获取nodes.{nodeName}.indices.search.scroll_current的值', 0, '个', '折线图', 0, 'ES引擎', NULL, 'Node', '2022-09-28 11:31:36', '2022-09-30 10:37:56', 1, 0, NULL, 'indices-search-scroll_current');
INSERT INTO `metric_dictionary_info` VALUES (4993, '基本性能指标', 'Scroll请求耗时', '节点Scroll耗时平均值，Top节点趋势', '60S', '[平均值] ,间隔时间内通过_nodes/stats命令获取nodes.{nodeName}.indices.search.scroll_time_in_millis的差值/,间隔时间内nodes.{nodeName}.indices.search.scroll_total的差值', 0, 'MS', '折线图', 0, 'ES引擎', NULL, 'Node', '2022-09-28 11:31:36', '2022-09-30 10:38:05', 1, 0, NULL, 'indices-search-scroll_avg_time');
INSERT INTO `metric_dictionary_info` VALUES (4995, '基本性能指标', 'Merge操作耗时', '节点Merge耗时平均值，Top节点趋势', '60S', '[平均值] 间隔时间内通过_nodes/stats命令获取nodes.{nodeName}.indices.merges.total_time_in_millis的差值/间隔时间内nodes.{nodeName}.indices.merges.total的差值', 1, 'MS', '折线图', 0, 'ES引擎', NULL, 'Node', '2022-09-28 11:31:36', '2022-09-30 10:42:21', 1, 0, NULL, 'indices-merges_avg_time');
INSERT INTO `metric_dictionary_info` VALUES (4997, '基本性能指标', 'Refresh操作耗时', '节点Refresh耗时平均值，Top节点趋势', '60S', '[平均值]间隔时间内通过_nodes/stats命令获取nodes.{nodeName}.indices.refresh.total_time_in_millis的差值/间隔时间内nodes.{nodeName}.indices.refresh.total的差值', 1, 'MS', '折线图', 0, 'ES引擎', NULL, 'Node', '2022-09-28 11:31:36', '2022-09-30 10:42:29', 1, 0, NULL, 'indices-refresh_avg_time');
INSERT INTO `metric_dictionary_info` VALUES (4999, '基本性能指标', 'Flush操作耗时', '节点Flush耗时平均值，Top节点趋势', '60S', '[平均值]间隔时间内通过_nodes/stats命令获取nodes.{nodeName}.indices.flush.total_time_in_millis的差值/间隔时间内nodes.{nodeName}.indices.flush.total的差值', 1, 'MS', '折线图', 0, 'ES引擎', NULL, 'Node', '2022-09-28 11:31:36', '2022-09-30 10:45:15', 1, 0, NULL, 'indices-flush_avg_time');
INSERT INTO `metric_dictionary_info` VALUES (5000, '基本性能指标', 'request Cache eviction', '节点Request Cache缓存驱逐数，Top节点趋势', '当前值', '[差值] 间隔时间内通过_nodes/stats命令获取nodes.{nodeName}.indices.request_cache.evictions的差值/时间间隔(S)', 0, '次/MIN', '折线图', 0, 'ES引擎', NULL, 'Node', '2022-09-28 11:31:36', '2022-10-24 09:57:08', 1, 0, NULL, 'indices-request_cache-evictions');
INSERT INTO `metric_dictionary_info` VALUES (5001, '基本性能指标', 'Write Rejected个数', '节点写入拒绝数，Top节点趋势', '60S', '[平均值]间隔时间内通过_nodes/stats命令获取nodes.{nodeName}.thread_pool.bulk.rejected的差值/时间间隔', 1, '个/MIN', '折线图', 0, 'ES引擎', NULL, 'Node', '2022-09-28 11:31:36', '2022-09-29 10:00:54', 1, 0, NULL, 'thread_pool-bulk-rejected');
INSERT INTO `metric_dictionary_info` VALUES (5003, '基本性能指标', 'Write Queue个数', '节点写入队列堆积数，Top节点趋势', '当前值', '[当前值]  _nodes/stats命令获取nodes.{nodeName}.thread_pool.bulk.queue', 1, '个', '折线图', 0, 'ES引擎', NULL, 'Node', '2022-09-28 11:31:36', '2022-09-30 11:05:43', 1, 0, NULL, 'thread_pool-bulk-queue');
INSERT INTO `metric_dictionary_info` VALUES (5005, '基本性能指标', 'Search Queue个数', '节点查询队列堆积数，Top节点趋势', '当前值', '[当前值]  _nodes/stats命令获取nodes.{nodeName}.thread_pool.search.queue', 1, '个', '折线图', 0, 'ES引擎', NULL, 'Node', '2022-09-28 11:31:36', '2022-09-30 10:45:52', 1, 0, NULL, 'indices-search-query_total');
INSERT INTO `metric_dictionary_info` VALUES (5007, '基本性能指标', 'Search Rejected个数', '节点查询拒绝数，Top节点趋势', '60S', '[差值] 间隔时间内通过_nodes/stats命令获取nodes.{nodeName}.thread_pool.search.rejected的差值/时间间隔(MIN)', 1, '个/MIN', '折线图', 1, 'ES引擎', NULL, 'Node', '2022-09-28 11:31:36', '2022-09-29 10:01:05', 1, 0, NULL, 'thread_pool-search-rejected');
INSERT INTO `metric_dictionary_info` VALUES (5009, '基本性能指标', 'Merge次数', '节点Merge次数，Top节点趋势', '60S', '[差值] 间隔时间内通过_nodes/stats命令获取nodes.{nodeName}.indices.merges.total的差值/时间间隔(MIN)', 0, '次/MIN', '折线图', 0, 'ES引擎', NULL, 'Node', '2022-09-28 11:31:36', '2022-09-30 10:46:27', 1, 0, NULL, 'indices-merges-total');
INSERT INTO `metric_dictionary_info` VALUES (5011, '基本性能指标', 'Refresh次数', '节点Refresh次数，Top节点趋势', '60S', '[差值] 间隔时间内通过_nodes/stats命令获取nodes.{nodeName}.indices.refresh.total的差值/时间间隔(MIN)', 0, '次/MIN', '折线图', 0, 'ES引擎', NULL, 'Node', '2022-09-28 11:31:36', '2022-09-30 10:46:40', 1, 0, NULL, 'indices-refresh-total');
INSERT INTO `metric_dictionary_info` VALUES (5013, '基本性能指标', 'Flush次数', '节点Flush次数，Top节点趋势', '60S', '[差值] 间隔时间内通过_nodes/stats命令获取nodes.{nodeName}.indices.flush.total的差值/时间间隔(MIN)', 0, '次/MIN', '折线图', 0, 'ES引擎', NULL, 'Node', '2022-09-28 11:31:36', '2022-09-30 10:46:56', 1, 0, NULL, 'indices-flush-total');
INSERT INTO `metric_dictionary_info` VALUES (5015, '基本性能指标', 'Query Cache内存命中率', '节点Query Cache内存命中率，Top节点趋势', '', '[当前值] 通过_nodes/stats命令获取nodes.{nodeName}.indices.query_cache.hit_count/nodes.{nodeName}.indices.query_cache.total_count', 0, '%', '折线图', 0, 'ES引擎', NULL, 'Node', '2022-09-28 11:31:36', '2022-10-10 14:27:12', 1, 0, NULL, 'indices-query_cache-hit_rate');
INSERT INTO `metric_dictionary_info` VALUES (5017, '基本性能指标', 'Reques Cache内存命中率', '节点Reques Cache内存命中率，Top节点趋势', '', '[当前值] 通过_nodes/stats命令获取nodes.{nodeName}.indices.request_cache.hit_count/(nodes.{nodeName}.indices.request_cache.hit_count+nodes.{nodeName}.indices.request_cache.miss_count)', 0, '%', '折线图', 0, 'ES引擎', NULL, 'Node', '2022-09-28 11:31:36', '2022-10-10 14:27:13', 1, 0, NULL, 'indices-request_cache-hit_rate');
INSERT INTO `metric_dictionary_info` VALUES (5019, '内存大小指标', 'Query Cache内存大小', '节点所有Shard Query Cache(Cached Filters/...)堆内存汇总占用，不在Lucene内存占用统计范围内，Top节点趋势', '当前值', '[当前值] _nodes/stats命令获取nodes.{nodeName}.indices.query_cache.memory_size_in_bytes', 0, 'MB', '折线图', 0, 'ES引擎', NULL, 'Node', '2022-09-28 11:31:36', '2022-10-10 10:54:22', 1, 0, NULL, 'indices-query_cache-memory_size_in_bytes');
INSERT INTO `metric_dictionary_info` VALUES (5021, '内存大小指标', 'Request Cache内存大小', '节点所有Shard Request Cache(Cached Aggregation Results/...)堆内存汇总占用，不在Lucene内存占用统计范围内，Top节点趋势', '当前值', '[当前值] _nodes/stats命令获取nodes.{nodeName}.indices.request_cache.memory_size_in_bytes', 0, 'MB', '折线图', 0, 'ES引擎', NULL, 'Node', '2022-09-28 11:31:36', '2022-10-10 10:54:40', 1, 0, NULL, 'indices-request_cache-memory_size_in_bytes');
INSERT INTO `metric_dictionary_info` VALUES (5023, '高级性能指标', '未提交的Translog大小', '节点所有Shard未提交Translog的大小累加值，Top节点趋势', '当前值', '[当前值] _nodes/stats命令获取nodes.{nodeName}.indices.translog.uncommitted_size_in_bytes', 0, 'MB', '折线图', 0, 'ES引擎', NULL, 'Node', '2022-09-28 11:31:36', '2022-09-30 10:47:50', 1, 0, NULL, 'indices-translog-uncommitted_size_in_bytes');
INSERT INTO `metric_dictionary_info` VALUES (5025, '高级性能指标', 'Http活跃连接数', '节点的Http活跃连接数，Top节点趋势', '当前值', '[当前值] _nodes/stats命令获取nodes.{nodeName}.http.current_open', 1, '个', '折线图', 0, 'ES引擎', NULL, 'Node', '2022-09-28 11:31:36', '2022-09-30 10:47:57', 1, 0, NULL, 'http-current_open');
INSERT INTO `metric_dictionary_info` VALUES (5027, '高级性能指标', 'Segement数 ', '节点所有Shard的Segment汇总数，Top节点趋势', '当前值', '[当前值] _nodes/stats命令获取nodes.{nodeName}.indices.segments.count', 1, '个', '折线图', 0, 'ES引擎', NULL, 'Node', '2022-09-28 11:31:36', '2022-09-30 10:48:05', 1, 0, NULL, 'indices-segments-count');
INSERT INTO `metric_dictionary_info` VALUES (5029, '高级性能指标', 'Segement内存大小', '节点所有Shard的Segment底层Lucene内存汇总占用，Top节点趋势', '当前值', '[当前值] _nodes/stats命令获取nodes.{nodeName}.indices.segments.memory_in_bytes', 1, 'MB', '折线图', 0, 'ES引擎', NULL, 'Node', '2022-09-28 11:31:36', '2022-09-30 10:48:13', 1, 0, NULL, 'indices-segments-memory_in_bytes');
INSERT INTO `metric_dictionary_info` VALUES (5031, '内存大小指标', 'Terms内存大小', '节点所有Shard的Segment底层Terms(Text/Keyword/...)内存汇总占用，是底层Lucene内存汇总占用的一个子项，Top节点趋势', '当前值', '[当前值] _nodes/stats命令获取nodes.{nodeName}.indices.segments.term_vectors_memory_in_bytes', 0, 'MB', '折线图', 0, 'ES引擎', NULL, 'Node', '2022-09-28 11:31:36', '2022-10-10 10:53:27', 1, 0, NULL, 'indices-segments-term_vectors_memory_in_bytes');
INSERT INTO `metric_dictionary_info` VALUES (5033, '内存大小指标', 'Points内存大小', '节点所有Shard的Segment底层Points(Numbers/IPs/Geo/...)内存汇总占用，是底层Lucene内存汇总占用的一个子项，Top节点趋势', '当前值', '[当前值] _nodes/stats命令获取nodes.{nodeName}.indices.segments.points_memory_in_bytes', 0, 'MB', '折线图', 0, 'ES引擎', NULL, 'Node', '2022-09-28 11:31:36', '2022-10-10 10:53:41', 1, 0, NULL, 'indices-segments-points_memory_in_bytes');
INSERT INTO `metric_dictionary_info` VALUES (5035, '内存大小指标', 'Doc Values内存大小', '节点所有Shard的Doc Values内存大小累加值，是底层Lucene内存汇总占用的一个子项，Top节点趋势', '当前值', '[当前值] _nodes/stats命令获取nodes.{nodeName}.indices.segments.doc_values_memory_in_bytes', 0, 'MB', '折线图', 0, 'ES引擎', NULL, 'Node', '2022-09-28 11:31:36', '2022-10-10 10:53:57', 1, 0, NULL, 'indices-segments-doc_values_memory_in_bytes');
INSERT INTO `metric_dictionary_info` VALUES (5037, '内存大小指标', 'Index Writer内存大小', '节点所有Shard的Index Writer内存大小累加值，不在Lucene内存占用统计范围内,Top节点趋势', '当前值', '[当前值] _nodes/stats命令获取nodes.{nodeName}.indices.segments.index_writer_memory_in_bytes', 0, 'MB', '折线图', 0, 'ES引擎', NULL, 'Node', '2022-09-28 11:31:36', '2022-10-10 10:54:04', 1, 0, NULL, 'indices-segments-index_writer_memory_in_bytes');
INSERT INTO `metric_dictionary_info` VALUES (5039, '高级性能指标', '文档总数', '节点所有Shard索引文档数累加值，Top节点趋势', '当前值', '[当前值] _nodes/stats命令获取nodes.{nodeName}.indices.docs.count', 1, '个', '折线图', 0, 'ES引擎', NULL, 'Node', '2022-09-28 11:31:36', '2022-09-30 10:49:31', 1, 0, NULL, 'indices-docs-count');
INSERT INTO `metric_dictionary_info` VALUES (5041, '高级性能指标', '总存储大小', '节点所有Shard索引存储大小累加值，Top节点趋势', '当前值', '[当前值] _nodes/stats命令获取nodes.{nodeName}.indices.store.size_in_bytes', 0, 'MB', '折线图', 0, 'ES引擎', NULL, 'Node', '2022-09-28 11:31:36', '2022-09-30 10:49:38', 1, 0, NULL, 'indices-store-size_in_bytes');
INSERT INTO `metric_dictionary_info` VALUES (5043, '高级性能指标', '执行任务耗时', '节点执行任务平均耗时，Top节点趋势', '当前值', '[平均值] _cat/tasks?v&detailed&format=json命令根据node筛选并获取running_time的平均值', 0, 'S', '折线图', 0, 'ES引擎', NULL, 'Node', '2022-09-28 11:31:36', '2022-09-30 10:50:50', 1, 0, NULL, 'runningTime');
INSERT INTO `metric_dictionary_info` VALUES (5045, '高级性能指标', '执行任务数量', '节点执行任务总数量，Top节点趋势', '当前值', '[当前值] _cat/tasks?v&detailed&format=json命令根据node筛选并获取到的集合大小', 0, '个', '折线图', 0, 'ES引擎', NULL, 'Node', '2022-09-28 11:31:36', '2022-09-30 11:05:00', 1, 0, NULL, 'taskId');
INSERT INTO `metric_dictionary_info` VALUES (5047, '内存大小指标', 'Stored Fields大小', '节点所有Shard Stored Fields(_source/...)内存大小累加值，是底层Lucene内存汇总占用的一个子项，Top节点趋势', '当前值', '[当前值] _nodes/stats命令获取nodes.{nodeName}.indices.segments.stored_fields_memory_in_bytes', 0, 'MB', '折线图', 0, 'ES引擎', NULL, 'Node', '2022-09-28 11:31:36', '2022-10-10 10:54:50', 1, 0, NULL, 'indices-segments-stored_fields_memory_in_bytes');
INSERT INTO `metric_dictionary_info` VALUES (5049, '内存大小指标', 'Norms内存大小', '节点所有Shard Norms(normalization factors for query time/text scoring)内存大小累加值，是底层Lucene内存汇总占用的一个子项，Top节点趋势', '当前值', '[当前值] _nodes/stats命令获取indices.segments.norms_memory_in_bytes', 0, 'MB', '折线图', 0, 'ES引擎', NULL, 'Node', '2022-09-28 11:31:36', '2022-10-10 10:54:59', 1, 0, NULL, 'indices-segments-norms_memory_in_bytes');
INSERT INTO `metric_dictionary_info` VALUES (5051, '内存大小指标', 'Version Map内存大小', '节点所有Shard Version Map(update/delete)内存大小累加值，不在Lucene内存占用统计范围内，Top节点趋势', '当前值', '[当前值] _nodes/stats命令获取indices.segments.version_map_memory_in_bytes', 0, 'MB', '折线图', 0, 'ES引擎', NULL, 'Node', '2022-09-28 11:31:36', '2022-10-10 10:55:09', 1, 0, NULL, 'indices-segments-version_map_memory_in_bytes');
INSERT INTO `metric_dictionary_info` VALUES (5053, '内存大小指标', 'Fixed Bitsets内存大小', '节点所有Shard Fixed Bitsets(deeply nested object/...)内存大小累加值，是底层Lucene内存汇总占用的一个子项，Top节点趋势', '当前值', '[当前值] _nodes/stats命令获取indices.segments.fixed_bit_set_memory_in_bytes', 0, 'MB', '折线图', 0, 'ES引擎', NULL, 'Node', '2022-09-28 11:31:36', '2022-10-10 10:55:20', 1, 0, NULL, 'indices-segments-fixed_bit_set_memory_in_bytes');
INSERT INTO `metric_dictionary_info` VALUES (5055, '内存大小指标', 'Fielddata内存大小', '节点所有Shard的Fielddata(global ordinals /enable fielddata on text field/...)内存汇总占用，不在Lucene内存占用统计范围内，Top节点趋势', '当前值', '[当前值] _nodes/stats命令获取indices.segments.breakers.fielddata.estimated_size_in_bytes', 0, 'MB', '折线图', 0, 'ES引擎', NULL, 'Node', '2022-09-28 11:31:36', '2022-10-25 14:43:19', 1, 0, NULL, 'indices-segments-breakers-fielddata-limit_size_in_bytes');
INSERT INTO `metric_dictionary_info` VALUES (5057, '高级性能指标', '写入线程池queue数', '节点写入线程池队列当前值', '当前值', '[当前值] _nodes/stats命令获取thread_pool.write.queue', 0, '个', '折线图', 0, 'ES引擎', NULL, 'Node', '2022-09-28 11:31:36', '2022-09-29 11:05:01', 1, 0, NULL, 'thread_pool-write-queue');
INSERT INTO `metric_dictionary_info` VALUES (5059, '高级性能指标', '查询线程池queue数', '节点查询线程池池队列当前值', '当前值', '[当前值] _nodes/stats命令获取thread_pool.search.queue', 0, '个', '折线图', 0, 'ES引擎', NULL, 'Node', '2022-09-28 11:31:36', '2022-10-08 18:39:32', 1, 0, NULL, 'thread_pool-search-queue');
INSERT INTO `metric_dictionary_info` VALUES (5061, '高级性能指标', '刷新线程池queue数', '节点刷新线程池队列当前值', '当前值', '[当前值] _nodes/stats命令获取thread_pool.refresh.queue', 0, '个', '折线图', 0, 'ES引擎', NULL, 'Node', '2022-09-28 11:31:36', '2022-09-29 11:05:01', 1, 0, NULL, 'thread_pool-refresh-queue');
INSERT INTO `metric_dictionary_info` VALUES (5063, '高级性能指标', '落盘线程池queue数', '节点落盘线程池队列当前值', '当前值', '[当前值] _nodes/stats命令获取thread_pool.rollup_indexing.queue', 0, '个', '折线图', 0, 'ES引擎', NULL, 'Node', '2022-09-28 11:31:36', '2022-09-29 11:05:01', 1, 0, NULL, 'thread_pool-rollup_indexing-queue');
INSERT INTO `metric_dictionary_info` VALUES (5065, '高级性能指标', '管理线程池queue数', '节点管理线程池队列当前值', '当前值', '[当前值] _nodes/stats命令获取thread_pool.management.queue', 0, '个', '折线图', 0, 'ES引擎', NULL, 'Node', '2022-09-28 11:31:36', '2022-09-29 11:05:01', 1, 0, NULL, 'thread_pool-management-queue');
INSERT INTO `metric_dictionary_info` VALUES (5067, '高级性能指标', '合并线程池queue数', '节点合并线程池队列当前值', '当前值', '[当前值] _nodes/stats命令获取thread_pool.force_merge.queue', 0, '个', '折线图', 0, 'ES引擎', NULL, 'Node', '2022-09-28 11:31:36', '2022-09-29 11:05:01', 1, 0, NULL, 'thread_pool-force_merge-queue');
INSERT INTO `metric_dictionary_info` VALUES (5069, 'JVM指标', 'Young GC次数', '节点Young GC次数，Top节点趋势', '60S', '[平均值]当前时刻减去上一时刻通过_nodes/stats命令获取nodes.{nodeName}.jvm.gc.collectors.young.collection_count的值/时间间隔', 1, '次/S', '折线图', 0, 'ES引擎', NULL, 'Node', '2022-09-28 11:31:36', '2022-09-30 10:41:40', 1, 0, NULL, 'jvm-gc-young-collection_count_rate');
INSERT INTO `metric_dictionary_info` VALUES (5071, 'JVM指标', 'Old GC次数', '节点Old GC次数，Top节点趋势', '60S', '[平均值]当前时刻减去上一时刻通过_nodes/stats命令获取nodes.{nodeName}.jvm.gc.collectors.old.collection_count的值/时间间隔', 1, '次/S', '折线图', 0, 'ES引擎', NULL, 'Node', '2022-09-28 11:31:36', '2022-09-30 10:41:33', 1, 0, NULL, 'jvm-gc-old-collection_count_rate');
INSERT INTO `metric_dictionary_info` VALUES (5073, 'JVM指标', 'Young GC耗时', '节点Young GC平均耗时，Top节点趋势', '60S', '[差值]  间隔时间内通过_nodes/stats命令获取nodes.{nodeName}.jvm.gc.collectors.young.collection_time_in_millis的差值/ 间隔时间内nodes.{nodeName}.jvm.gc.collectors.young.collection_count的差值', 0, 'MS', '折线图', 0, 'ES引擎', NULL, 'Node', '2022-09-28 11:31:36', '2022-09-30 10:41:26', 1, 0, NULL, 'jvm-gc-young-collection_avg_time');
INSERT INTO `metric_dictionary_info` VALUES (5075, 'JVM指标', 'Old GC耗时', '节点Old GC平均耗时，Top节点趋势', '60S', '[差值]  间隔时间内通过_nodes/stats命令获取nodes.{nodeName}.jvm.gc.collectors.old.collection_time_in_millis的差值/ 间隔时间内nodes.{nodeName}.jvm.gc.collectors.old.collection_count的差值', 0, 'MS', '折线图', 0, 'ES引擎', NULL, 'Node', '2022-09-28 11:31:36', '2022-09-30 10:41:17', 1, 0, NULL, 'jvm-gc-old-collection_avg_time');
INSERT INTO `metric_dictionary_info` VALUES (5077, 'JVM指标', 'JVM堆内存使用量', '节点JVM堆内存使用量，Top节点趋势', '当前值', '[当前值] _nodes/stats命令获取nodes.{nodeName}.jvm.mem.heap_used_in_bytes', 0, 'MB', '折线图', 0, 'ES引擎', NULL, 'Node', '2022-09-28 11:31:36', '2022-09-30 10:40:52', 1, 0, NULL, 'jvm-mem-heap_used_in_bytes');
INSERT INTO `metric_dictionary_info` VALUES (5079, 'JVM指标', 'JVM堆外存使用量', '节点JVM堆外存使用量，Top节点趋势', '当前值', '[当前值] _nodes/stats命令获取nodes.{nodeName}.jvm.mem.non_heap_used_in_bytes', 0, 'MB', '折线图', 0, 'ES引擎', NULL, 'Node', '2022-09-28 11:31:36', '2022-09-30 10:40:44', 1, 0, NULL, 'jvm-mem-non_heap_used_in_bytes');
INSERT INTO `metric_dictionary_info` VALUES (5081, 'JVM指标', 'JVM堆使用率', '节点JVM堆使用率，Top节点趋势', '当前值', '[当前值] _nodes/stats命令获取nodes.{nodeName}.jvm.mem.heap_used_percent', 1, '%', '折线图', 0, 'ES引擎', NULL, 'Node', '2022-09-28 11:31:36', '2022-09-30 10:40:18', 1, 0, NULL, 'jvm-mem-heap_used_percent');
INSERT INTO `metric_dictionary_info` VALUES (5083, 'JVM指标', '堆内存young区使用空间', '节点年轻代堆内存使用空间，Top节点趋势', '当前值', '[当前值] _nodes/stats命令获取nodes.{nodeName}.jvm.mem.pools.young.used_in_bytes', 0, 'MB', '折线图', 0, 'ES引擎', NULL, 'Node', '2022-09-28 11:31:36', '2022-09-30 10:40:10', 1, 0, NULL, 'jvm-mem-pools-young-used_in_bytes');
INSERT INTO `metric_dictionary_info` VALUES (5085, 'JVM指标', '堆内存old区使用空间', '节点老年代堆内存使用空间，Top节点趋势', '当前值', '[当前值] _nodes/stats命令获取nodes.{nodeName}.jvm.mem.pools.old.used_in_bytes', 0, 'MB', '折线图', 0, 'ES引擎', NULL, 'Node', '2022-09-28 11:31:36', '2022-09-30 10:40:03', 1, 0, NULL, 'jvm-mem-pools-old-used_in_bytes');
INSERT INTO `metric_dictionary_info` VALUES (5087, 'breaker指标', 'Field data circuit breaker 内存占用', '统计当前fielddata占用内存总大小，与阀值比较，超过则熔断请求', '当前值', '[当前值] _nodes/stats命令获取breakers.fielddata.limit_size_in_bytes[阈值]，breakers.fielddata.estimated_size_in_bytes[当前值]', 0, 'MB', '折线图', 0, 'ES引擎', NULL, 'Node', '2022-09-28 11:31:36', '2022-10-18 14:16:52', 1, 0, NULL, 'breakers-fielddata-limit_size_in_bytes');
INSERT INTO `metric_dictionary_info` VALUES (5089, 'breaker指标', 'Request circuit breaker 内存占用', '统计当前请求(比如聚合请求临时内存构建）占用内存总大小，与阀值比较，超过则熔断请求', '当前值', '[当前值] _nodes/stats命令获取breakers.request.limit_size_in_bytes[阈值]，breakers.request.estimated_size_in_bytes[当前值]', 0, 'MB', '折线图', 0, 'ES引擎', NULL, 'Node', '2022-09-28 11:31:36', '2022-10-18 14:17:03', 1, 0, NULL, 'breakers-request-limit_size_in_bytes');
INSERT INTO `metric_dictionary_info` VALUES (5090, '基本性能指标', 'query Cache evictions', '节点Query Cache缓存驱逐数，Top节点趋势', '当前值', '[差值] 间隔时间内通过_nodes/stats命令获取nodes.{nodeName}.indices.query_cache.evictions的差值/时间间隔(S)', 0, '次/MIN', '折线图', 0, 'ES引擎', NULL, 'Node', '2022-09-28 11:31:36', '2022-10-24 09:56:51', 1, 0, NULL, 'indices-query_cache-evictions');
INSERT INTO `metric_dictionary_info` VALUES (5091, 'breaker指标', 'inflight requests circuit breaker 内存占用', '统计当前请求body占用内存总大小，与阀值比较，超过则熔断请求', '当前值', '[当前值] _nodes/stats命令获取breakers.in_flight_requests.limit_size_in_bytes[阈值]，breakers.in_flight_requests.estimated_size_in_bytes[当前值]', 0, 'MB', '折线图', 0, 'ES引擎', NULL, 'Node', '2022-09-28 11:31:36', '2022-10-18 14:17:04', 1, 0, NULL, 'breakers-in_flight_requests-limit_size_in_bytes');
INSERT INTO `metric_dictionary_info` VALUES (5093, 'breaker指标', 'Accounting requests circuit breaker 内存占用', '统计当前请求结束后不能释放的对象(例如segment常驻的内存占用)所占用内存总大小，与阀值比较，超过则熔断请求', '当前值', '[当前值] _nodes/stats命令获取breakers.accounting.limit_size_in_bytes[阈值]，breakers.accounting.estimated_size_in_bytes[当前值]', 0, 'MB', '折线图', 0, 'ES引擎', NULL, 'Node', '2022-09-28 11:31:36', '2022-10-18 14:17:29', 1, 0, NULL, 'breakers-accounting-limit_size_in_bytes');
INSERT INTO `metric_dictionary_info` VALUES (5095, 'breaker指标', 'Script compilation circuit breaker 编译次数', '统计一段时间内脚本编译次数，与阀值比较，超过则熔断请求', '当前值', '[平均值] 当前时刻减去上个时刻通过_nodes/stats命令获取script.compilations的数量差值/时间间隔MIN', 0, '次/MIN', '折线图', 0, 'ES引擎', NULL, 'Node', '2022-09-28 11:31:36', '2022-10-11 14:58:57', 1, 0, NULL, 'script-compilations');
INSERT INTO `metric_dictionary_info` VALUES (5097, 'breaker指标', 'Parent circuit breaker JVM真实内存占用', '统计JVM真实内存占用，与阀值比较，超过则熔断请求', '当前值', '[当前值] _nodes/stats命令获取breakers.parent.limit_size_in_bytes[阈值]，breakers.parent.estimated_size_in_bytes[当前值]', 0, 'MB', '折线图', 0, 'ES引擎', NULL, 'Node', '2022-09-28 11:31:36', '2022-10-18 14:17:33', 1, 0, NULL, 'breakers-parent-limit_size_in_bytes');
INSERT INTO `metric_dictionary_info` VALUES (5099, '索引基础指标', '索引Shard数', '索引Shard个数，Top节点趋势', '当前值', '[当前值] {indexName}/_stats?level=shards命令获取_shards.total', 1, '个', '折线', 0, 'ES引擎', NULL, 'Index', '2022-09-28 11:31:36', '2022-09-29 11:06:16', 1, 0, NULL, 'shardNu');
INSERT INTO `metric_dictionary_info` VALUES (5101, '索引基础指标', '索引存储大小', '索引存储总大小，Top节点趋势', '当前值', '[当前值] {indexName}/stats?level=shards命令获取_all.total.store.size_in_bytes', 0, 'GB', '折线', 0, 'ES引擎', NULL, 'Index', '2022-09-28 11:31:36', '2022-09-29 11:06:16', 1, 0, NULL, 'store-size_in_bytes');
INSERT INTO `metric_dictionary_info` VALUES (5103, '索引基础指标', '文档总数', '索引的文档总数，Top节点趋势', '当前值', '[当前值] {indexName}/stats?level=shards命令获取_all.total.docs.count', 1, '个', '折线', 0, 'ES引擎', NULL, 'Index', '2022-09-28 11:31:36', '2022-09-29 11:06:17', 1, 0, NULL, 'docs-count');
INSERT INTO `metric_dictionary_info` VALUES (5105, '索引性能指标', '写入TPS', '索引写入速率平均值，Top节点趋势', '60S', '[平均值] ( 间隔时间内通过{indexName}/stats?level=shards命令获取_all.total.docs.count的差值)/时间间隔(S)', 1, '个/S', '折线', 1, 'ES引擎', NULL, 'Index', '2022-09-28 11:31:36', '2022-09-29 09:23:43', 1, 0, NULL, 'indexing-index_total_rate');
INSERT INTO `metric_dictionary_info` VALUES (5107, '索引性能指标', '写入耗时', '索引写入耗时平均值，Top节点趋势', '60S', '[平均值] ( 间隔时间内通过{indexName}/stats?level=shards命令获取_all.total.indexing.index_time_in_millis的差值)/ 间隔时间内_all.total.docs.count的差值', 1, 'MS', '折线', 1, 'ES引擎', NULL, 'Index', '2022-09-28 11:31:36', '2022-10-25 18:02:13', 1, 0, NULL, 'indices-indexing-index_time_per_doc');
INSERT INTO `metric_dictionary_info` VALUES (5109, '索引性能指标', '网关写入TPS', 'Index通过网关的每秒写入请求数', '60S', '[平均值] ( 间隔时间内通过查询网关索引获取命中写入条件总数的差值)/时间间隔(S)', 0, '次/S', '折线', 0, 'ES引擎', NULL, 'Index', '2022-09-28 11:31:36', '2022-09-29 11:06:17', 1, 0, NULL, NULL);
INSERT INTO `metric_dictionary_info` VALUES (5111, '索引性能指标', '网关写入耗时', 'Index通过网关的写入平均耗时', '60S', '[平均值]  间隔时间内通过查询网关索引获取命中写入条件耗时的平均值', 0, 'MS', '折线', 0, 'ES引擎', NULL, 'Index', '2022-09-28 11:31:36', '2022-09-29 11:06:17', 1, 0, NULL, NULL);
INSERT INTO `metric_dictionary_info` VALUES (5113, '索引性能指标', '网关查询QPS', 'Index通过网关的每秒查询请求量', '60S', '[平均值] ( 间隔时间内通过查询网关索引获取命中查询总数的差值)/时间间隔(S)', 0, '次/S', '折线', 0, 'ES引擎', NULL, 'Index', '2022-09-28 11:31:36', '2022-09-29 11:06:17', 1, 0, NULL, NULL);
INSERT INTO `metric_dictionary_info` VALUES (5115, '索引性能指标', '网关查询耗时', 'Index通过网关的查询平均耗时', '60S', '[平均值]  间隔时间内通过查询网关索引获取命中查询耗时的平均值', 0, 'MS', '折线', 0, 'ES引擎', NULL, 'Index', '2022-09-28 11:31:36', '2022-09-29 11:06:17', 1, 0, NULL, NULL);
INSERT INTO `metric_dictionary_info` VALUES (5117, '索引性能指标', '查询Query QPS', '索引Query速率平均值，Top节点趋势', '60S', '[平均值] ( 间隔时间内通过{indexName}/stats?level=shards命令获取_all.total.search.query_total的差值)/时间间隔(S)', 1, '次/S', '折线', 0, 'ES引擎', NULL, 'Index', '2022-09-28 11:31:36', '2022-09-29 11:06:17', 1, 0, NULL, 'search-query_total_rate');
INSERT INTO `metric_dictionary_info` VALUES (5119, '索引性能指标', 'Fetch QPS', '索引Fetch速率平均值，Top节点趋势', '60S', '[平均值] ( 间隔时间内通过{indexName}/stats?level=shards命令获取_all.total.search.fetch_total的差值)/时间间隔(S)', 0, '次/S', '折线', 0, 'ES引擎', NULL, 'Index', '2022-09-28 11:31:36', '2022-10-11 11:23:19', 1, 0, NULL, 'search-fetch_total_rate');
INSERT INTO `metric_dictionary_info` VALUES (5121, '索引性能指标', '查询Query耗时', '索引Query耗时平均值，Top节点趋势', '60S', '[平均值]  间隔时间内通过{indexName}/stats?level=shards命令获取_all.total.search.query_time_in_millis的差值/ 间隔时间内_all.total.search.query_total的差值', 0, 'MS', '折线', 0, 'ES引擎', NULL, 'Index', '2022-09-28 11:31:36', '2022-09-30 11:14:56', 1, 0, NULL, 'cost-query_time_in_millis');
INSERT INTO `metric_dictionary_info` VALUES (5123, '索引性能指标', '查询Fetch耗时', '索引Fetch耗时平均值，Top节点趋势', '60S', '[平均值] 间隔时间内通过{indexName}/stats?level=shards命令获取_all.total.search.fetch_time_in_millis的差值/ 间隔时间内_all.total.search.fetch_total的差值', 0, 'MS', '折线', 0, 'ES引擎', NULL, 'Index', '2022-09-28 11:31:36', '2022-09-30 11:15:06', 1, 0, NULL, 'cost-fetch_time_in_millis');
INSERT INTO `metric_dictionary_info` VALUES (5125, '索引性能指标', '查询Scroll量', '索引间隔时间内所有Shard Scroll请求量，Top节点趋势', '60S', '[平均值] ( 间隔时间内通过{indexName}/stats?level=shards命令获取_all.total.search.scroll_total的差值)/时间间隔(S)', 0, '个', '折线', 0, 'ES引擎', NULL, 'Index', '2022-09-28 11:31:36', '2022-09-29 11:06:02', 1, 0, NULL, 'search-scroll_total_rate');
INSERT INTO `metric_dictionary_info` VALUES (5127, '索引性能指标', '查询Scroll耗时', '索引Scorll耗时平均值，Top节点趋势', '60S', '[平均值]  间隔时间内通过{indexName}/stats?level=shards命令获取_all.total.search.scroll_time_in_millis的差值/ 间隔时间内_all.total.search.scroll_total的差值', 0, 'MS', '折线', 0, 'ES引擎', NULL, 'Index', '2022-09-28 11:31:36', '2022-09-30 11:19:31', 1, 0, NULL, 'cost-scroll_time_in_millis');
INSERT INTO `metric_dictionary_info` VALUES (5129, '索引性能指标', 'Merge耗时', '索引Merge耗时平均值，Top节点趋势', '60S', '[平均值]  间隔时间内通过{indexName}/stats?level=shards命令获取_all.total.merges.total_time_in_millis的差值/ 间隔时间内_all.total.merges.total的差值', 0, 'MS', '折线', 0, 'ES引擎', NULL, 'Index', '2022-09-28 11:31:36', '2022-09-30 11:17:24', 1, 0, NULL, 'cost-merges-total_time_in_millis');
INSERT INTO `metric_dictionary_info` VALUES (5131, '索引性能指标', 'Refresh耗时', '索引Refresh耗时平均值，Top节点趋势', '60S', '[平均值]  间隔时间内通过{indexName}/stats?level=shards命令获取_all.total.refresh.total_time_in_millis的差值/ 间隔时间内_all.total.refresh.total的差值', 0, 'MS', '折线', 0, 'ES引擎', NULL, 'Index', '2022-09-28 11:31:36', '2022-09-30 11:17:39', 1, 0, NULL, 'cost-refresh-total_time_in_millis');
INSERT INTO `metric_dictionary_info` VALUES (5133, '索引性能指标', 'Flush耗时', '索引Flush耗时平均值，Top节点趋势', '60S', '[平均值]  间隔时间内通过{indexName}/stats?level=shards命令获取_all.total.indices.flush.total_time_in_millis的差值/ 间隔时间内_all.total.indices.flush.total的差值', 0, 'MS', '折线', 0, 'ES引擎', NULL, 'Index', '2022-09-28 11:31:36', '2022-09-30 11:18:08', 1, 0, NULL, 'cost-flush-total_time_in_millis');
INSERT INTO `metric_dictionary_info` VALUES (5135, '索引性能指标', 'Merge次数', '索引Merge次数，Top节点趋势', '60S', '[平均值] ( 间隔时间内通过{indexName}/stats?level=shards命令获取_all.total.merges.total的差值)/时间间隔(MIN)', 0, '次/MIN', '折线', 0, 'ES引擎', NULL, 'Index', '2022-09-28 11:31:36', '2022-09-29 11:06:02', 1, 0, NULL, 'merges-total_rate');
INSERT INTO `metric_dictionary_info` VALUES (5137, '索引性能指标', 'Refresh次数', '索引Refresh次数，Top节点趋势', '60S', '[平均值] ( 间隔时间内通过{indexName}/stats?level=shards命令获取_all.total.refresh.total的差值)/时间间隔(MIN)', 0, '次/MIN', '折线', 0, 'ES引擎', NULL, 'Index', '2022-09-28 11:31:36', '2022-09-29 11:06:02', 1, 0, NULL, 'refresh-total_rate');
INSERT INTO `metric_dictionary_info` VALUES (5139, '索引性能指标', 'Flush次数', '索引Flush次数，Top节点趋势', '60S', '[平均值] ( 间隔时间内通过{indexName}/stats?level=shards命令获取flush.total的差值)/时间间隔(MIN)', 0, '次/MIN', '折线', 0, 'ES引擎', NULL, 'Index', '2022-09-28 11:31:36', '2022-09-29 11:06:03', 1, 0, NULL, 'flush-total_rate');
INSERT INTO `metric_dictionary_info` VALUES (5141, '索引内存指标', 'Segements大小', '索引所有Shard的Segment底层Lucene内存汇总占用，Top节点趋势', '当前值', '[当前值] {indexName}/_stats?level=shards命令获取_all.total.segments.memory_in_bytes', 1, 'MB', '折线', 0, 'ES引擎', NULL, 'Index', '2022-09-28 11:31:36', '2022-10-27 11:13:35', 1, 0, NULL, 'segments-memory_in_bytes');
INSERT INTO `metric_dictionary_info` VALUES (5143, '索引内存指标', 'Terms内存大小', '索引所有Shard的Segment底层Terms(Text/Keyword/...)内存汇总占用，是底层Lucene内存汇总占用的一个子项，Top节点趋势', '当前值', '[当前值] {indexName}/_stats?level=shards命令获取_all.total.segments.term_vectors_memory_in_bytes', 0, 'MB', '折线', 0, 'ES引擎', NULL, 'Index', '2022-09-28 11:31:36', '2022-10-27 11:13:40', 1, 0, NULL, 'segments-term_vectors_memory_in_bytes');
INSERT INTO `metric_dictionary_info` VALUES (5145, '索引内存指标', 'Points内存大小', '索引所有Shard的Segment底层Points(Numbers/IPs/Geo/...)内存汇总占用，是底层Lucene内存汇总占用的一个子项，Top节点趋势', '当前值', '[当前值] {indexName}/_stats?level=shards命令获取_all.total.segments.points_memory_in_bytes', 0, 'MB', '折线', 0, 'ES引擎', NULL, 'Index', '2022-09-28 11:31:36', '2022-10-27 11:14:44', 1, 0, NULL, 'segments-points_memory_in_bytes');
INSERT INTO `metric_dictionary_info` VALUES (5147, '索引内存指标', 'Doc Values内存大小', '索引所有Shard的Doc Values内存大小，是底层Lucene内存汇总占用的一个子项，Top节点趋势', '当前值', '[当前值] {indexName}/_stats?level=shards命令获取_all.total.segments.doc_values_memory_in_bytes', 0, 'MB', '折线', 0, 'ES引擎', NULL, 'Index', '2022-09-28 11:31:36', '2022-10-27 11:15:01', 1, 0, NULL, 'segments-doc_values_memory_in_bytes');
INSERT INTO `metric_dictionary_info` VALUES (5149, '索引内存指标', 'Index Writer内存大小', '索引所有Shard的Index Writer内存大小，不在Lucene内存占用统计范围内,Top节点趋势', '当前值', '[当前值] {indexName}/_stats?level=shards命令获取_all.total.segments.index_writer_memory_in_bytes', 0, 'MB', '折线', 0, 'ES引擎', NULL, 'Index', '2022-09-28 11:31:36', '2022-10-27 11:15:06', 1, 0, NULL, 'segments-index_writer_memory_in_bytes');
INSERT INTO `metric_dictionary_info` VALUES (5151, '索引内存指标', '未提交的Translog大小', '索引所有Shard的未提交Translog的大小累加值，Top节点趋势', '当前值', '[当前值] {indexName}/_stats?level=shards命令获取_all.total.translog.uncommitted_size_in_bytes', 0, 'MB', '折线', 0, 'ES引擎', NULL, 'Index', '2022-09-28 11:31:36', '2022-10-27 11:15:10', 1, 0, NULL, 'translog-size_in_bytes');
INSERT INTO `metric_dictionary_info` VALUES (5153, '索引内存指标', 'Query Cache内存大小', '索引所有Shard Query Cache(Cached Filters/...)堆内存汇总占用，不在Lucene内存占用统计范围内，Top节点趋势', '当前值', '[当前值] {indexName}_/stats?level=shards命令获取_all.total.query_cache.memory_size_in_bytes', 1, 'MB', '折线', 0, 'ES引擎', NULL, 'Index', '2022-09-28 11:31:36', '2022-10-27 11:15:14', 1, 0, NULL, 'query_cache-memory_size_in_bytes');
INSERT INTO `metric_dictionary_info` VALUES (5155, '索引内存指标', 'Stored Fields大小', '索引stored_fields_memory内存大小', '当前值', '[当前值] {indexName}_/stats?level=shards命令获取_all.total.segments.stored_fields_memory_in_bytes', 0, 'MB', NULL, 0, 'ES引擎', NULL, 'Index', '2022-09-28 11:31:36', '2022-10-27 11:15:18', 1, 0, NULL, 'segments-stored_fields_memory_in_bytes');
INSERT INTO `metric_dictionary_info` VALUES (5157, '索引内存指标', 'Norms内存大小', '索引所有Shard Norms(normalization factors for query time/text scoring)内存大小累加值，是底层Lucene内存汇总占用的一个子项，Top节点趋势', '当前值', '[当前值] {indexName}_/stats?level=shards命令获取_all.total.segments.norms_memory_in_bytes', 0, 'MB', '折线图', 0, 'ES引擎', NULL, 'Index', '2022-09-28 11:31:36', '2022-10-27 11:15:22', 1, 0, NULL, 'segments-norms_memory_in_bytes');
INSERT INTO `metric_dictionary_info` VALUES (5159, '索引内存指标', 'Version Map内存大小', '索引所有Shard Version Map(update/delete)内存大小累加值，不在Lucene内存占用统计范围内，Top节点趋势', '当前值', '[当前值] {indexName}_/stats?level=shards命令获取_all.total.segments.version_map_memory_in_bytes', 0, 'MB', '折线图', 0, 'ES引擎', NULL, 'Index', '2022-09-28 11:31:36', '2022-10-27 11:15:25', 1, 0, NULL, 'segments-version_map_memory_in_bytes');
INSERT INTO `metric_dictionary_info` VALUES (5161, '索引内存指标', 'Fixed Bitsets内存大小', '索引所有Shard Fixed Bitsets(deeply nested object/...)内存大小累加值，是底层Lucene内存汇总占用的一个子项，Top节点趋势', '当前值', '[当前值] {indexName}_/stats?level=shards命令获取_all.total.segments.fixed_bit_set_memory_in_bytes', 0, 'MB', '折线图', 0, 'ES引擎', NULL, 'Index', '2022-09-28 11:31:36', '2022-10-27 11:15:28', 1, 0, NULL, 'segments-fixed_bit_set_memory_in_bytes');
INSERT INTO `metric_dictionary_info` VALUES (5163, '索引内存指标', 'Fielddata内存大小', '索引所有Shard Fielddata(global ordinals /enable fielddata on text field/...)内存汇总占用，不在Lucene内存占用统计范围内，Top节点趋势', '当前值', '[当前值] {indexName}_/stats?level=shards命令获取_all.total.fielddata.memory_size_in_bytes', 0, 'MB', '折线图', 0, 'ES引擎', NULL, 'Index', '2022-09-28 11:31:36', '2022-10-27 11:15:32', 1, 0, NULL, 'fielddata-memory_size_in_bytes');
INSERT INTO `metric_dictionary_info` VALUES (5165, '索引内存指标', 'Request Cache内存大小', '索引所有Shard Request Cache(Cached Aggregation Results/...)堆内存汇总占用，不在Lucene内存占用统计范围内，Top节点趋势', '当前值', '[当前值] {indexName}_/stats?level=shards命令获取_all.total.segments.request_cache.memory_size_in_bytes', 0, 'MB', '折线图', 0, 'ES引擎', NULL, 'Index', '2022-09-28 11:31:36', '2022-10-27 11:15:38', 1, 0, NULL, 'segments-request_cache-memory_size_in_bytes');
INSERT INTO `metric_dictionary_info` VALUES (5167, '索引模板基础指标', '索引Shard数', '索引模板下索引Shard个数，Top节点趋势', '当前值', '[当前值] 获取模板下所有的索引通过{indexName}/stats?level=shards命令获取shards数量之和', 1, '个', '折线', 0, 'ES引擎', NULL, 'Index_template', '2022-09-28 11:31:36', '2022-09-29 11:06:05', 1, 0, NULL, 'shardNu');
INSERT INTO `metric_dictionary_info` VALUES (5169, '索引模板基础指标', '索引存储大小', '索引模板下索引Shard存储总大小，Top节点趋势', '当前值', '[当前值] 获取模板下所有的索引通过{indexName}/stats?level=shards命令获取_all.total.store-size_in_bytes之和', 0, 'GB', '折线', 0, 'ES引擎', NULL, 'Index_template', '2022-09-28 11:31:36', '2022-10-27 11:15:43', 1, 0, NULL, 'store-size_in_bytes');
INSERT INTO `metric_dictionary_info` VALUES (5171, '索引模板基础指标', '文档总数', '索引模板下索引的文档数，Top节点趋势', '当前值', '[当前值] 获取模板下所有的索引通过{indexName}/stats?level=shards命令获取_all.total.docs.count之和', 1, '个', '折线', 0, 'ES引擎', NULL, 'Index_template', '2022-09-28 11:31:36', '2022-10-27 11:15:48', 1, 0, NULL, 'docs-count');
INSERT INTO `metric_dictionary_info` VALUES (5173, '索引模板性能指标', '写入TPS', '索引模板写入速率平均值，Top节点趋势', '60S', '[平均值] 间隔时间内模板下所有的索引通过{indexName}/stats?level=shards命令获取 _all.total.search.query_total的差值累加值/间隔时间', 1, '个/S', '折线', 1, 'ES引擎', NULL, 'Index_template', '2022-09-28 11:31:36', '2022-10-27 11:15:53', 1, 0, NULL, 'indexing-index_total_rate');
INSERT INTO `metric_dictionary_info` VALUES (5175, '索引模板性能指标', '写入耗时', '索引模板写入耗时平均值，Top节点趋势', '60S', '[平均值] 获取 间隔时间内模板下所有的索引通过{indexName}/stats?level=shards命令获取_all.total.search-query_time_in_millis的差值再累加值/间隔时间', 1, 'MS', '折线', 1, 'ES引擎', NULL, 'Index_template', '2022-09-28 11:31:36', '2022-10-27 11:16:01', 1, 0, NULL, 'indices-indexing-index_time_per_doc');
INSERT INTO `metric_dictionary_info` VALUES (5177, '索引模板性能指标', '查询Query QPS', '索引模板Query速率平均值，Top节点趋势', '60S', '[平均值] 间隔时间内模板下所有的索引通过{indexName}/stats?level=shards命令获取 all.total.search.query_total的差值累加值/间隔时间', 1, '次/S', '折线', 0, 'ES引擎', NULL, 'Index_template', '2022-09-28 11:31:36', '2022-10-27 11:16:07', 1, 0, NULL, 'search-query_total_rate');
INSERT INTO `metric_dictionary_info` VALUES (5179, '索引模板性能指标', '网关写入TPS', 'IndexTemplate所属Index通过网关的每秒写入请求数', '60S', NULL, 0, '次/S', '折线', 0, 'ES引擎', NULL, 'Index_template', '2022-09-28 11:31:36', '2022-09-29 11:06:06', 1, 0, NULL, NULL);
INSERT INTO `metric_dictionary_info` VALUES (5181, '索引模板性能指标', '网关写入耗时', 'IndexTemplate所属Index通过网关的写入平均耗时', '60S', NULL, 0, 'MS', '折线', 0, 'ES引擎', NULL, 'Index_template', '2022-09-28 11:31:36', '2022-09-29 11:06:06', 1, 0, NULL, NULL);
INSERT INTO `metric_dictionary_info` VALUES (5183, '索引模板性能指标', '网关查询QPS', 'IndexTemplate所属Index通过网关的每秒查询请求量', '60S', NULL, 0, '次/S', '折线', 0, 'ES引擎', NULL, 'Index_template', '2022-09-28 11:31:36', '2022-09-29 11:06:06', 1, 0, NULL, NULL);
INSERT INTO `metric_dictionary_info` VALUES (5185, '索引模板性能指标', '网关查询耗时', 'IndexTemplate所属Index通过网关的查询平均耗时', '60S', NULL, 0, 'MS', '折线', 0, 'ES引擎', NULL, 'Index_template', '2022-09-28 11:31:36', '2022-09-29 11:06:07', 1, 0, NULL, NULL);
INSERT INTO `metric_dictionary_info` VALUES (5187, '索引模板性能指标', '查询Fetch QPS', '索引模板Fetch速率平均值，Top节点趋势', '60S', '[平均值]  间隔时间内获取模板下所有的索引通过{indexName}/stats?level=shards命令获取_all.total.search.fetch_total的差值累加值/时间间隔', 0, '次/S', '折线', 0, 'ES引擎', NULL, 'Index_template', '2022-09-28 11:31:36', '2022-10-24 10:58:35', 1, 0, NULL, 'search-fetch_total_rate');
INSERT INTO `metric_dictionary_info` VALUES (5189, '索引模板性能指标', '查询Query耗时', '索引模板Query耗时平均值，Top节点趋势', '60S', '[平均值] 间隔时间内模板下所有的索引通过{indexName}/stats?level=shards命令_all.total.search.query_time_in_millis的差值累加值/_all.total.search.query_total的差值累加值', 0, 'MS', '折线', 0, 'ES引擎', NULL, 'Index_template', '2022-09-28 11:31:36', '2022-10-24 10:57:12', 1, 0, NULL, 'cost-query_time_in_millis');
INSERT INTO `metric_dictionary_info` VALUES (5191, '索引模板性能指标', '查询Fetch耗时', '索引模板Fetch耗时平均值，Top节点趋势', '60S', '[平均值] 间隔时间内获取模板下所有的索引通过{indexName}/stats?level=shards命令获取_all.total.search.fetch_time_in_millis的差值累加值/_all.total.search.fetch_total的差值累加值', 0, 'MS', '折线', 0, 'ES引擎', NULL, 'Index_template', '2022-09-28 11:31:36', '2022-10-24 10:59:22', 1, 0, NULL, 'cost-fetch_time_in_millis');
INSERT INTO `metric_dictionary_info` VALUES (5193, '索引模板性能指标', '查询Scroll量', '索引模板下索引Shard 级别 Scroll请求量，Top节点趋势', '60S', '[平均值] 获取间隔时间内模板下所有的索引通过{indexName}/stats?level=shards命令获取_all.total.search.scroll_total的差值累加值/时间间隔', 0, '个', '折线', 0, 'ES引擎', NULL, 'Index_template', '2022-09-28 11:31:36', '2022-10-24 10:44:38', 1, 0, NULL, 'search-scroll_total_rate');
INSERT INTO `metric_dictionary_info` VALUES (5195, '索引模板性能指标', '查询Scroll耗时', '索引模板Scorll耗时平均值，Top节点趋势', '60S', '[平均值] 获取模板下所有的索引通过{indexName}/stats?level=shards命令获取_all.total.search.scroll_time_in_millis的差值累加值/_all.total.search.scroll_total的差值累加值', 0, 'MS', '折线', 0, 'ES引擎', NULL, 'Index_template', '2022-09-28 11:31:36', '2022-09-30 11:19:09', 1, 0, NULL, 'cost-scroll_time_in_millis');
INSERT INTO `metric_dictionary_info` VALUES (5197, '索引模板性能指标', 'Merge耗时', '索引模板Merge耗时平均值，Top节点趋势', '60S', '[平均值] 获取模板下所有的索引通过{indexName}/stats?level=shards命令获取_all.total.merges.total_time_in_millis的差值累加值/_all.total.merges.total的差值累加值', 0, 'MS', '折线', 0, 'ES引擎', NULL, 'Index_template', '2022-09-28 11:31:36', '2022-09-29 11:06:08', 1, 0, NULL, 'cost-merges-total_time_in_millis');
INSERT INTO `metric_dictionary_info` VALUES (5199, '索引模板性能指标', 'Refresh耗时', '索引模板Refresh耗时平均值，Top节点趋势', '60S', '[平均值] 获取模板下所有的索引通过{indexName}/stats?level=shards命令获取_all.total.refresh.total_time_in_millis的差值累加值/_all.total.refresh.total的差值累加值', 0, 'MS', '折线', 0, 'ES引擎', NULL, 'Index_template', '2022-09-28 11:31:36', '2022-09-29 11:06:09', 1, 0, NULL, 'cost-refresh-total_time_in_millis');
INSERT INTO `metric_dictionary_info` VALUES (5201, '索引模板性能指标', 'Flush耗时', '索引模板Flush耗时平均值，Top节点趋势', '60S', '[平均值] 获取模板下所有的索引通过{indexName}/stats?level=shards命令获取_all.total.flush.total_time_in_millis的差值累加值/all.total.flush.total的差值累加值', 0, 'MS', '折线', 0, 'ES引擎', NULL, 'Index_template', '2022-09-28 11:31:36', '2022-09-29 11:06:09', 1, 0, NULL, 'cost-flush-total_time_in_millis');
INSERT INTO `metric_dictionary_info` VALUES (5203, '索引模板性能指标', 'Merge次数', '索引模板Merge次数，Top节点趋势', '60S', '[平均值] 获取模板下所有的索引通过{indexName}/stats?level=shards命令获取_all.total.merges.total的差值累加值/时间间隔', 0, '次/MIN', '折线', 0, 'ES引擎', NULL, 'Index_template', '2022-09-28 11:31:36', '2022-10-24 10:59:59', 1, 0, NULL, 'merges-total_rate');
INSERT INTO `metric_dictionary_info` VALUES (5205, '索引模板性能指标', 'Refresh次数', '索引模板Refresh次数，Top节点趋势', '60S', '[平均值] 获取模板下所有的索引通过{indexName}/stats?level=shards命令获取_all.total.refresh.total的差值累加值/时间间隔', 0, '次/MIN', '折线', 0, 'ES引擎', NULL, 'Index_template', '2022-09-28 11:31:36', '2022-10-24 10:57:58', 1, 0, NULL, 'refresh-total_rate');
INSERT INTO `metric_dictionary_info` VALUES (5207, '索引模板性能指标', 'Flush次数', '索引模板Flush次数，Top节点趋势', '60S', '[平均值] 获取模板下所有的索引通过{indexName}/stats?level=shards命令获取_all.total.flush-total_rate的累加值差值/时间间隔', 0, '次/MIN', '折线', 0, 'ES引擎', NULL, 'Index_template', '2022-09-28 11:31:36', '2022-09-29 11:06:10', 1, 0, NULL, 'flush-total_rate');
INSERT INTO `metric_dictionary_info` VALUES (5209, '索引模板内存指标', 'Segements大小', '索引模板下索引所有Shard的Segment底层Lucene内存汇总占用，Top节点趋势', '当前值', '[当前值] 获取模板下所有的索引通过{indexName}/stats?level=shards命令获取_all.total.segments.memory_in_bytes的总和', 1, 'MB', '折线', 0, 'ES引擎', NULL, 'Index_template', '2022-09-28 11:31:36', '2022-09-29 11:06:10', 1, 0, NULL, 'segments-memory_in_bytes');
INSERT INTO `metric_dictionary_info` VALUES (5211, '索引模板内存指标', 'Terms内存大小', '索引模板下索引所有Shard的Segment底层Terms(Text/Keyword/...)内存汇总占用，是底层Lucene内存汇总占用的一个子项，Top节点趋势', '当前值', '[当前值] 获取模板下所有的索引通过{indexName}/stats?level=shards命令获取_all.total.segments.term_vectors_memory_in_bytes的总和', 0, 'MB', '折线', 0, NULL, NULL, 'Index_template', '2022-09-28 11:31:36', '2022-09-29 11:06:10', 1, 0, NULL, 'segments-term_vectors_memory_in_bytes');
INSERT INTO `metric_dictionary_info` VALUES (5213, '索引模板内存指标', 'Points内存大小', '索引模板下索引所有Shard的Segment底层Points(Numbers/IPs/Geo/...)内存汇总占用，是底层Lucene内存汇总占用的一个子项，Top节点趋势', '当前值', '[当前值] 获取模板下所有的索引通过{indexName}/stats?level=shards命令获取_all.total.segments.points_memory_in_bytes的总和', 0, 'MB', '折线', 0, NULL, NULL, 'Index_template', '2022-09-28 11:31:36', '2022-09-29 11:06:11', 1, 0, NULL, 'segments-points_memory_in_bytes');
INSERT INTO `metric_dictionary_info` VALUES (5215, '索引模板内存指标', 'Doc Values内存大小', '索引模板下索引所有Shard的Doc Values内存大小，是底层Lucene内存汇总占用的一个子项，Top节点趋势', '当前值', '[当前值] 获取模板下所有的索引通过{indexName}/stats?level=shards命令获取_all.total.segments.doc_values_memory_in_bytes的总和', 0, 'MB', '折线', 0, NULL, NULL, 'Index_template', '2022-09-28 11:31:36', '2022-09-29 11:06:11', 1, 0, NULL, 'segments-doc_values_memory_in_bytes');
INSERT INTO `metric_dictionary_info` VALUES (5217, '索引模板内存指标', 'Index Writer内存大小', '索引模板下索引所有Shard的Index Writer内存大小，不在Lucene内存占用统计范围内,Top节点趋势', '当前值', '[当前值] 获取模板下所有的索引通过{indexName}/stats?level=shards命令获取_all.total.segments.index_writer_memory_in_bytes的总和', 0, 'MB', '折线', 0, NULL, NULL, 'Index_template', '2022-09-28 11:31:36', '2022-09-29 11:06:11', 1, 0, NULL, 'segments-index_writer_memory_in_bytes');
INSERT INTO `metric_dictionary_info` VALUES (5219, '索引模板内存指标', '未提交的Translog大小', '索引模板下索引所有Shard的未提交Translog的大小累加值，Top节点趋势', '当前值', '[当前值] 获取模板下所有的索引通过{indexName}/stats?level=shards命令获取_all.total.translog.uncommitted_size_in_bytes的总和', 0, 'MB', '折线', 0, NULL, NULL, 'Index_template', '2022-09-28 11:31:36', '2022-09-29 11:06:11', 1, 0, NULL, 'translog-size_in_bytes');
INSERT INTO `metric_dictionary_info` VALUES (5221, '索引模板内存指标', 'Query Cache内存大小', '索引模板下索引所有Shard Query Cache(Cached Filters/...)堆内存汇总占用，不在Lucene内存占用统计范围内，Top节点趋势', '当前值', '[当前值] 获取模板下所有的索引通过{indexName}/stats?level=shards命令获取_all.total.query_cache.memory_size_in_bytes的总和', 1, 'MB', '折线', 0, NULL, NULL, 'Index_template', '2022-09-28 11:31:36', '2022-09-29 11:06:11', 1, 0, NULL, 'query_cache-memory_size_in_bytes');
INSERT INTO `metric_dictionary_info` VALUES (5223, '索引模板内存指标', 'Stored Fields大小', '索引模板下索引stored_fields_memory内存大小', '当前值', '[当前值] 获取模板下所有的索引通过{indexName}/stats?level=shards命令获取_all.total.segments.stored_fields_memory_in_bytes的总和', 0, NULL, NULL, 0, NULL, NULL, 'Index_template', '2022-09-28 11:31:36', '2022-09-29 11:06:12', 1, 0, NULL, 'segments-stored_fields_memory_in_bytes');
INSERT INTO `metric_dictionary_info` VALUES (5225, '索引模板内存指标', 'Norms内存大小', '索引模板下索引所有Shard Norms(normalization factors for query time/text scoring)内存大小累加值，是底层Lucene内存汇总占用的一个子项，Top节点趋势', '当前值', '[当前值] 获取模板下所有的索引通过{indexName}/stats?level=shards命令获取segments-norms_memory_in_bytes的总和', 0, 'MB', '折线图', 0, NULL, NULL, 'Index_template', '2022-09-28 11:31:36', '2022-09-29 11:06:12', 1, 0, NULL, 'segments-norms_memory_in_bytes');
INSERT INTO `metric_dictionary_info` VALUES (5227, '索引模板内存指标', 'Version Map内存大小', '索引模板下索引所有Shard Version Map(update/delete)内存大小累加值，不在Lucene内存占用统计范围内，Top节点趋势', '当前值', '[当前值] 获取模板下所有的索引通过{indexName}/stats?level=shards命令获取segments-version_map_memory_in_bytes的总和', 0, 'MB', '折线图', 0, NULL, NULL, 'Index_template', '2022-09-28 11:31:36', '2022-09-29 11:06:12', 1, 0, NULL, 'segments-version_map_memory_in_bytes');
INSERT INTO `metric_dictionary_info` VALUES (5229, '索引模板内存指标', 'Fixed Bitsets内存大小', '索引模板下索引所有Shard Fixed Bitsets(deeply nested object/...)内存大小累加值，是底层Lucene内存汇总占用的一个子项，Top节点趋势', '当前值', '[当前值] 获取模板下所有的索引通过{indexName}/stats?level=shards命令获取fixed_bit_set_memory_in_bytes的总和', 0, 'MB', '折线图', 0, NULL, NULL, 'Index_template', '2022-09-28 11:31:36', '2022-09-29 11:06:12', 1, 0, NULL, 'segments-fixed_bit_set_memory_in_bytes');
INSERT INTO `metric_dictionary_info` VALUES (5231, '索引模板内存指标', 'Fielddata内存大小', '索引模板下索引所有Shard Fielddata(global ordinals /enable fielddata on text field/...)内存汇总占用，不在Lucene内存占用统计范围内，Top节点趋势', '当前值', '[当前值] 获取模板下所有的索引通过{indexName}/stats?level=shards命令获取fielddata.memory_size_in_bytes的总和', 0, 'MB', '折线图', 0, NULL, NULL, 'Index_template', '2022-09-28 11:31:36', '2022-09-29 11:06:12', 1, 0, NULL, 'fielddata-memory_size_in_bytes');
INSERT INTO `metric_dictionary_info` VALUES (5233, '索引模板内存指标', 'Request Cache内存大小', '索引模板下索引所有Shard Request Cache(Cached Aggregation Results/...)堆内存汇总占用，不在Lucene内存占用统计范围内，Top节点趋势', '当前值', '[当前值] 获取模板下所有的索引通过{indexName}/stats?level=shards命令获取request_cache.memory_size_in_bytes的总和', 0, 'MB', '折线图', 0, 'ES引擎', NULL, 'Index_template', '2022-09-28 11:31:36', '2022-09-29 11:06:12', 1, 0, NULL, 'segments-request_cache-memory_size_in_bytes');
INSERT INTO `metric_dictionary_info` VALUES (5235, '集群', '集群健康状态', '不同健康状态集群分布感知，快速定位故障集群', '当前值', '[当前值] 通过_cluster/health命令获取status', 0, NULL, '状态栏', 0, 'ES引擎', NULL, 'Dashboard', '2022-09-28 11:31:36', '2022-10-08 15:18:40', 1, 0, NULL, 'health');
INSERT INTO `metric_dictionary_info` VALUES (5237, '集群', '指标采集延时', '指标数据质量风险集群预警', '当前值', '[当前值] 采集数据最近一个时间点和当前时间点的差值', 0, 'S', '列表', 0, 'ES引擎', NULL, 'Dashboard', '2022-09-28 11:31:36', '2022-09-30 11:22:01', 1, 0, NULL, 'clusterElapsedTimeGte5Min');
INSERT INTO `metric_dictionary_info` VALUES (5239, '集群', 'shard个数大于10000集群', 'Shard膨胀风险集群预警', '当前值', '[当前值] 通过_cat/health?format=json获取shards总数量(包括unassign状态)', 0, NULL, '列表', 0, 'ES引擎', NULL, 'Dashboard', '2022-09-28 11:31:36', '2022-10-10 15:49:42', 1, 0, NULL, 'shardNum');
INSERT INTO `metric_dictionary_info` VALUES (5241, '集群', '写入耗时', '索引写入性能对比分析，性能不足集群预警', '5*60S', '[平均值] 集群下的所有节点,间隔时间内通过_node/stats命令获取nodes.{nodeName}.indices.indexing.index_time_in_millis差值累加值/节点间隔时间内nodes.{nodeName}.indices.docs.count差值累加值', 0, 'S', '折线图，可选Top5-Top50', 0, 'ES引擎', NULL, 'Dashboard', '2022-09-28 11:31:36', '2022-10-09 19:32:27', 1, 0, NULL, 'indexingLatency');
INSERT INTO `metric_dictionary_info` VALUES (5243, '集群', 'node_stats接口平均采集耗时', 'Master指标采集性能问题集群预警', '当前值', '[当前值] 调用一次_nodes/stats命令所消耗的时间', 0, 'S', '折线图，可选Top5-Top50', 0, 'ES引擎', NULL, 'Dashboard', '2022-09-28 11:31:36', '2022-10-10 15:50:23', 1, 0, NULL, 'nodeElapsedTime');
INSERT INTO `metric_dictionary_info` VALUES (5245, '集群', '集群pending task数', 'pending task持续堆积，Master元数据处理性能问题集群预警', '当前值', '[当前值] 通过 _cluster/health命令获取number_of_pending_tasks', 0, '个', '折线图，可选Top5-Top50', 0, 'ES引擎', NULL, 'Dashboard', '2022-09-28 11:31:36', '2022-09-30 11:22:23', 1, 0, NULL, 'pendingTaskNum');
INSERT INTO `metric_dictionary_info` VALUES (5247, '集群', '网关失败率', '各组网关业务查询健康预警', '5*60S', '5分钟执行一次，获取近一分钟内的网关失败率', 0, '%', '折线图，可选Top5-Top50', 0, 'ES引擎', NULL, 'Dashboard', '2022-09-28 11:31:36', '2022-09-30 11:22:26', 1, 0, NULL, 'gatewayFailedPer');
INSERT INTO `metric_dictionary_info` VALUES (5249, '集群', '查询耗时', '索引查询性能对比分析，查询性能不足集群预警', '5*60S', '[平均值] 集群下的所有节点,间隔时间内通过_node/stats命令获取nodes.{nodeName}.indices.search.query_time_in_millis差值累加值/节点间隔时间内nodes.{nodeName}.indices.search.query_total差值累加值', 0, 'S', '折线图，可选Top5-Top50', 0, 'ES引擎', NULL, 'Dashboard', '2022-09-28 11:31:36', '2022-10-09 19:32:45', 1, 0, NULL, 'searchLatency');
INSERT INTO `metric_dictionary_info` VALUES (5251, '节点', '节点执行任务耗时', '节点执行任务平均耗时高', '5*60S', '[平均值]根据_cat/tasks?v&detailed&format=json命令获取到当前时间的各节点任务执行总和/节点执行的次数', 0, 'S', '折线图，可选Top5-Top50', 0, 'ES引擎', NULL, 'Dashboard', '2022-09-28 11:31:36', '2022-09-30 11:22:56', 1, 0, NULL, 'taskConsuming');
INSERT INTO `metric_dictionary_info` VALUES (5253, '节点', '磁盘利用率超红线节点', '磁盘利用率超安全水位节点预警', '当前值', '[当前值]根据node/stats命令获取到(nodes.{nodeName}.fs.total-nodes.{nodeName}.fs.free_in_bytes)/nodes.{nodeName}.fs.total大于阀值的节点', 0, NULL, '列表', 0, 'ES引擎', NULL, 'Dashboard', '2022-09-28 11:31:36', '2022-09-30 11:23:34', 1, 0, NULL, 'largeDiskUsage');
INSERT INTO `metric_dictionary_info` VALUES (5255, '节点', '分片个数大于500节点', '分片数超安全水位节点预警', '当前值', '[当前值]根据_cat/shards?v&h=node命令获取到结果个数大于阀值的节点', 0, NULL, '列表', 0, 'ES引擎', NULL, 'Dashboard', '2022-09-28 11:31:36', '2022-10-08 16:55:51', 1, 0, NULL, 'shardNum');
INSERT INTO `metric_dictionary_info` VALUES (5257, '节点', '堆内存利用率超红线节点', '堆内存利用率超红线节点预警', '当前值', '[当前值]根据node/stats命令获取nodes.{nodeName}.jvm.mem.heap_used_percent大于阀值的节点', 0, NULL, '列表', 0, 'ES引擎', NULL, 'Dashboard', '2022-09-28 11:31:36', '2022-09-30 11:23:28', 1, 0, NULL, 'largeHead');
INSERT INTO `metric_dictionary_info` VALUES (5259, '节点', 'CPU利用率超红线节点', 'CPU利用率超红线节点预警', '当前值', '[当前值]根据node/stats命令获取到nodes.{nodeName}.os.cpu.percent大于阀值的节点', 0, NULL, '列表', 0, 'ES引擎', NULL, 'Dashboard', '2022-09-28 11:31:36', '2022-09-30 11:23:32', 1, 0, NULL, 'largeCpuUsage');
INSERT INTO `metric_dictionary_info` VALUES (5261, '节点', 'SearchRejected节点', 'SearchRejected节点预警', '5*60S', '[当前值]当前时间和上次时间通过_nodes/stats命令nodes.{nodeName}.thread_pool.search.rejected差值不为0的节点', 0, NULL, '列表', 0, 'ES引擎', NULL, 'Dashboard', '2022-09-28 11:31:36', '2022-09-30 11:23:41', 1, 0, NULL, 'searchRejectedNum');
INSERT INTO `metric_dictionary_info` VALUES (5263, '节点', 'WriteRejected节点', 'WriteRejected节点预警', '5*60S', '[当前值]当前时间和上次时间通过_nodes/stats命令nodes.{nodeName}.thread_pool.write.rejected差值不为0的节点', 0, NULL, '列表', 0, 'ES引擎', NULL, 'Dashboard', '2022-09-28 11:31:36', '2022-09-30 11:23:43', 1, 0, NULL, 'writeRejectedNum');
INSERT INTO `metric_dictionary_info` VALUES (5265, '索引', 'segments内存大于1MB索引模板', '索引模板超大内存占用风险预警', '当前值', '[当前值]根据_cat/segments/命令获取size字段大于阀值的索引', 0, NULL, '列表', 0, 'ES引擎', NULL, 'Dashboard', '2022-09-28 11:31:36', '2022-10-08 16:59:56', 1, 1, 'segments内存大于1MB索引模板', 'tplSegmentMemSize');
INSERT INTO `metric_dictionary_info` VALUES (5267, '索引', 'segments个数大于20索引模板', '索引模板Segements数超红线预警', '当前值', '[当前值]根据_cat/segments/命令获取segment个数大于阀值的索引', 0, NULL, '列表', 0, 'ES引擎', NULL, 'Dashboard', '2022-09-28 11:31:36', '2022-10-08 16:59:58', 1, 0, NULL, 'tplSegmentNum');
INSERT INTO `metric_dictionary_info` VALUES (5269, '索引', '未分配shard索引', 'shard未分配索引预警', '当前值', '[当前值]根据GET {indexName}/stats命令获取索引状态不等于green的索引', 0, NULL, '列表', 0, 'ES引擎', NULL, 'Dashboard', '2022-09-28 11:31:36', '2022-09-30 11:24:09', 1, 0, NULL, 'unassignedShard');
INSERT INTO `metric_dictionary_info` VALUES (5271, '索引', 'mapping字段个数大于100索引', '索引mapping字段膨胀预警', '当前值', '[当前值]根据GET {indexName}命令mapping的字段个数大于阀值的索引', 0, NULL, '列表', 0, 'ES引擎', NULL, 'Dashboard', '2022-09-28 11:31:36', '2022-09-30 11:24:13', 1, 0, NULL, 'mappingNum');
INSERT INTO `metric_dictionary_info` VALUES (5273, '索引', 'segments内存大于100B索引', '索引超大内存占用风险预警', '当前值', '[当前值]根据_cat/segments/命令获取segment内存（size）大于阀值的索引', 0, NULL, '列表', 0, 'ES引擎', NULL, 'Dashboard', '2022-09-28 11:31:36', '2022-09-30 11:24:20', 1, 0, NULL, 'segmentMemSize');
INSERT INTO `metric_dictionary_info` VALUES (5275, '索引', 'segments个数大于100索引', '索引Segements数超红线预警', '当前值', '[当前值]根据_cat/segments/命令获取segment个数大于阀值的索引', 0, NULL, '列表', 0, 'ES引擎', NULL, 'Dashboard', '2022-09-28 11:31:36', '2022-09-30 11:24:24', 1, 0, NULL, 'segmentNum');
INSERT INTO `metric_dictionary_info` VALUES (5277, '索引', 'RED索引', 'RED索引预警', '当前值', '[当前值]根据_cat/indices?format=json命令获取健康状态(health)等于red的索引', 0, NULL, '列表', 0, 'ES引擎', NULL, 'Dashboard', '2022-09-28 11:31:36', '2022-09-30 11:24:59', 1, 0, NULL, 'red');
INSERT INTO `metric_dictionary_info` VALUES (5279, '索引', '单个shard大于500MB索引', '单Shard过大索引预警', '当前值', '[当前值]根据_cat/shards命令获取大小大于指定的阀值的索引', 0, NULL, '列表', 0, 'ES引擎', NULL, 'Dashboard', '2022-09-28 11:31:36', '2022-10-08 16:57:51', 1, 0, NULL, 'bigShard');
INSERT INTO `metric_dictionary_info` VALUES (5281, '索引', '无副本索引', '无副本索引稳定性预警', '当前值', '[当前值]根据_cat/indices命令获取副本数等于0的索引', 0, NULL, '列表', 0, NULL, NULL, 'Dashboard', '2022-09-28 11:31:36', '2022-09-30 11:25:12', 1, 0, NULL, 'singReplicate');
INSERT INTO `metric_dictionary_info` VALUES (5283, '索引', '单个shard小于500MB索引', '索引Shard数分配不合理预警', '当前值', '[当前值]根据_cat/shards命令获取大小(store)小于指定的阀值并且shard数量大于1的索引', 0, NULL, '列表', 0, NULL, NULL, 'Dashboard', '2022-09-28 11:31:36', '2022-10-08 16:58:06', 1, 0, NULL, 'smallShard');



#重新全量导入权限点表
truncate table logi_security_permission;
insert into logi_security_permission (id, permission_name, parent_id, leaf, level, description, create_time, update_time, is_delete, app_name)
values  (1593, '物理集群', 0, 0, 1, '物理集群', '2022-05-24 18:08:22.0', '2022-08-24 20:07:31.0', 0, 'know_search'),
        (1595, '我的集群', 0, 0, 1, '我的集群', '2022-05-24 18:08:22.0', '2022-05-24 18:08:22.0', 0, 'know_search'),
        (1597, '集群版本', 0, 0, 1, '集群版本', '2022-05-24 18:08:22.0', '2022-05-24 18:08:22.0', 0, 'know_search'),
        (1599, 'Gateway管理', 0, 0, 1, 'Gateway管理', '2022-05-24 18:08:22.0', '2022-05-24 18:08:22.0', 0, 'know_search'),
        (1601, '模板管理', 0, 0, 1, '模板管理', '2022-05-24 18:08:22.0', '2022-05-24 18:08:22.0', 0, 'know_search'),
        (1603, '模板服务', 0, 0, 1, '模板服务', '2022-05-24 18:08:22.0', '2022-05-24 18:08:22.0', 0, 'know_search'),
        (1605, '索引管理', 0, 0, 1, '索引管理', '2022-05-24 18:08:22.0', '2022-05-24 18:08:22.0', 0, 'know_search'),
        (1607, '索引服务', 0, 0, 1, '索引服务', '2022-05-24 18:08:22.0', '2022-05-24 18:24:16.0', 0, 'know_search'),
        (1609, '索引查询', 0, 0, 1, '索引查询', '2022-05-24 18:08:22.0', '2022-05-24 18:08:22.0', 0, 'know_search'),
        (1611, '查询诊断', 0, 0, 1, '查询诊断', '2022-05-24 18:08:22.0', '2022-05-24 18:08:22.0', 0, 'know_search'),
        (1613, '集群看板', 0, 0, 1, '集群看板', '2022-05-24 18:08:22.0', '2022-05-24 18:08:22.0', 0, 'know_search'),
        (1615, '网关看板', 0, 0, 1, '网关看板', '2022-05-24 18:08:22.0', '2022-05-24 18:08:22.0', 0, 'know_search'),
        (1617, '我的申请', 0, 0, 1, '我的申请', '2022-05-24 18:08:22.0', '2022-05-24 18:08:22.0', 0, 'know_search'),
        (1619, '我的审批', 0, 0, 1, '我的审批', '2022-05-24 18:08:22.0', '2022-05-24 18:08:22.0', 0, 'know_search'),
        (1621, '任务列表', 0, 0, 1, '任务列表', '2022-05-24 18:08:22.0', '2022-05-24 18:08:22.0', 0, 'know_search'),
        (1623, '调度任务列表', 0, 0, 1, '调度任务列表', '2022-05-24 18:08:22.0', '2022-05-24 18:08:22.0', 0, 'know_search'),
        (1625, '调度日志', 0, 0, 1, '调度日志', '2022-05-24 18:08:22.0', '2022-05-24 18:08:22.0', 0, 'know_search'),
        (1627, '用户管理', 0, 0, 1, '用户管理', '2022-05-24 18:08:22.0', '2022-05-24 18:08:22.0', 0, 'know_search'),
        (1629, '角色管理', 0, 0, 1, '角色管理', '2022-05-24 18:08:22.0', '2022-05-24 18:08:22.0', 0, 'know_search'),
        (1631, '应用管理', 0, 0, 1, '应用管理', '2022-05-24 18:08:22.0', '2022-05-24 18:08:22.0', 0, 'know_search'),
        (1633, '平台配置', 0, 0, 1, '平台配置', '2022-05-24 18:08:22.0', '2022-05-24 18:08:22.0', 0, 'know_search'),
        (1635, '操作记录', 0, 0, 1, '操作记录', '2022-05-24 18:08:22.0', '2022-05-24 18:08:22.0', 0, 'know_search'),
        (1637, '查看集群列表及详情', 1593, 1, 2, '查看集群列表及详情', '2022-05-24 18:08:22.0', '2022-05-24 18:10:32.0', 0, 'know_search'),
        (1639, '接入集群', 1593, 1, 2, '接入集群', '2022-05-24 18:08:22.0', '2022-05-24 18:10:32.0', 0, 'know_search'),
        (1641, '新建集群', 1593, 1, 2, '新建集群', '2022-05-24 18:08:22.0', '2022-05-24 18:10:32.0', 0, 'know_search'),
        (1643, '扩缩容', 1593, 1, 2, '扩缩容', '2022-05-24 18:08:22.0', '2022-05-24 18:10:32.0', 0, 'know_search'),
        (1645, '升级', 1593, 1, 2, '升级', '2022-05-24 18:08:22.0', '2022-05-24 18:10:32.0', 0, 'know_search'),
        (1647, '重启', 1593, 1, 2, '重启', '2022-05-24 18:08:23.0', '2022-05-24 18:10:32.0', 0, 'know_search'),
        (1649, '配置变更', 1593, 1, 2, '配置变更', '2022-05-24 18:08:23.0', '2022-05-24 18:10:32.0', 0, 'know_search'),
        (1651, 'Region划分', 1593, 1, 2, 'Region划分', '2022-05-24 18:08:23.0', '2022-05-24 18:10:32.0', 0, 'know_search'),
        (1653, 'Region管理', 1593, 1, 2, 'Region管理', '2022-05-24 18:08:23.0', '2022-05-24 18:10:32.0', 0, 'know_search'),
        (1655, '快捷命令', 1593, 1, 2, '快捷命令', '2022-05-24 18:08:23.0', '2022-05-24 18:10:32.0', 0, 'know_search'),
        (1657, '编辑', 1593, 1, 2, '编辑', '2022-05-24 18:08:23.0', '2022-05-24 18:10:32.0', 0, 'know_search'),
        (1659, '绑定Gateway', 1593, 1, 2, '绑定Gateway', '2022-05-24 18:08:23.0', '2022-05-24 18:10:32.0', 0, 'know_search'),
        (1661, '下线', 1593, 1, 2, '下线', '2022-05-24 18:08:23.0', '2022-05-24 18:10:52.0', 0, 'know_search'),
        (1663, '查看集群列表及详情', 1595, 1, 2, '查看集群列表及详情', '2022-05-24 18:08:23.0', '2022-05-24 18:10:52.0', 0, 'know_search'),
        (1665, '申请集群', 1595, 1, 2, '申请集群', '2022-05-24 18:08:23.0', '2022-05-24 18:10:52.0', 0, 'know_search'),
        (1667, '编辑', 1595, 1, 2, '编辑', '2022-05-24 18:08:23.0', '2022-05-24 18:10:52.0', 0, 'know_search'),
        (1669, '扩缩容', 1595, 1, 2, '扩缩容', '2022-05-24 18:08:23.0', '2022-05-24 18:10:52.0', 0, 'know_search'),
        (1671, '下线', 1595, 1, 2, '下线', '2022-05-24 18:08:23.0', '2022-05-24 18:20:44.0', 0, 'know_search'),
        (1673, '查看版本列表', 1597, 1, 2, '查看版本列表', '2022-05-24 18:08:23.0', '2022-05-24 18:20:44.0', 0, 'know_search'),
        (1675, '新增版本', 1597, 1, 2, '新增版本', '2022-05-24 18:08:23.0', '2022-05-24 18:20:44.0', 0, 'know_search'),
        (1677, '编辑', 1597, 1, 2, '编辑', '2022-05-24 18:08:23.0', '2022-05-24 18:20:44.0', 0, 'know_search'),
        (1679, '删除', 1597, 1, 2, '删除', '2022-05-24 18:08:23.0', '2022-05-24 18:20:45.0', 0, 'know_search'),
        (1681, '查看Gateway 集群列表', 1599, 1, 2, '查看Gateway 集群列表', '2022-05-24 18:08:23.0', '2022-05-24 18:20:45.0', 0, 'know_search'),
        (1683, '接入gateway', 1599, 1, 2, '接入gateway', '2022-05-24 18:08:23.0', '2022-05-24 18:20:45.0', 0, 'know_search'),
        (1685, '编辑', 1599, 1, 2, '编辑', '2022-05-24 18:08:23.0', '2022-05-24 18:20:45.0', 0, 'know_search'),
        (1687, '下线', 1599, 1, 2, '下线', '2022-05-24 18:08:23.0', '2022-05-24 18:20:45.0', 0, 'know_search'),
        (1689, '查看模板列表及详情', 1601, 1, 2, '查看模板列表及详情', '2022-05-24 18:08:23.0', '2022-05-24 18:20:45.0', 0, 'know_search'),
        (1691, '申请模板', 1601, 1, 2, '申请模板', '2022-05-24 18:08:23.0', '2022-05-24 18:20:45.0', 0, 'know_search'),
        (1693, '编辑', 1601, 1, 2, '编辑', '2022-05-24 18:08:23.0', '2022-05-24 18:20:45.0', 0, 'know_search'),
        (1695, '下线', 1601, 1, 2, '下线', '2022-05-24 18:08:23.0', '2022-05-24 18:20:45.0', 0, 'know_search'),
        (1697, '编辑Mapping', 1601, 1, 2, '编辑Mapping', '2022-05-24 18:08:23.0', '2022-05-24 18:20:45.0', 0, 'know_search'),
        (1699, '编辑Setting', 1601, 1, 2, '编辑Setting', '2022-05-24 18:08:23.0', '2022-05-24 18:20:45.0', 0, 'know_search'),
        (1701, '查看模板列表', 1603, 1, 2, '查看模板列表', '2022-05-24 18:08:23.0', '2022-05-24 18:20:45.0', 0, 'know_search'),
        (1703, '开关：预创建', 1603, 1, 2, '开关：预创建', '2022-05-24 18:08:23.0', '2022-06-14 16:49:48.0', 0, 'know_search'),
        (1705, '开关：过期删除', 1603, 1, 2, '开关：过期删除', '2022-05-24 18:08:23.0', '2022-05-24 18:20:45.0', 0, 'know_search'),
        (1707, '开关：冷热分离', 1603, 1, 2, '开关：冷热分离', '2022-05-24 18:08:23.0', '2022-05-24 18:20:45.0', 0, 'know_search'),
        (1709, '开关：pipeline', 1603, 1, 2, '开关：写入限流', '2022-05-24 18:08:23.0', '2022-06-14 16:49:49.0', 0, 'know_search'),
        (1711, '开关：Rollover', 1603, 1, 2, '开关：Rollover', '2022-05-24 18:08:23.0', '2022-05-24 18:20:45.0', 0, 'know_search'),
        (1713, '查看DCDR链路', 1603, 1, 2, '查看DCDR链路', '2022-05-24 18:08:23.0', '2022-05-24 18:20:46.0', 0, 'know_search'),
        (1715, '创建DCDR链路', 1603, 1, 2, '创建DCDR链路', '2022-05-24 18:08:24.0', '2022-05-24 18:20:45.0', 0, 'know_search'),
        (1717, '清理', 1603, 1, 2, '清理', '2022-05-24 18:08:24.0', '2022-05-24 18:20:46.0', 0, 'know_search'),
        (1719, '扩缩容', 1603, 1, 2, '扩缩容', '2022-05-24 18:08:24.0', '2022-05-24 18:20:46.0', 0, 'know_search'),
        (1721, '升版本', 1603, 1, 2, '升版本', '2022-05-24 18:08:24.0', '2022-05-24 18:20:46.0', 0, 'know_search'),
        (1723, '批量操作', 1603, 1, 2, '批量操作', '2022-05-24 18:08:24.0', '2022-05-24 18:20:46.0', 0, 'know_search'),
        (1725, '查看索引列表及详情', 1605, 1, 2, '查看索引列表及详情', '2022-05-24 18:08:24.0', '2022-05-24 18:20:46.0', 0, 'know_search'),
        (1727, '编辑Mapping', 1605, 1, 2, '编辑Mapping', '2022-05-24 18:08:24.0', '2022-05-24 18:20:46.0', 0, 'know_search'),
        (1729, '编辑Setting', 1605, 1, 2, '编辑Setting', '2022-05-24 18:08:24.0', '2022-05-24 18:20:46.0', 0, 'know_search'),
        (1731, '禁用读', 1607, 1, 2, '禁用读', '2022-05-24 18:08:24.0', '2022-07-15 08:50:56.0', 0, 'know_search'),
        (1733, '禁用写', 1607, 1, 2, '禁用写', '2022-05-24 18:08:24.0', '2022-07-15 08:50:56.0', 0, 'know_search'),
        (1735, '设置别名', 1605, 1, 2, '设置别名', '2022-05-24 18:08:24.0', '2022-05-24 18:20:46.0', 0, 'know_search'),
        (1737, '删除别名', 1605, 1, 2, '删除别名', '2022-05-24 18:08:24.0', '2022-05-24 18:20:46.0', 0, 'know_search'),
        (1739, '关闭索引', 1607, 1, 2, '关闭索引', '2022-05-24 18:08:24.0', '2022-07-15 09:52:25.0', 0, 'know_search'),
        (1741, '下线', 1605, 1, 2, '下线', '2022-05-24 18:08:24.0', '2022-05-24 18:20:46.0', 0, 'know_search'),
        (1743, '批量删除', 1605, 1, 2, '批量删除', '2022-05-24 18:08:24.0', '2022-05-24 18:20:46.0', 0, 'know_search'),
        (1745, '查看列表', 1607, 1, 2, '查看列表', '2022-05-24 18:08:24.0', '2022-05-24 18:20:46.0', 0, 'know_search'),
        (1747, '执行Rollover', 1607, 1, 2, '执行Rollover', '2022-05-24 18:08:24.0', '2022-05-24 18:20:46.0', 0, 'know_search'),
        (1749, '执行shrink', 1607, 1, 2, '执行shrink', '2022-05-24 18:08:24.0', '2022-05-24 18:20:46.0', 0, 'know_search'),
        (1751, '执行split', 1607, 1, 2, '执行split', '2022-05-24 18:08:24.0', '2022-05-24 18:20:46.0', 0, 'know_search'),
        (1753, '执行ForceMerge', 1607, 1, 2, '执行ForceMerge', '2022-05-24 18:08:24.0', '2022-05-24 18:20:47.0', 0, 'know_search'),
        (1755, '批量执行', 1607, 1, 2, '批量执行', '2022-05-24 18:08:24.0', '2022-05-24 18:20:47.0', 0, 'know_search'),
        (1757, 'DSL查询', 1877, 1, 2, 'DSL查询', '2022-05-24 18:08:24.0', '2022-09-05 14:24:00.0', 0, 'know_search'),
        (1759, '查询模板', 0, 0, 1, '查看查询模板列表', '2022-05-24 18:08:24.0', '2022-08-11 10:37:43.0', 0, 'know_search'),
        (1761, '查看集群看板', 1613, 1, 2, '查看集群看板', '2022-05-24 18:08:24.0', '2022-06-14 16:37:54.0', 0, 'know_search'),
        (1763, '查看网关看板', 1615, 1, 2, '查看网关看板', '2022-05-24 18:08:24.0', '2022-06-14 16:38:14.0', 0, 'know_search'),
        (1765, '查看我的申请列表', 1617, 1, 2, '查看我的申请列表', '2022-05-24 18:08:24.0', '2022-05-24 18:20:47.0', 0, 'know_search'),
        (1767, '撤回', 1617, 1, 2, '撤回', '2022-05-24 18:08:24.0', '2022-05-24 18:20:47.0', 0, 'know_search'),
        (1769, '查看我的审批列表', 1619, 1, 2, '查看我的审批列表', '2022-05-24 18:08:24.0', '2022-05-24 18:20:47.0', 0, 'know_search'),
        (1771, '驳回', 1619, 1, 2, '撤回', '2022-05-24 18:08:24.0', '2022-07-18 20:57:33.0', 0, 'know_search'),
        (1773, '通过', 1619, 1, 2, '通过', '2022-05-24 18:08:24.0', '2022-05-24 18:20:47.0', 0, 'know_search'),
        (1775, '查看任务列表', 1621, 1, 2, '查看任务列表', '2022-05-24 18:08:24.0', '2022-05-24 18:20:47.0', 0, 'know_search'),
        (1777, '查看进度', 1621, 1, 2, '查看进度', '2022-05-24 18:08:24.0', '2022-05-24 18:20:47.0', 0, 'know_search'),
        (1779, '执行', 1621, 1, 2, '执行', '2022-05-24 18:08:24.0', '2022-05-24 18:20:47.0', 0, 'know_search'),
        (1781, '暂停', 1621, 1, 2, '暂停', '2022-05-24 18:08:24.0', '2022-05-24 18:20:47.0', 0, 'know_search'),
        (1783, '重试', 1621, 1, 2, '重试', '2022-05-24 18:08:25.0', '2022-05-24 18:20:47.0', 0, 'know_search'),
        (1785, '取消', 1621, 1, 2, '取消', '2022-05-24 18:08:25.0', '2022-05-24 18:20:47.0', 0, 'know_search'),
        (1787, '查看日志（子任务）', 1621, 1, 2, '查看日志（子任务）', '2022-05-24 18:08:25.0', '2022-05-24 18:20:47.0', 0, 'know_search'),
        (1789, '重试（子任务）', 1621, 1, 2, '重试（子任务）', '2022-05-24 18:08:25.0', '2022-05-24 18:20:48.0', 0, 'know_search'),
        (1791, '忽略（子任务）', 1621, 1, 2, '忽略（子任务）', '2022-05-24 18:08:25.0', '2022-05-24 18:20:48.0', 0, 'know_search'),
        (1793, '查看详情（DCDR）', 1621, 1, 2, '查看详情（DCDR）', '2022-05-24 18:08:25.0', '2022-05-24 18:20:48.0', 0, 'know_search'),
        (1795, '取消（DCDR）', 1621, 1, 2, '取消（DCDR）', '2022-05-24 18:08:25.0', '2022-05-24 18:20:48.0', 0, 'know_search'),
        (1797, '重试（DCDR）', 1621, 1, 2, '重试（DCDR）', '2022-05-24 18:08:25.0', '2022-05-24 18:20:48.0', 0, 'know_search'),
        (1799, '强切（DCDR）', 1621, 1, 2, '强切（DCDR）', '2022-05-24 18:08:25.0', '2022-05-24 18:20:48.0', 0, 'know_search'),
        (1801, '返回（DCDR）', 1621, 1, 2, '返回（DCDR）', '2022-05-24 18:08:25.0', '2022-05-24 18:20:48.0', 0, 'know_search'),
        (1803, '查看任务列表', 1623, 1, 2, '查看任务列表', '2022-05-24 18:08:25.0', '2022-05-24 18:20:48.0', 0, 'know_search'),
        (1805, '查看日志', 1623, 1, 2, '查看日志', '2022-05-24 18:08:25.0', '2022-05-24 18:20:48.0', 0, 'know_search'),
        (1807, '执行', 1623, 1, 2, '执行', '2022-05-24 18:08:25.0', '2022-05-24 18:20:48.0', 0, 'know_search'),
        (1809, '暂停', 1623, 1, 2, '暂停', '2022-05-24 18:08:25.0', '2022-05-24 18:20:48.0', 0, 'know_search'),
        (1811, '查看调度日志列表', 1625, 1, 2, '查看调度日志列表', '2022-05-24 18:08:25.0', '2022-05-24 18:20:48.0', 0, 'know_search'),
        (1813, '调度详情', 1625, 1, 2, '调度详情', '2022-05-24 18:08:25.0', '2022-05-24 18:20:48.0', 0, 'know_search'),
        (1815, '执行日志', 1625, 1, 2, '执行日志', '2022-05-24 18:08:25.0', '2022-05-24 18:20:48.0', 0, 'know_search'),
        (1817, '终止任务', 1625, 1, 2, '终止任务', '2022-05-24 18:08:25.0', '2022-05-24 18:20:48.0', 0, 'know_search'),
        (1819, '查看用户列表', 1627, 1, 2, '查看用户列表', '2022-05-24 18:08:25.0', '2022-05-24 18:20:48.0', 0, 'know_search'),
        (1821, '分配角色', 1627, 1, 2, '分配角色', '2022-05-24 18:08:25.0', '2022-05-24 18:20:48.0', 0, 'know_search'),
        (1823, '查看角色列表', 1629, 1, 2, '查看角色列表', '2022-05-24 18:08:25.0', '2022-05-24 18:20:48.0', 0, 'know_search'),
        (1825, '编辑', 1629, 1, 2, '编辑', '2022-05-24 18:08:25.0', '2022-05-24 18:20:49.0', 0, 'know_search'),
        (1827, '绑定用户', 1629, 1, 2, '绑定用户', '2022-05-24 18:08:25.0', '2022-05-24 18:20:49.0', 0, 'know_search'),
        (1829, '回收用户', 1629, 1, 2, '回收用户', '2022-05-24 18:08:25.0', '2022-05-24 18:20:49.0', 0, 'know_search'),
        (1831, '删除角色', 1629, 1, 2, '删除角色', '2022-05-24 18:08:25.0', '2022-05-24 18:20:49.0', 0, 'know_search'),
        (1833, '查看应用列表', 1631, 1, 2, '查看应用列表', '2022-05-24 18:08:25.0', '2022-05-24 18:20:49.0', 0, 'know_search'),
        (1835, '新建应用', 1631, 1, 2, '新建应用', '2022-05-24 18:08:25.0', '2022-05-24 18:20:49.0', 0, 'know_search'),
        (1837, '编辑', 1631, 1, 2, '编辑', '2022-05-24 18:08:25.0', '2022-05-24 18:20:49.0', 0, 'know_search'),
        (1839, '删除', 1631, 1, 2, '删除', '2022-05-24 18:08:25.0', '2022-05-24 18:20:49.0', 0, 'know_search'),
        (1841, '访问设置', 1631, 1, 2, '访问设置', '2022-05-24 18:08:25.0', '2022-05-24 18:20:49.0', 0, 'know_search'),
        (1843, '查看平台配置列表', 1633, 1, 2, '查看平台配置列表', '2022-05-24 18:08:25.0', '2022-05-24 18:20:49.0', 0, 'know_search'),
        (1845, '新增平台配置', 1633, 1, 2, '新增平台配置', '2022-05-24 18:08:25.0', '2022-05-24 18:20:49.0', 0, 'know_search'),
        (1847, '禁用平台配置', 1633, 1, 2, '禁用平台配置', '2022-05-24 18:08:25.0', '2022-05-24 18:20:49.0', 0, 'know_search'),
        (1849, '编辑平台配置', 1633, 1, 2, '编辑平台配置', '2022-05-24 18:08:25.0', '2022-05-24 18:20:49.0', 0, 'know_search'),
        (1851, '删除平台配置', 1633, 1, 2, '删除平台配置', '2022-05-24 18:08:26.0', '2022-05-24 18:20:49.0', 0, 'know_search'),
        (1853, '查看操作记录列表', 1635, 1, 2, '查看操作记录列表', '2022-05-24 18:08:26.0', '2022-05-24 18:23:34.0', 0, 'know_search'),
        (1855, 'Kibana查询', 1879, 1, 2, 'Kibana查询', '2022-05-24 18:08:26.0', '2022-09-05 14:24:00.0', 0, 'know_search'),
        (1857, 'SQL查询', 1881, 1, 2, 'SQL查询', '2022-05-24 18:08:26.0', '2022-09-05 14:24:00.0', 0, 'know_search'),
        (1859, '批量修改限流值', 1759, 1, 2, '批量修改限流值', '2022-05-24 18:08:26.0', '2022-08-11 10:37:13.0', 0, 'know_search'),
        (1861, '禁用', 1759, 1, 2, '禁用', '2022-05-24 18:08:26.0', '2022-08-11 10:37:13.0', 0, 'know_search'),
        (1863, '修改限流值', 1759, 1, 2, '修改限流值', '2022-05-24 18:08:26.0', '2022-08-11 10:37:13.0', 0, 'know_search'),
        (1865, '查看异常查询列表', 1611, 1, 2, '查看异常查询列表', '2022-05-24 18:08:26.0', '2022-06-14 16:44:02.0', 0, 'know_search'),
        (1867, '查看慢查询列表', 1611, 1, 2, '查看慢查询列表', '2022-05-24 18:08:26.0', '2022-06-14 16:44:21.0', 0, 'know_search'),
        (1869, '新增角色', 1629, 1, 2, '新增角色', '2022-05-24 18:08:26.0', '2022-05-24 18:23:34.0', 0, 'know_search'),
        (1871, 'Dashboard', 0, 0, 1, '查看dashboard', '2022-05-24 18:08:26.0', '2022-08-27 17:35:50.0', 0, 'know_search'),
        (1873, '新建索引', 1605, 1, 2, '新建索引', '2022-05-24 18:08:26.0', '2022-05-24 18:23:34.0', 0, 'know_search'),
        (1875, '查看dashboard', 1871, 1, 2, '查看dashboard', '2022-05-24 18:08:24.0', '2022-08-27 17:35:50.0', 0, 'know_search'),
        (1877, 'DSL', 0, 0, 1, 'DSL', '2022-05-24 18:08:24.0', '2022-09-02 19:01:17.0', 0, 'know_search'),
        (1879, 'Kibana', 0, 0, 1, 'Kibana', '2022-05-24 18:08:26.0', '2022-09-02 19:01:17.0', 0, 'know_search'),
        (1881, 'SQL', 0, 0, 1, 'SQL', '2022-05-24 18:08:26.0', '2022-09-02 19:01:17.0', 0, 'know_search');

alter table logi_security_oplog
    modify target varchar(225) not null comment '操作对象';
######0.3.2初始化阶段
-- auto-generated definition
CREATE TABLE logi_op_component
(
    id                         INT(11) UNSIGNED AUTO_INCREMENT COMMENT '组件自增id'
        PRIMARY KEY,
    status                     INT          NOT NULL COMMENT '状态(0 green,1 yellow,2 red,3 unKnow)',
    contain_component_ids      VARCHAR(200) NULL COMMENT '包含组件id列表',
    name                       VARCHAR(100) NULL COMMENT '组件名',
    package_id                 INT          NULL COMMENT '关联安装包id',
    depend_config_component_id INT          NULL COMMENT '配置依赖组件',
    username                   VARCHAR(50)  NULL COMMENT '用户名',
    password                   VARCHAR(50)  NULL COMMENT '密码',
    is_open_tsl                TINYINT      NULL COMMENT '是否开启tsl',
    create_time                TIMESTAMP    NULL COMMENT '创建时间',
    update_time                TIMESTAMP    NULL COMMENT '更新时间',
    is_deleted                 INT          NULL COMMENT '0未删除1删除'
)
    CHARSET = utf8mb4;
-- auto-generated definition
CREATE TABLE logi_op_component_group_config
(
    id                       INT(11) UNSIGNED AUTO_INCREMENT COMMENT '自增id'
        PRIMARY KEY,
    component_id             INT           NULL COMMENT '关联组件id',
    group_name               VARCHAR(50)   NULL COMMENT '分组名',
    system_config            VARCHAR(5000) NULL COMMENT '系统配置',
    running_config           VARCHAR(5000) NULL COMMENT '运行时配置',
    file_config              VARCHAR(5000) NULL COMMENT '文件配置',
    install_directory_config VARCHAR(200)  NULL COMMENT '安装目录',
    process_num_config       VARCHAR(200)  NULL COMMENT '进程数',
    hosts                    VARCHAR(200)  NULL COMMENT '分组下的ip',
    version                  VARCHAR(50)   NULL COMMENT '版本',
    create_time              TIMESTAMP     NULL COMMENT '创建时间',
    update_time              TIMESTAMP     NULL COMMENT '更新时间'
)
    CHARSET = utf8mb4;
-- auto-generated definition
CREATE TABLE logi_op_component_host
(
    host         VARCHAR(11) DEFAULT '' NOT NULL COMMENT '主机',
    component_id INT                    NOT NULL COMMENT '关联组件id',
    status       INT                    NULL COMMENT '状态（在线或离线）',
    group_name   VARCHAR(11)            NULL COMMENT '分组名',
    process_num  INT                    NULL COMMENT '进程数',
    is_deleted   INT                    NULL COMMENT '是否卸载',
    create_time  TIMESTAMP              NULL COMMENT '创建时间',
    update_time  TIMESTAMP              NULL COMMENT '更新时间'
)
    CHARSET = utf8mb4;
-- auto-generated definition
CREATE TABLE logi_op_package
(
    id          BIGINT AUTO_INCREMENT
        PRIMARY KEY COMMENT '软件id',
    name        VARCHAR(255) NOT NULL COMMENT '软件名称',
    url         VARCHAR(255) NULL COMMENT '文件地址',
    version     VARCHAR(255) NOT NULL COMMENT '软件版本',
    `describe`  VARCHAR(255) NULL COMMENT '描述',
    type        TINYINT      NULL COMMENT '依赖类型,0是配置依赖，1是配置独立',
    script_id   BIGINT       NOT NULL COMMENT '脚本id',
    create_time TIMESTAMP    NULL COMMENT '创建时间',
    update_time TIMESTAMP    NULL COMMENT '更新时间',
    creator     VARCHAR(255) NULL COMMENT '创建者',
    package_type TINYINT     NULL COMMENT '软件包类型,1-es安装包、2-gateway安装包、3-es引擎插件、4-gateway引擎插件、5-es平台插件、6-gateway平台插件'
)CHARSET = utf8mb4;
-- auto-generated definition
CREATE TABLE logi_op_package_group_config
(
    id             BIGINT AUTO_INCREMENT
        PRIMARY KEY COMMENT '配置组id',
    group_name     VARCHAR(5000) DEFAULT '' NOT NULL COMMENT '配置组名称',
    system_config  VARCHAR(5000)            NULL COMMENT '系统配置',
    running_config VARCHAR(5000)            NULL COMMENT '运行配置',
    file_config    VARCHAR(255)             NULL COMMENT '文件配置',
    package_id     BIGINT                   NULL COMMENT '软件包id',
    create_time    TIMESTAMP                NULL COMMENT '创建时间',
    update_time    TIMESTAMP                NULL COMMENT '更新时间'
)
    CHARSET = utf8mb4;
-- auto-generated definition
CREATE TABLE logi_op_script
(
    id          BIGINT AUTO_INCREMENT
        PRIMARY KEY COMMENT '脚本id',
    name        VARCHAR(255) NOT NULL COMMENT '脚本名称',
    template_id VARCHAR(255) NULL COMMENT 'Zeus模板id',
    content_url VARCHAR(255) NULL COMMENT '文件地址',
    `describe`  VARCHAR(255) NULL COMMENT '描述',
    create_time TIMESTAMP    NULL COMMENT '创建时间',
    update_time TIMESTAMP    NULL COMMENT '更新时间'
)CHARSET = utf8mb4;
-- auto-generated definition
CREATE TABLE logi_op_task
(
    id          INT(11) UNSIGNED AUTO_INCREMENT COMMENT '任务id自增'
        PRIMARY KEY,
    status      INT           NULL COMMENT '任务状态',
    `describe`  VARCHAR(200)  NULL COMMENT '描述',
    type        INT           NULL COMMENT '任务类型',
    is_finish   INT           NULL COMMENT '是否结束',
    content     VARCHAR(5000) NULL COMMENT '任务内容',
    create_time TIMESTAMP     NULL COMMENT '创建时间',
    update_time TIMESTAMP     NULL COMMENT '更新时间'
)
    CHARSET = utf8mb4;
-- auto-generated definition
CREATE TABLE logi_op_task_detail
(
    id              INT(11) UNSIGNED NOT NULL COMMENT '关联任务id',
    execute_task_id INT              NULL COMMENT 'zeus的执行任务id',
    status          INT              NULL COMMENT '状态',
    host            VARCHAR(50)      NULL COMMENT '主机',
    group_name      VARCHAR(100)     NULL COMMENT '关联分组名',
    process_num     INT              NULL COMMENT '进程数',
    create_time     TIMESTAMP        NULL COMMENT '创建时间',
    update_time     TIMESTAMP        NULL COMMENT '更新时间'
)
    CHARSET = utf8mb4;

<<<<<<< HEAD
-- auto-generated definition
create table fast_index_task_info
(
    id                        int auto_increment
        primary key,
    task_id                   int                                   not null comment 'arius_op_task表中的ID',
    task_type                 int         default 2                 not null comment '子任务类型：1.template 2.index',
    template_id               int                                   null comment '模版id',
    template_name             varchar(255)                          null comment '模版名称',
    index_name                varchar(255)                          not null comment '索引名称',
    index_types               varchar(255)                          null comment '索引的type，多个用'',''隔开',
    target_index_name         varchar(255)                          not null comment '目标索引名称',
    mappings                  text                                  null,
    settings                  text                                  null,
    fast_dump_task_id         varchar(40)                           null comment 'fastDump内核任务Id，每个索引子任务拥有一个，重试任务时，重新设置该id',
    task_status               int(2)      default -1                not null comment '状态：-1.未提交 0.等待执行 1.执行中 2.执行成功 3.执行失败 4.已取消',
    read_file_rate_limit      decimal                               null comment '任务读取限流速率',
    total_document_num        decimal(20) default 0                 null comment '任务总文档数',
    shard_num                 decimal(5)                            null comment 'shard数量',
    succ_document_num         decimal(20)                           null comment '成功迁移的文档数',
    succ_shard_num            decimal(5)                            null comment '成功shard数',
    failed_document_num       decimal(20) default 0                 null comment '失败文档数',
    task_submit_result        text                                  null comment '任务提交内核返回结果',
    create_time               timestamp   default CURRENT_TIMESTAMP null comment '任务创建时间',
    update_time               timestamp   default CURRENT_TIMESTAMP not null on update CURRENT_TIMESTAMP comment '任务更新时间',
    task_start_time           timestamp                             null comment '任务开始时间',
    task_end_time             timestamp                             null comment '任务结束时间',
    scheduled_task_start_time timestamp                             null comment '计划任务开始时间',
    last_response             text                                  null,
    task_cost_time            decimal                               null
)
    comment 'fastDump任务状态';

create index idx_
    on fast_index_task_info (task_status);

create index idx_scheduled_task_start_time
    on fast_index_task_info (scheduled_task_start_time);

create index idx_task_id
    on fast_index_task_info (task_id);
=======
#0.3.2新增权限点
INSERT INTO `logi_security_permission` (`id`, `permission_name`, `parent_id`, `leaf`, `level`, `description`, `create_time`, `update_time`, `is_delete`, `app_name`) VALUES (1883,'脚本中心', 0, 0, 1, '脚本中心', '2022-12-21 15:08:22', '2022-12-21 15:10:32', 0, 'know_search');
INSERT INTO `logi_security_permission` (`id`, `permission_name`, `parent_id`, `leaf`, `level`, `description`, `create_time`, `update_time`, `is_delete`, `app_name`) VALUES (1885,'软件中心', 0, 0, 1, '软件中心', '2022-12-21 15:08:22', '2022-12-21 15:10:32', 0, 'know_search');

INSERT INTO `logi_security_permission` (`id`, `permission_name`, `parent_id`, `leaf`, `level`, `description`, `create_time`, `update_time`, `is_delete`, `app_name`)  VALUES (1887,'插件安装', 1593, 1, 2, '插件安装', '2022-12-21 15:08:22', '2022-12-21 15:10:32', 0, 'know_search');
INSERT INTO `logi_security_permission` (`id`, `permission_name`, `parent_id`, `leaf`, `level`, `description`, `create_time`, `update_time`, `is_delete`, `app_name`) VALUES (1889,'批量操作', 1593, 1, 2, '批量操作', '2022-12-21 15:08:22', '2022-12-21 15:10:32', 0, 'know_search');
INSERT INTO `logi_security_permission` (`id`, `permission_name`, `parent_id`, `leaf`, `level`, `description`, `create_time`, `update_time`, `is_delete`, `app_name`) VALUES (1891,'数据迁移', 1593, 1, 2, '数据迁移', '2022-12-21 15:08:22', '2022-12-21 15:10:32', 0, 'know_search');

INSERT INTO `logi_security_permission` (`id`, `permission_name`, `parent_id`, `leaf`, `level`, `description`, `create_time`, `update_time`, `is_delete`, `app_name`) VALUES (1893,'新建gateway', 1599, 1, 2, '新建gateway', '2022-12-21 15:08:22', '2022-12-21 15:10:32', 0, 'know_search');
INSERT INTO `logi_security_permission` (`id`, `permission_name`, `parent_id`, `leaf`, `level`, `description`, `create_time`, `update_time`, `is_delete`, `app_name`) VALUES (1895,'升级', 1599, 1, 2, '升级', '2022-12-21 15:08:22', '2022-12-21 15:10:32', 0, 'know_search');
INSERT INTO `logi_security_permission` (`id`, `permission_name`, `parent_id`, `leaf`, `level`, `description`, `create_time`, `update_time`, `is_delete`, `app_name`) VALUES (1897,'重启', 1599, 1, 2, '重启', '2022-12-21 15:08:22', '2022-12-21 15:10:32', 0, 'know_search');
INSERT INTO `logi_security_permission` (`id`, `permission_name`, `parent_id`, `leaf`, `level`, `description`, `create_time`, `update_time`, `is_delete`, `app_name`) VALUES (1899,'扩缩容', 1599, 1, 2, '扩缩容', '2022-12-21 15:08:22', '2022-12-21 15:10:32', 0, 'know_search');
INSERT INTO `logi_security_permission` (`id`, `permission_name`, `parent_id`, `leaf`, `level`, `description`, `create_time`, `update_time`, `is_delete`, `app_name`) VALUES (1901,'回滚', 1599, 1, 2, '回滚', '2022-12-21 15:08:22', '2022-12-21 15:10:32', 0, 'know_search');

INSERT INTO `logi_security_permission` (`id`, `permission_name`, `parent_id`, `leaf`, `level`, `description`, `create_time`, `update_time`, `is_delete`, `app_name`) VALUES (1903,'开关：异步Translog', 1603, 1, 2, '开关：异步Translog', '2022-12-21 15:08:22', '2022-12-21 15:10:32', 0, 'know_search');
INSERT INTO `logi_security_permission` (`id`, `permission_name`, `parent_id`, `leaf`, `level`, `description`, `create_time`, `update_time`, `is_delete`, `app_name`) VALUES (1905,'恢复优先级', 1603, 1, 2, '恢复优先级', '2022-12-21 15:08:22', '2022-12-21 15:10:32', 0, 'know_search');

INSERT INTO `logi_security_permission` (`id`, `permission_name`, `parent_id`, `leaf`, `level`, `description`, `create_time`, `update_time`, `is_delete`, `app_name`) VALUES (1907,'异步Translog', 1607, 1, 2, '异步Translog', '2022-12-21 15:08:22', '2022-12-21 15:10:32', 0, 'know_search');
INSERT INTO `logi_security_permission` (`id`, `permission_name`, `parent_id`, `leaf`, `level`, `description`, `create_time`, `update_time`, `is_delete`, `app_name`) VALUES (1909,'恢复优先级', 1607, 1, 2, '恢复优先级', '2022-12-21 15:08:22', '2022-12-21 15:10:32', 0, 'know_search');

INSERT INTO `logi_security_permission` (`id`, `permission_name`, `parent_id`, `leaf`, `level`, `description`, `create_time`, `update_time`, `is_delete`, `app_name`) VALUES (1911,'查看查询模板列表及详情', 1759, 1, 2, '查看查询模板列表及详情', '2022-12-21 15:08:22', '2022-12-21 15:10:32', 0, 'know_search');

INSERT INTO `logi_security_permission` (`id`, `permission_name`, `parent_id`, `leaf`, `level`, `description`, `create_time`, `update_time`, `is_delete`, `app_name`) VALUES (1913,'回滚（配置变更、升级任务特有）', 1621, 1, 2, '回滚（配置变更、升级任务特有）', '2022-12-21 15:08:22', '2022-12-21 15:10:32', 0, 'know_search');
INSERT INTO `logi_security_permission` (`id`, `permission_name`, `parent_id`, `leaf`, `level`, `description`, `create_time`, `update_time`, `is_delete`, `app_name`) VALUES (1915,'修改限流值（数据迁移任务）', 1621, 1, 2, '修改限流值（数据迁移任务）', '2022-12-21 15:08:22', '2022-12-21 15:10:32', 0, 'know_search');

INSERT INTO `logi_security_permission` (`id`, `permission_name`, `parent_id`, `leaf`, `level`, `description`, `create_time`, `update_time`, `is_delete`, `app_name`) VALUES (1917,'查看脚本中心列表', 1883, 1, 2, '查看脚本中心列表', '2022-12-21 15:08:22', '2022-12-21 15:10:32', 0, 'know_search');
INSERT INTO `logi_security_permission` (`id`, `permission_name`, `parent_id`, `leaf`, `level`, `description`, `create_time`, `update_time`, `is_delete`, `app_name`) VALUES (1919,'新建脚本', 1883, 1, 2, '新建脚本', '2022-12-21 15:08:22', '2022-12-21 15:10:32', 0, 'know_search');
INSERT INTO `logi_security_permission` (`id`, `permission_name`, `parent_id`, `leaf`, `level`, `description`, `create_time`, `update_time`, `is_delete`, `app_name`) VALUES (1921,'编辑', 1883, 1, 2, '编辑', '2022-12-21 15:08:22', '2022-12-21 15:10:32', 0, 'know_search');
INSERT INTO `logi_security_permission` (`id`, `permission_name`, `parent_id`, `leaf`, `level`, `description`, `create_time`, `update_time`, `is_delete`, `app_name`) VALUES (1923,'删除', 1883, 1, 2, '删除', '2022-12-21 15:08:22', '2022-12-21 15:10:32', 0, 'know_search');

INSERT INTO `logi_security_permission` (`id`, `permission_name`, `parent_id`, `leaf`, `level`, `description`, `create_time`, `update_time`, `is_delete`, `app_name`) VALUES (1925,'查看软件中心列表', 1885, 1, 2, '查看软件中心列表', '2022-12-21 15:08:22', '2022-12-21 15:10:32', 0, 'know_search');
INSERT INTO `logi_security_permission` (`id`, `permission_name`, `parent_id`, `leaf`, `level`, `description`, `create_time`, `update_time`, `is_delete`, `app_name`) VALUES (1927,'新建软件', 1885, 1, 2, '新建软件', '2022-12-21 15:08:22', '2022-12-21 15:10:32', 0, 'know_search');
INSERT INTO `logi_security_permission` (`id`, `permission_name`, `parent_id`, `leaf`, `level`, `description`, `create_time`, `update_time`, `is_delete`, `app_name`) VALUES (1929,'编辑', 1885, 1, 2, '编辑', '2022-12-21 15:08:22', '2022-12-21 15:10:32', 0, 'know_search');
INSERT INTO `logi_security_permission` (`id`, `permission_name`, `parent_id`, `leaf`, `level`, `description`, `create_time`, `update_time`, `is_delete`, `app_name`) VALUES (1931,'删除', 1885, 1, 2, '删除', '2022-12-21 15:08:22', '2022-12-21 15:10:32', 0, 'know_search');

INSERT INTO `logi_security_permission` (`id`, `permission_name`, `parent_id`, `leaf`, `level`, `description`, `create_time`, `update_time`, `is_delete`, `app_name`) VALUES (1933,'复制', 1623, 1, 2, '复制', '2022-12-21 15:08:22', '2022-12-21 15:10:32', 0, 'know_search');
INSERT INTO `logi_security_permission` (`id`, `permission_name`, `parent_id`, `leaf`, `level`, `description`, `create_time`, `update_time`, `is_delete`, `app_name`) VALUES (1935,'编辑', 1623, 1, 2, '编辑', '2022-12-21 15:08:22', '2022-12-21 15:10:32', 0, 'know_search');


UPDATE logi_security_permission SET update_time = '2022-12-21 15:10:32', is_delete = 1 WHERE id = 1649;

UPDATE logi_security_permission SET update_time = '2022-12-21 15:10:32', is_delete = 1 WHERE id = 1597;
UPDATE logi_security_permission SET update_time = '2022-12-21 15:10:32', is_delete = 1 WHERE id = 1673;
UPDATE logi_security_permission SET update_time = '2022-12-21 15:10:32', is_delete = 1 WHERE id = 1675;
UPDATE logi_security_permission SET update_time = '2022-12-21 15:10:32', is_delete = 1 WHERE id = 1677;
UPDATE logi_security_permission SET update_time = '2022-12-21 15:10:32', is_delete = 1 WHERE id = 1679;

UPDATE logi_security_permission SET update_time = '2022-12-21 15:10:32', is_delete = 1 WHERE id = 1879;
UPDATE logi_security_permission SET update_time = '2022-12-21 15:10:32', is_delete = 1 WHERE id = 1855;

UPDATE logi_security_role_permission SET update_time = '2022-12-21 15:10:32', is_delete = 1 WHERE permission_id = 1649;
UPDATE logi_security_role_permission SET update_time = '2022-12-21 15:10:32', is_delete = 1 WHERE permission_id = 1597;
UPDATE logi_security_role_permission SET update_time = '2022-12-21 15:10:32', is_delete = 1 WHERE permission_id = 1673;
UPDATE logi_security_role_permission SET update_time = '2022-12-21 15:10:32', is_delete = 1 WHERE permission_id = 1675;
UPDATE logi_security_role_permission SET update_time = '2022-12-21 15:10:32', is_delete = 1 WHERE permission_id = 1677;
UPDATE logi_security_role_permission SET update_time = '2022-12-21 15:10:32', is_delete = 1 WHERE permission_id = 1679;

UPDATE logi_security_role_permission SET update_time = '2022-12-21 15:10:32', is_delete = 1 WHERE permission_id = 1879;
UPDATE logi_security_role_permission SET update_time = '2022-12-21 15:10:32', is_delete = 1 WHERE permission_id = 1855;


insert into logi_security_role_permission (id, role_id, permission_id, create_time, update_time, is_delete, app_name)
values (5601, 1, 1883, '2022-12-21 15:08:22', '2022-12-21 15:10:32', 0, 'know_search'),
       (5603, 1, 1885, '2022-12-21 15:08:22', '2022-12-21 15:10:32', 0, 'know_search'),
       (5605, 1, 1887, '2022-12-21 15:08:22', '2022-12-21 15:10:32', 0, 'know_search'),
       (5607, 1, 1889, '2022-12-21 15:08:22', '2022-12-21 15:10:32', 0, 'know_search'),
       (5609, 1, 1891, '2022-12-21 15:08:22', '2022-12-21 15:10:32', 0, 'know_search'),
       (5611, 1, 1893, '2022-12-21 15:08:22', '2022-12-21 15:10:32', 0, 'know_search'),
       (5613, 1, 1895, '2022-12-21 15:08:22', '2022-12-21 15:10:32', 0, 'know_search'),
       (5615, 1, 1897, '2022-12-21 15:08:22', '2022-12-21 15:10:32', 0, 'know_search'),
       (5617, 1, 1899, '2022-12-21 15:08:22', '2022-12-21 15:10:32', 0, 'know_search'),
       (5619, 1, 1901, '2022-12-21 15:08:22', '2022-12-21 15:10:32', 0, 'know_search'),
       (5621, 1, 1903, '2022-12-21 15:08:22', '2022-12-21 15:10:32', 0, 'know_search'),
       (5623, 1, 1905, '2022-12-21 15:08:22', '2022-12-21 15:10:32', 0, 'know_search'),
       (5625, 1, 1907, '2022-12-21 15:08:22', '2022-12-21 15:10:32', 0, 'know_search'),
       (5627, 1, 1909, '2022-12-21 15:08:22', '2022-12-21 15:10:32', 0, 'know_search'),
       (5629, 1, 1911, '2022-12-21 15:08:22', '2022-12-21 15:10:32', 0, 'know_search'),
       (5631, 1, 1913, '2022-12-21 15:08:22', '2022-12-21 15:10:32', 0, 'know_search'),
       (5633, 1, 1915, '2022-12-21 15:08:22', '2022-12-21 15:10:32', 0, 'know_search'),
       (5635, 1, 1917, '2022-12-21 15:08:22', '2022-12-21 15:10:32', 0, 'know_search'),
       (5637, 1, 1919, '2022-12-21 15:08:22', '2022-12-21 15:10:32', 0, 'know_search'),
       (5639, 1, 1921, '2022-12-21 15:08:22', '2022-12-21 15:10:32', 0, 'know_search'),
       (5641, 1, 1923, '2022-12-21 15:08:22', '2022-12-21 15:10:32', 0, 'know_search'),
       (5643, 1, 1925, '2022-12-21 15:08:22', '2022-12-21 15:10:32', 0, 'know_search'),
       (5645, 1, 1927, '2022-12-21 15:08:22', '2022-12-21 15:10:32', 0, 'know_search'),
       (5647, 1, 1929, '2022-12-21 15:08:22', '2022-12-21 15:10:32', 0, 'know_search'),
       (5649, 1, 1931, '2022-12-21 15:08:22', '2022-12-21 15:10:32', 0, 'know_search'),
       (5651, 1, 1933, '2022-12-21 15:08:22', '2022-12-21 15:10:32', 0, 'know_search'),
       (5653, 1, 1935, '2022-12-21 15:08:22', '2022-12-21 15:10:32', 0, 'know_search'),
       (5655, 2, 1907, '2022-12-21 15:08:22', '2022-12-21 15:10:32', 0, 'know_search'),
       (5657, 2, 1909, '2022-12-21 15:08:22', '2022-12-21 15:10:32', 0, 'know_search'),
       (5659, 2, 1911, '2022-12-21 15:08:22', '2022-12-21 15:10:32', 0, 'know_search');

ALTER TABLE gateway_cluster_node_info
    ADD machine_spec VARCHAR(255) DEFAULT '' NULL COMMENT '机器规格\n';
>>>>>>> 8d4d8aa9
<|MERGE_RESOLUTION|>--- conflicted
+++ resolved
@@ -2089,49 +2089,6 @@
 )
     CHARSET = utf8mb4;
 
-<<<<<<< HEAD
--- auto-generated definition
-create table fast_index_task_info
-(
-    id                        int auto_increment
-        primary key,
-    task_id                   int                                   not null comment 'arius_op_task表中的ID',
-    task_type                 int         default 2                 not null comment '子任务类型：1.template 2.index',
-    template_id               int                                   null comment '模版id',
-    template_name             varchar(255)                          null comment '模版名称',
-    index_name                varchar(255)                          not null comment '索引名称',
-    index_types               varchar(255)                          null comment '索引的type，多个用'',''隔开',
-    target_index_name         varchar(255)                          not null comment '目标索引名称',
-    mappings                  text                                  null,
-    settings                  text                                  null,
-    fast_dump_task_id         varchar(40)                           null comment 'fastDump内核任务Id，每个索引子任务拥有一个，重试任务时，重新设置该id',
-    task_status               int(2)      default -1                not null comment '状态：-1.未提交 0.等待执行 1.执行中 2.执行成功 3.执行失败 4.已取消',
-    read_file_rate_limit      decimal                               null comment '任务读取限流速率',
-    total_document_num        decimal(20) default 0                 null comment '任务总文档数',
-    shard_num                 decimal(5)                            null comment 'shard数量',
-    succ_document_num         decimal(20)                           null comment '成功迁移的文档数',
-    succ_shard_num            decimal(5)                            null comment '成功shard数',
-    failed_document_num       decimal(20) default 0                 null comment '失败文档数',
-    task_submit_result        text                                  null comment '任务提交内核返回结果',
-    create_time               timestamp   default CURRENT_TIMESTAMP null comment '任务创建时间',
-    update_time               timestamp   default CURRENT_TIMESTAMP not null on update CURRENT_TIMESTAMP comment '任务更新时间',
-    task_start_time           timestamp                             null comment '任务开始时间',
-    task_end_time             timestamp                             null comment '任务结束时间',
-    scheduled_task_start_time timestamp                             null comment '计划任务开始时间',
-    last_response             text                                  null,
-    task_cost_time            decimal                               null
-)
-    comment 'fastDump任务状态';
-
-create index idx_
-    on fast_index_task_info (task_status);
-
-create index idx_scheduled_task_start_time
-    on fast_index_task_info (scheduled_task_start_time);
-
-create index idx_task_id
-    on fast_index_task_info (task_id);
-=======
 #0.3.2新增权限点
 INSERT INTO `logi_security_permission` (`id`, `permission_name`, `parent_id`, `leaf`, `level`, `description`, `create_time`, `update_time`, `is_delete`, `app_name`) VALUES (1883,'脚本中心', 0, 0, 1, '脚本中心', '2022-12-21 15:08:22', '2022-12-21 15:10:32', 0, 'know_search');
 INSERT INTO `logi_security_permission` (`id`, `permission_name`, `parent_id`, `leaf`, `level`, `description`, `create_time`, `update_time`, `is_delete`, `app_name`) VALUES (1885,'软件中心', 0, 0, 1, '软件中心', '2022-12-21 15:08:22', '2022-12-21 15:10:32', 0, 'know_search');
@@ -2227,4 +2184,45 @@
 
 ALTER TABLE gateway_cluster_node_info
     ADD machine_spec VARCHAR(255) DEFAULT '' NULL COMMENT '机器规格\n';
->>>>>>> 8d4d8aa9
+
+-- auto-generated definition
+create table fast_index_task_info
+(
+    id                        int auto_increment
+        primary key,
+    task_id                   int                                   not null comment 'arius_op_task表中的ID',
+    task_type                 int         default 2                 not null comment '子任务类型：1.template 2.index',
+    template_id               int                                   null comment '模版id',
+    template_name             varchar(255)                          null comment '模版名称',
+    index_name                varchar(255)                          not null comment '索引名称',
+    index_types               varchar(255)                          null comment '索引的type，多个用'',''隔开',
+    target_index_name         varchar(255)                          not null comment '目标索引名称',
+    mappings                  text                                  null,
+    settings                  text                                  null,
+    fast_dump_task_id         varchar(40)                           null comment 'fastDump内核任务Id，每个索引子任务拥有一个，重试任务时，重新设置该id',
+    task_status               int(2)      default -1                not null comment '状态：-1.未提交 0.等待执行 1.执行中 2.执行成功 3.执行失败 4.已取消',
+    read_file_rate_limit      decimal                               null comment '任务读取限流速率',
+    total_document_num        decimal(20) default 0                 null comment '任务总文档数',
+    shard_num                 decimal(5)                            null comment 'shard数量',
+    succ_document_num         decimal(20)                           null comment '成功迁移的文档数',
+    succ_shard_num            decimal(5)                            null comment '成功shard数',
+    failed_document_num       decimal(20) default 0                 null comment '失败文档数',
+    task_submit_result        text                                  null comment '任务提交内核返回结果',
+    create_time               timestamp   default CURRENT_TIMESTAMP null comment '任务创建时间',
+    update_time               timestamp   default CURRENT_TIMESTAMP not null on update CURRENT_TIMESTAMP comment '任务更新时间',
+    task_start_time           timestamp                             null comment '任务开始时间',
+    task_end_time             timestamp                             null comment '任务结束时间',
+    scheduled_task_start_time timestamp                             null comment '计划任务开始时间',
+    last_response             text                                  null,
+    task_cost_time            decimal                               null
+)
+    comment 'fastDump任务状态';
+
+create index idx_
+    on fast_index_task_info (task_status);
+
+create index idx_scheduled_task_start_time
+    on fast_index_task_info (scheduled_task_start_time);
+
+create index idx_task_id
+    on fast_index_task_info (task_id);
