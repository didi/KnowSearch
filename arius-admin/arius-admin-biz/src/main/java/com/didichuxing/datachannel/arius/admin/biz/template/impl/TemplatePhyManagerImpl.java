--- conflicted
+++ resolved
@@ -337,11 +337,7 @@
             LOGGER.warn("class=TemplatePhyManagerImpl||methood=copyTemplate||TemplatePhysicalCopyDTO={}||msg=syncCopyMappingAndAlias fail", param);
         }
 
-<<<<<<< HEAD
-        return Result.buildSucWithTips("模板部署集群变更!请注意模板PROJECT是否可以使用修改后的集群rack\n模板复制后请确认逻辑模板quota是否充足");
-=======
         return Result.buildSucWithTips("模板部署集群变更!");
->>>>>>> c7ea9e10
     }
 
     @Override
@@ -483,18 +479,6 @@
         boolean succ = indexTemplatePhyService.update(param).success();
         String tips = "";
         if (succ) {
-<<<<<<< HEAD
-            if (AriusObjUtils.isChanged(param.getRack(), oldIndexTemplatePhy.getRack())
-                    || AriusObjUtils.isChanged(param.getShard(), oldIndexTemplatePhy.getShard())) {
-                esTemplateService.syncUpdateRackAndShard(oldIndexTemplatePhy.getCluster(), oldIndexTemplatePhy.getName(), param.getRack(),
-                        param.getShard(), param.getShardRouting(), retryCount);
-                if (AriusObjUtils.isChanged(param.getRack(), oldIndexTemplatePhy.getRack())) {
-                    tips = "模板部署rack变更!请注意模板PROJECT是否可以使用修改后的rack";
-                }
-            }
-
-=======
->>>>>>> c7ea9e10
             SpringTool.publish(new PhysicalTemplateModifyEvent(this, ConvertUtil.obj2Obj(oldIndexTemplatePhy, IndexTemplatePhy.class),
                     indexTemplatePhyService.getTemplateById(oldIndexTemplatePhy.getId()),
                     indexTemplateService.getLogicTemplateWithPhysicalsById(oldIndexTemplatePhy.getLogicId())));
