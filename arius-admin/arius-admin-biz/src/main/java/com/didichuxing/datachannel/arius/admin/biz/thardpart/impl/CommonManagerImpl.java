package com.didichuxing.datachannel.arius.admin.biz.thardpart.impl;

<<<<<<< HEAD
=======
import java.io.UnsupportedEncodingException;
import java.net.URLDecoder;
import java.util.List;
import java.util.Set;
import java.util.stream.Collectors;

import javax.servlet.http.HttpServletRequest;

import org.apache.commons.collections4.CollectionUtils;
import org.springframework.beans.BeanUtils;
import org.springframework.beans.factory.annotation.Autowired;
import org.springframework.stereotype.Component;

>>>>>>> c7ea9e10
import com.alibaba.fastjson.JSON;
import com.didichuxing.datachannel.arius.admin.biz.cluster.ClusterRegionManager;
import com.didichuxing.datachannel.arius.admin.biz.template.srv.TemplateSrvManager;
import com.didichuxing.datachannel.arius.admin.biz.thardpart.CommonManager;
import com.didichuxing.datachannel.arius.admin.common.bean.common.IndexTemplatePhysicalConfig;
import com.didichuxing.datachannel.arius.admin.common.bean.common.Result;
import com.didichuxing.datachannel.arius.admin.common.bean.dto.config.AriusConfigInfoDTO;
<<<<<<< HEAD
import com.didichuxing.datachannel.arius.admin.common.bean.entity.cluster.ClusterLogicRackInfo;
import com.didichuxing.datachannel.arius.admin.common.bean.entity.cluster.ClusterLogicWithRack;
import com.didichuxing.datachannel.arius.admin.common.bean.entity.quota.ESTemplateQuotaUsage;
import com.didichuxing.datachannel.arius.admin.common.bean.entity.template.IndexTemplate;
import com.didichuxing.datachannel.arius.admin.common.bean.entity.template.IndexTemplateLogicWithClusterAndMasterTemplate;
import com.didichuxing.datachannel.arius.admin.common.bean.entity.template.IndexTemplatePhy;
import com.didichuxing.datachannel.arius.admin.common.bean.entity.template.IndexTemplatePhyWithLogic;
import com.didichuxing.datachannel.arius.admin.common.bean.entity.template.IndexTemplateWithPhyTemplates;
=======
import com.didichuxing.datachannel.arius.admin.common.bean.entity.app.App;
import com.didichuxing.datachannel.arius.admin.common.bean.entity.app.AppTemplateAuth;
import com.didichuxing.datachannel.arius.admin.common.bean.entity.template.*;
import com.didichuxing.datachannel.arius.admin.common.bean.vo.app.ThirdpartAppVO;
>>>>>>> c7ea9e10
import com.didichuxing.datachannel.arius.admin.common.bean.vo.cluster.ConsoleClusterVO;
import com.didichuxing.datachannel.arius.admin.common.bean.vo.cluster.ThirdPartClusterVO;
import com.didichuxing.datachannel.arius.admin.common.bean.vo.config.ThirdpartConfigVO;
import com.didichuxing.datachannel.arius.admin.common.bean.vo.template.IndexTemplatePhysicalVO;
import com.didichuxing.datachannel.arius.admin.common.bean.vo.template.ThirdPartTemplateLogicWithMasterTemplateResourceVO;
import com.didichuxing.datachannel.arius.admin.common.bean.vo.template.ThirdpartTemplateLogicVO;
import com.didichuxing.datachannel.arius.admin.common.bean.vo.template.ThirdpartTemplatePhysicalVO;
import com.didichuxing.datachannel.arius.admin.common.bean.vo.template.ThirdpartTemplateVO;
import com.didichuxing.datachannel.arius.admin.common.constant.template.TemplateServiceEnum;
import com.didichuxing.datachannel.arius.admin.common.util.ConvertUtil;
import com.didichuxing.datachannel.arius.admin.core.service.app.ProjectLogicTemplateAuthService;
import com.didichuxing.datachannel.arius.admin.core.service.cluster.logic.ClusterLogicService;
import com.didichuxing.datachannel.arius.admin.core.service.cluster.physic.ClusterPhyService;
import com.didichuxing.datachannel.arius.admin.core.service.common.AriusConfigInfoService;
import com.didichuxing.datachannel.arius.admin.core.service.common.OperateRecordService;
import com.didichuxing.datachannel.arius.admin.core.service.template.logic.IndexTemplateService;
import com.didichuxing.datachannel.arius.admin.core.service.template.physic.IndexTemplatePhyService;
import com.didiglobal.logi.log.ILog;
import com.didiglobal.logi.log.LogFactory;
import com.didiglobal.logi.security.service.ProjectService;
import com.google.common.collect.Lists;
import com.google.common.collect.Sets;
import java.util.ArrayList;
import java.util.List;
import java.util.Map;
import java.util.stream.Collectors;
import org.springframework.beans.BeanUtils;
import org.springframework.beans.factory.annotation.Autowired;
import org.springframework.stereotype.Component;

@Component
public class CommonManagerImpl implements CommonManager {

    private static final ILog LOGGER = LogFactory.getLog(CommonManagerImpl.class);
    public static final int MAX_LOGIC_ID_NUM = 200;

    @Autowired
    private ProjectService projectService;


    @Autowired
    private ClusterPhyService esClusterPhyService;

    @Autowired
    private AriusConfigInfoService ariusConfigInfoService;

    @Autowired
    private IndexTemplateService indexTemplateService;

    @Autowired
    private IndexTemplatePhyService indexTemplatePhyService;

    @Autowired
    private ProjectLogicTemplateAuthService projectLogicTemplateAuthService;

    @Autowired
    private OperateRecordService operateRecordService;

    @Autowired
    private ClusterLogicService clusterLogicService;

    @Autowired
    private ClusterRegionManager clusterRegionManager;

    @Autowired
    private TemplateSrvManager templateSrvManager;

<<<<<<< HEAD
    

    @Override
    public Result<List<ThirdPartLogicClusterVO>> listLogicCluster() {
        return Result.buildSucc( ConvertUtil.list2List( clusterLogicService.listAllClusterLogics(), ThirdPartLogicClusterVO.class));
    }

    @Override
    public Result<List<ThirdPartLogicClusterVO>> listLogicClusterWithRack() {
        List<ThirdPartLogicClusterVO> thirdPartLogicClusterVOS = new ArrayList<>();

        List<ClusterLogicWithRack> resourceLogicWithItems = clusterLogicService.listAllClusterLogicsWithRackInfo();

        for (ClusterLogicWithRack resourceLogicWithItem : resourceLogicWithItems) {
            List<ClusterLogicRackInfo> clusterLogicRackInfos = new ArrayList<>(resourceLogicWithItem.getItems());
            List<LogicClusterRackVO> items = clusterRegionManager.buildLogicClusterRackVOs(
                    clusterLogicRackInfos);
            ThirdPartLogicClusterVO thirdpartLogicClusterVO = ConvertUtil.obj2Obj(resourceLogicWithItem,
                    ThirdPartLogicClusterVO.class);
            thirdpartLogicClusterVO.setItems(items);
            thirdPartLogicClusterVOS.add(thirdpartLogicClusterVO);
        }

        return Result.buildSucc(thirdPartLogicClusterVOS);
    }

    @Override
    public Result<ThirdPartLogicClusterVO> queryLogicCluster(String cluster, String rack) {
        return Result.buildSucc(
                ConvertUtil.obj2Obj(clusterLogicService.getClusterLogicByRack(cluster, rack), ThirdPartLogicClusterVO.class));
    }
    
    /**
     * @Override public Result<List<ThirdpartAppVO>> listApp() { return
     * Result.buildSucc(ConvertUtil.list2List(appService.listApps(), ThirdpartAppVO.class)); }
     **/
    /**
=======
    @Override
    public Result<List<ThirdpartAppVO>> listApp() {
        return Result.buildSucc(ConvertUtil.list2List(appService.listApps(), ThirdpartAppVO.class));
    }

>>>>>>> c7ea9e10
    @Override
    public Result<Void> verifyApp(HttpServletRequest request, Integer projectId, String appSecret) throws UnsupportedEncodingException {
        appSecret = URLDecoder.decode(appSecret, "UTF-8");
        return appService.verifyAppCode(projectId, appSecret);
    }**/

    @Override
    public Result<List<ThirdPartClusterVO>> listDataCluster() {
        List<ThirdPartClusterVO> clusterVOS = ConvertUtil.list2List(esClusterPhyService.listAllClusters(),
                ThirdPartClusterVO.class);
        //todo 这里应该把获取到的集群传入 getPhyClusterByOpenTemplateSrv
        List<String> hasSecurityClusters = templateSrvManager.getPhyClusterByOpenTemplateSrv(TemplateServiceEnum.TEMPLATE_SECURITY.getCode());

        clusterVOS.forEach(vo -> {
            if (hasSecurityClusters.contains(vo.getCluster())) {
                vo.setPlugins(Sets.newHashSet("security"));
            }
        });

        return Result.buildSucc(clusterVOS);
    }

    @Override
    public Result<ThirdPartClusterVO> getDataCluster(String cluster) {
        return Result
                .buildSucc(ConvertUtil.obj2Obj(esClusterPhyService.getClusterByName(cluster), ThirdPartClusterVO.class));
    }

    @Override
    public Result<List<ThirdpartConfigVO>> queryConfig(AriusConfigInfoDTO param) {
        return Result
                .buildSucc(ConvertUtil.list2List(ariusConfigInfoService.queryByCondition(param), ThirdpartConfigVO.class));
    }

    @Override
    public Result<List<ThirdpartTemplateLogicVO>> listLogicTemplate() {
        return Result
                .buildSucc(ConvertUtil.list2List(indexTemplateService.getAllLogicTemplates(), ThirdpartTemplateLogicVO.class));
    }

    @Override
    public Result<List<ThirdPartTemplateLogicWithMasterTemplateResourceVO>> listLogicWithMasterTemplateAndResource() {
        List<IndexTemplateLogicWithClusterAndMasterTemplate> logicWithMasterTemplateAndResource = indexTemplateService
                .getLogicTemplatesWithClusterAndMasterTemplate();

        List<ThirdPartTemplateLogicWithMasterTemplateResourceVO> vos = logicWithMasterTemplateAndResource.stream()
                .map(entity -> {
                    ThirdPartTemplateLogicWithMasterTemplateResourceVO vo = ConvertUtil.obj2Obj(entity,
                            ThirdPartTemplateLogicWithMasterTemplateResourceVO.class);
                    vo.setMasterTemplate(ConvertUtil.obj2Obj(entity.getMasterTemplate(), IndexTemplatePhysicalVO.class));
                    vo.setMasterResource(ConvertUtil.obj2Obj(entity.getLogicCluster(), ConsoleClusterVO.class));
                    return vo;
                }).collect( Collectors.toList());

        return Result.buildSucc(vos);
    }

    @Override
    public Result<List<ThirdpartTemplatePhysicalVO>> listPhysicalTemplate() {
        List<IndexTemplatePhy> physicals = indexTemplatePhyService.listTemplate();

        List<ThirdpartTemplatePhysicalVO> result = Lists.newArrayList();
        for (IndexTemplatePhy physical : physicals) {
            ThirdpartTemplatePhysicalVO physicalVO = ConvertUtil.obj2Obj(physical, ThirdpartTemplatePhysicalVO.class);
            physicalVO.setConfigObj( JSON.parseObject(physical.getConfig(), IndexTemplatePhysicalConfig.class));
            result.add(physicalVO);
        }

        return Result.buildSucc(result);
    }

    @Override
    public Result<List<ThirdpartTemplateVO>> listPhysicalWithLogic() {
        List<IndexTemplatePhyWithLogic> templatePhysicalWithLogics = indexTemplatePhyService
                .listTemplateWithLogic();

        List<ThirdpartTemplateVO> templateVOS = Lists.newArrayList();
        for (IndexTemplatePhyWithLogic physicalWithLogic : templatePhysicalWithLogics) {
            ThirdpartTemplateVO templateVO = ConvertUtil.obj2Obj(physicalWithLogic.getLogicTemplate(),
                    ThirdpartTemplateVO.class);
            try {
                BeanUtils.copyProperties(physicalWithLogic, templateVO);
            } catch (Exception e) {
                LOGGER.warn("class=CommonManagerImpl||method=listPhysicalWithLogic||physicalId={}||name={}||errMsg={}",
                        physicalWithLogic.getId(), physicalWithLogic.getName(), e.getMessage(), e);
            }
            templateVOS.add(templateVO);
        }

        return Result.buildSucc(templateVOS);
    }

    @Override
    public Result<ThirdpartTemplateVO> getMasterByLogicId(Integer logicId) {

        IndexTemplateWithPhyTemplates templateLogicWithPhysical = indexTemplateService.getLogicTemplateWithPhysicalsById(logicId);

        if (templateLogicWithPhysical == null || templateLogicWithPhysical.getMasterPhyTemplate() == null) {
            return Result.buildNotExist("模板不存在： " + logicId);
        }

        ThirdpartTemplateVO templateVO = ConvertUtil.obj2Obj(templateLogicWithPhysical, ThirdpartTemplateVO.class);
        BeanUtils.copyProperties(templateLogicWithPhysical.getMasterPhyTemplate(), templateVO);

        return Result.buildSucc(templateVO);
    }

    @Override
    public Result<ThirdpartTemplatePhysicalVO> getPhysicalTemplateById(Long physicalId) {
        return Result.buildSucc(ConvertUtil.obj2Obj( indexTemplatePhyService.getTemplateById(physicalId),
                ThirdpartTemplatePhysicalVO.class));
    }
/**
    @Override
    public Result<List<ThirdpartTemplateLogicVO>> listLogicByAppIdAuthDataCenter(Integer projectId, String auth, String dataCenter) {

        App app = appService.getAppById(projectId);

        if (app == null) {
            return Result.buildParamIllegal("appId非法");
        }

        if (app.getIsRoot().equals( AdminConstant.YES)) {
            return Result
                    .buildSucc(ConvertUtil.list2List(indexTemplateService.getAllLogicTemplates(), ThirdpartTemplateLogicVO.class));
        }

        List<ProjectTemplateAuth> templateAuths = projectLogicTemplateAuthService.getTemplateAuthsByProjectId(projectId);
        if (CollectionUtils.isEmpty(templateAuths)) {
            return Result.buildSucc(Lists.newArrayList());
        }

        ProjectTemplateAuthEnum authEnum = ProjectTemplateAuthEnum.valueOfName(auth);
        if (ProjectTemplateAuthEnum.NO_PERMISSION.equals(authEnum)) {
            return Result.buildParamIllegal("auth非法");
        }

        templateAuths = templateAuths.stream()
                .filter(appTemplateAuth -> appTemplateAuth.getType() <= authEnum.getCode()).collect(Collectors.toList());
        if (CollectionUtils.isEmpty(templateAuths)) {
            return Result.buildSucc(Lists.newArrayList());
        }

        Set<Integer> logicIds = templateAuths.stream()
                .map(ProjectTemplateAuth::getTemplateId).collect(Collectors.toSet());

        List<IndexTemplate> templateLogics = Lists.newArrayList();
        if (CollectionUtils.isNotEmpty(logicIds)) {
            if (logicIds.size() > MAX_LOGIC_ID_NUM) {
                templateLogics = indexTemplateService.getAllLogicTemplates().stream()
                        .filter(temp -> logicIds.contains(temp.getId())).collect(Collectors.toList());
            } else {
                templateLogics = indexTemplateService.getLogicTemplatesByIds(Lists.newArrayList(logicIds));
            }
        }

        if (dataCenter != null) {
            if (!DataCenterEnum.validate(dataCenter)) {
                return Result.buildParamIllegal("dataCenter非法");
            }

            templateLogics = templateLogics.stream()
                    .filter(indexTemplateLogic -> dataCenter.equals(indexTemplateLogic.getDataCenter()))
                    .collect(Collectors.toList());

        }

        return Result.buildSucc(ConvertUtil.list2List(templateLogics, ThirdpartTemplateLogicVO.class));
    }
    **/
}<|MERGE_RESOLUTION|>--- conflicted
+++ resolved
@@ -1,7 +1,5 @@
 package com.didichuxing.datachannel.arius.admin.biz.thardpart.impl;
 
-<<<<<<< HEAD
-=======
 import java.io.UnsupportedEncodingException;
 import java.net.URLDecoder;
 import java.util.List;
@@ -15,7 +13,6 @@
 import org.springframework.beans.factory.annotation.Autowired;
 import org.springframework.stereotype.Component;
 
->>>>>>> c7ea9e10
 import com.alibaba.fastjson.JSON;
 import com.didichuxing.datachannel.arius.admin.biz.cluster.ClusterRegionManager;
 import com.didichuxing.datachannel.arius.admin.biz.template.srv.TemplateSrvManager;
@@ -23,7 +20,6 @@
 import com.didichuxing.datachannel.arius.admin.common.bean.common.IndexTemplatePhysicalConfig;
 import com.didichuxing.datachannel.arius.admin.common.bean.common.Result;
 import com.didichuxing.datachannel.arius.admin.common.bean.dto.config.AriusConfigInfoDTO;
-<<<<<<< HEAD
 import com.didichuxing.datachannel.arius.admin.common.bean.entity.cluster.ClusterLogicRackInfo;
 import com.didichuxing.datachannel.arius.admin.common.bean.entity.cluster.ClusterLogicWithRack;
 import com.didichuxing.datachannel.arius.admin.common.bean.entity.quota.ESTemplateQuotaUsage;
@@ -32,12 +28,10 @@
 import com.didichuxing.datachannel.arius.admin.common.bean.entity.template.IndexTemplatePhy;
 import com.didichuxing.datachannel.arius.admin.common.bean.entity.template.IndexTemplatePhyWithLogic;
 import com.didichuxing.datachannel.arius.admin.common.bean.entity.template.IndexTemplateWithPhyTemplates;
-=======
 import com.didichuxing.datachannel.arius.admin.common.bean.entity.app.App;
 import com.didichuxing.datachannel.arius.admin.common.bean.entity.app.AppTemplateAuth;
 import com.didichuxing.datachannel.arius.admin.common.bean.entity.template.*;
 import com.didichuxing.datachannel.arius.admin.common.bean.vo.app.ThirdpartAppVO;
->>>>>>> c7ea9e10
 import com.didichuxing.datachannel.arius.admin.common.bean.vo.cluster.ConsoleClusterVO;
 import com.didichuxing.datachannel.arius.admin.common.bean.vo.cluster.ThirdPartClusterVO;
 import com.didichuxing.datachannel.arius.admin.common.bean.vo.config.ThirdpartConfigVO;
@@ -104,56 +98,16 @@
 
     @Autowired
     private TemplateSrvManager templateSrvManager;
-
-<<<<<<< HEAD
-    
-
-    @Override
-    public Result<List<ThirdPartLogicClusterVO>> listLogicCluster() {
-        return Result.buildSucc( ConvertUtil.list2List( clusterLogicService.listAllClusterLogics(), ThirdPartLogicClusterVO.class));
-    }
-
-    @Override
-    public Result<List<ThirdPartLogicClusterVO>> listLogicClusterWithRack() {
-        List<ThirdPartLogicClusterVO> thirdPartLogicClusterVOS = new ArrayList<>();
-
-        List<ClusterLogicWithRack> resourceLogicWithItems = clusterLogicService.listAllClusterLogicsWithRackInfo();
-
-        for (ClusterLogicWithRack resourceLogicWithItem : resourceLogicWithItems) {
-            List<ClusterLogicRackInfo> clusterLogicRackInfos = new ArrayList<>(resourceLogicWithItem.getItems());
-            List<LogicClusterRackVO> items = clusterRegionManager.buildLogicClusterRackVOs(
-                    clusterLogicRackInfos);
-            ThirdPartLogicClusterVO thirdpartLogicClusterVO = ConvertUtil.obj2Obj(resourceLogicWithItem,
-                    ThirdPartLogicClusterVO.class);
-            thirdpartLogicClusterVO.setItems(items);
-            thirdPartLogicClusterVOS.add(thirdpartLogicClusterVO);
-        }
-
-        return Result.buildSucc(thirdPartLogicClusterVOS);
-    }
-
-    @Override
-    public Result<ThirdPartLogicClusterVO> queryLogicCluster(String cluster, String rack) {
-        return Result.buildSucc(
-                ConvertUtil.obj2Obj(clusterLogicService.getClusterLogicByRack(cluster, rack), ThirdPartLogicClusterVO.class));
-    }
-    
-    /**
-     * @Override public Result<List<ThirdpartAppVO>> listApp() { return
-     * Result.buildSucc(ConvertUtil.list2List(appService.listApps(), ThirdpartAppVO.class)); }
-     **/
-    /**
-=======
+ /**
     @Override
     public Result<List<ThirdpartAppVO>> listApp() {
         return Result.buildSucc(ConvertUtil.list2List(appService.listApps(), ThirdpartAppVO.class));
     }
 
->>>>>>> c7ea9e10
-    @Override
-    public Result<Void> verifyApp(HttpServletRequest request, Integer projectId, String appSecret) throws UnsupportedEncodingException {
+    @Override
+    public Result<Void> verifyApp(HttpServletRequest request,  Integer appId, String appSecret) throws UnsupportedEncodingException {
         appSecret = URLDecoder.decode(appSecret, "UTF-8");
-        return appService.verifyAppCode(projectId, appSecret);
+        return appService.verifyAppCode(appId, appSecret);
     }**/
 
     @Override
