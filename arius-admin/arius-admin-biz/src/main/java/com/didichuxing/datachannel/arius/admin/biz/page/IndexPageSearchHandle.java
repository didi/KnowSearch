package com.didichuxing.datachannel.arius.admin.biz.page;

import com.didichuxing.datachannel.arius.admin.common.Tuple;
import com.didichuxing.datachannel.arius.admin.common.bean.common.PaginationResult;
import com.didichuxing.datachannel.arius.admin.common.bean.common.Result;
import com.didichuxing.datachannel.arius.admin.common.bean.dto.indices.IndexQueryDTO;
import com.didichuxing.datachannel.arius.admin.common.bean.entity.index.IndexCatCell;
import com.didichuxing.datachannel.arius.admin.common.bean.vo.indices.IndexCatCellVO;
import com.didichuxing.datachannel.arius.admin.common.constant.AuthConstant;
import com.didichuxing.datachannel.arius.admin.common.constant.index.IndexStatusEnum;
import com.didichuxing.datachannel.arius.admin.common.util.AriusObjUtils;
import com.didichuxing.datachannel.arius.admin.common.util.ConvertUtil;
import com.didichuxing.datachannel.arius.admin.common.util.FutureUtil;
import com.didichuxing.datachannel.arius.admin.common.util.MetadataControlUtils;
import com.didichuxing.datachannel.arius.admin.core.service.es.ESIndexCatService;
import com.didichuxing.datachannel.arius.admin.core.service.es.ESIndexService;
import com.google.common.collect.Lists;
import java.util.List;
import java.util.Map;
import org.apache.commons.collections4.MapUtils;
import org.apache.commons.lang3.StringUtils;
import org.springframework.beans.factory.annotation.Autowired;
import org.springframework.stereotype.Component;

@Component
public class IndexPageSearchHandle extends AbstractPageSearchHandle<IndexQueryDTO, IndexCatCellVO> {
    private static final String           DEFAULT_SORT_TERM  = "timestamp";

    private static final Long             QUERY_COUNT_THRESHOLD = 10000L;

    @Autowired
    private ESIndexCatService             esIndexCatService;

    @Autowired
    private ESIndexService                esIndexService;
    private static final FutureUtil<List<IndexCatCell>> INDEX_BUILD_FUTURE = FutureUtil.init("INDEX_BUILD_FUTURE", 10, 10, 100);
    @Override
    protected Result<Boolean> checkCondition(IndexQueryDTO condition, Integer projectId) {

        if (StringUtils.isNotBlank(condition.getHealth()) && !IndexStatusEnum.isStatusExit(condition.getHealth())) {
            return Result.buildParamIllegal(String.format("健康状态%s非法", condition.getHealth()));
        }

        String indexName = condition.getIndex();
        if (!AriusObjUtils.isBlack(indexName) && (indexName.startsWith("*") || indexName.startsWith("?"))) {
            return Result.buildParamIllegal("索引名称不允许带类似*, ?等通配符查询");
        }

        // 只允许查询前10000条数据
        long startNum = (condition.getPage() - 1) * condition.getSize();
        if(startNum >= QUERY_COUNT_THRESHOLD) {
            return Result.buildParamIllegal(String.format("查询条数不能超过%d条", QUERY_COUNT_THRESHOLD));
        }
<<<<<<< HEAD
        if(AriusObjUtils.isNull(condition.getShowMetadata())){
            return Result.buildParamIllegal("是否展示元信息参数不能为空");
        }
=======
>>>>>>> 11b8b532
        return Result.buildSucc(true);
    }

    @Override
    protected void initCondition(IndexQueryDTO condition, Integer projectId) {
        if (null == condition.getPage()) {
            condition.setPage(1L);
        }

        if (null == condition.getSize() || 0 == condition.getSize()) {
            condition.setSize(10L);
        }

        if (AriusObjUtils.isBlack(condition.getSortTerm())) {
            condition.setSortTerm(DEFAULT_SORT_TERM);
        }
        //默认展示元数据集群的信息
        if(AriusObjUtils.isNull(condition.getShowMetadata())){
            condition.setShowMetadata(true);
        }
    }

    /**
     * 获取索引Cat/index信息
     *
     * 业务上限制ES深分页(不考虑10000条之后的数据), 由前端限制
     */
    @Override
    protected PaginationResult<IndexCatCellVO> buildPageData(IndexQueryDTO condition, Integer projectId) {
        try {
            String queryCluster = condition.getCluster();
            // 使用超级项目访问时，queryProjectId为null
            Integer queryProjectId = null;
            if (!AuthConstant.SUPER_PROJECT_ID.equals(projectId)) { queryProjectId = projectId;}
<<<<<<< HEAD
            //false 为展示元数据信息 true为展示元数据信息 默认索引服务和索引管理不展示元数据信息
            Boolean showMetadata = condition.getShowMetadata() && AuthConstant.SUPER_PROJECT_ID.equals(projectId);
=======
            Boolean showMetadata = MetadataControlUtils.showMetadataInfo(condition.getShowMetadata(),projectId);
>>>>>>> 11b8b532

            Tuple<Long, List<IndexCatCell>> totalHitAndIndexCatCellListTuple = esIndexCatService.syncGetCatIndexInfo(queryCluster,
                    condition.getIndex(), condition.getHealth(), condition.getStatus(), queryProjectId,
                    (condition.getPage() - 1) * condition.getSize(), condition.getSize(), condition.getSortTerm(),
                    condition.getOrderByDesc(), showMetadata);

            if (null == totalHitAndIndexCatCellListTuple) {
                LOGGER.warn("class=IndexPageSearchHandle||method=buildPageData||clusters={}||index={}||"
                                + "errMsg=get empty index cat info from es",
                        condition.getCluster(), condition.getIndex());
                return PaginationResult.buildSucc(Lists.newArrayList(), 0, condition.getPage(), condition.getSize());
            }
            // 构建index信息
            List<IndexCatCellVO> indexCatCellVOList = buildExtraIndexInfo(totalHitAndIndexCatCellListTuple.getV2());
            return PaginationResult.buildSucc(indexCatCellVOList, totalHitAndIndexCatCellListTuple.getV1(),
                condition.getPage(), condition.getSize());
        } catch (Exception e) {
            LOGGER.error(
                "class=IndexPageSearchHandle||method=buildPageData||clusters={}||index={}||errMsg={}",
                condition.getCluster(), condition.getIndex(), e.getMessage(), e);
            return PaginationResult.buildFail("获取分页索引列表失败");
        }
    }

    /**
     * 批量构建索引实时数据(包含block、aliases、translog、恢复优先级)
     * @param catCellList    索引cat/index基本信息
     * @return               List<IndexCatCell>
     */
    private List<IndexCatCellVO> buildExtraIndexInfo(List<IndexCatCell> catCellList) {
        List<IndexCatCell> finalIndexCatCellList = Lists.newCopyOnWriteArrayList(catCellList);
        Map<String, List<IndexCatCell>> cluster2IndexCatCellListMap = ConvertUtil.list2MapOfList(finalIndexCatCellList,
            IndexCatCell::getCluster, indexCatCell -> indexCatCell);
        if (MapUtils.isEmpty(cluster2IndexCatCellListMap)) {
            return ConvertUtil.list2List(finalIndexCatCellList, IndexCatCellVO.class);
        }

        cluster2IndexCatCellListMap.forEach((cluster, indexCatCellList) -> {
            INDEX_BUILD_FUTURE.runnableTask(() -> {
                esIndexService.buildIndexAliasesAndBlockInfo(cluster, indexCatCellList);
                esIndexService.buildIndexSettingsInfo(cluster, indexCatCellList);
            });
        });
        INDEX_BUILD_FUTURE.waitExecute();
        List<IndexCatCellVO> indexCatCellVOList = ConvertUtil.list2List(finalIndexCatCellList, IndexCatCellVO.class);
        return indexCatCellVOList;
    }
}<|MERGE_RESOLUTION|>--- conflicted
+++ resolved
@@ -51,12 +51,6 @@
         if(startNum >= QUERY_COUNT_THRESHOLD) {
             return Result.buildParamIllegal(String.format("查询条数不能超过%d条", QUERY_COUNT_THRESHOLD));
         }
-<<<<<<< HEAD
-        if(AriusObjUtils.isNull(condition.getShowMetadata())){
-            return Result.buildParamIllegal("是否展示元信息参数不能为空");
-        }
-=======
->>>>>>> 11b8b532
         return Result.buildSucc(true);
     }
 
@@ -91,12 +85,7 @@
             // 使用超级项目访问时，queryProjectId为null
             Integer queryProjectId = null;
             if (!AuthConstant.SUPER_PROJECT_ID.equals(projectId)) { queryProjectId = projectId;}
-<<<<<<< HEAD
-            //false 为展示元数据信息 true为展示元数据信息 默认索引服务和索引管理不展示元数据信息
-            Boolean showMetadata = condition.getShowMetadata() && AuthConstant.SUPER_PROJECT_ID.equals(projectId);
-=======
             Boolean showMetadata = MetadataControlUtils.showMetadataInfo(condition.getShowMetadata(),projectId);
->>>>>>> 11b8b532
 
             Tuple<Long, List<IndexCatCell>> totalHitAndIndexCatCellListTuple = esIndexCatService.syncGetCatIndexInfo(queryCluster,
                     condition.getIndex(), condition.getHealth(), condition.getStatus(), queryProjectId,
