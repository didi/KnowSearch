package com.didichuxing.datachannel.arius.admin.biz.page;

import com.baomidou.mybatisplus.core.toolkit.CollectionUtils;
import com.didichuxing.datachannel.arius.admin.biz.cluster.ClusterContextManager;
import com.didichuxing.datachannel.arius.admin.biz.cluster.ClusterLogicManager;
import com.didichuxing.datachannel.arius.admin.common.Triple;
import com.didichuxing.datachannel.arius.admin.common.bean.common.PaginationResult;
import com.didichuxing.datachannel.arius.admin.common.bean.common.Result;
import com.didichuxing.datachannel.arius.admin.common.bean.dto.cluster.ClusterLogicConditionDTO;
import com.didichuxing.datachannel.arius.admin.common.bean.entity.cluster.ClusterLogic;
import com.didichuxing.datachannel.arius.admin.common.bean.entity.cluster.ClusterLogicContext;
import com.didichuxing.datachannel.arius.admin.common.bean.entity.region.ClusterRegion;
import com.didichuxing.datachannel.arius.admin.common.bean.vo.cluster.ClusterLogicVO;
import com.didichuxing.datachannel.arius.admin.common.constant.AuthConstant;
import com.didichuxing.datachannel.arius.admin.common.constant.SortConstant;
import com.didichuxing.datachannel.arius.admin.common.constant.cluster.ClusterHealthEnum;
import com.didichuxing.datachannel.arius.admin.common.constant.cluster.ClusterResourceTypeEnum;
import com.didichuxing.datachannel.arius.admin.common.util.AriusObjUtils;
import com.didichuxing.datachannel.arius.admin.common.util.FutureUtil;
import com.didichuxing.datachannel.arius.admin.core.service.cluster.logic.ClusterLogicService;
import com.didichuxing.datachannel.arius.admin.core.service.cluster.region.ClusterRegionService;
import com.didichuxing.datachannel.arius.admin.core.service.es.ESClusterNodeService;
import com.didiglobal.logi.log.ILog;
import com.didiglobal.logi.log.LogFactory;
import com.didiglobal.logi.security.common.vo.project.ProjectBriefVO;
<<<<<<< HEAD
import com.didiglobal.logi.security.service.ProjectService;
=======
import java.util.ArrayList;
import java.util.List;
import java.util.Objects;
import java.util.Optional;
import java.util.stream.Collectors;
>>>>>>> fd4762b7
import org.springframework.beans.factory.annotation.Autowired;
import org.springframework.stereotype.Component;

import java.math.BigDecimal;
import java.util.*;
import java.util.stream.Collectors;

/**
 * Created by linyunan on 2021-10-14
 */
@Component
public class ClusterLogicPageSearchHandle extends AbstractPageSearchHandle<ClusterLogicConditionDTO, ClusterLogicVO> {
    private static final ILog LOGGER = LogFactory.getLog(ClusterLogicPageSearchHandle.class);

  

    @Autowired
    private ClusterLogicService clusterLogicService;

    @Autowired
    private ClusterLogicManager clusterLogicManager;

    @Autowired
    private ClusterContextManager clusterContextManager;

    @Autowired
    private ClusterRegionService clusterRegionService;

    @Autowired
    private ESClusterNodeService eSClusterNodeService;



    private static final FutureUtil<Void> futureUtilForClusterNum = FutureUtil.init("futureUtilForClusterNum", 10, 10, 100);

    /**
     * 1. 设置项目名称
     * 2. 关联物理集群标识
     * 3. 集群版本
     *
     * @param clusterLogicVO 逻辑集群源信息
     */
    private void setClusterLogicBasicInfo(ClusterLogicVO clusterLogicVO) {
        if (null == clusterLogicVO) {
            return;
        }
        setResponsible(clusterLogicVO);
        setProjectName(clusterLogicVO);
        setClusterPhyFlagAndDataNodeNum(clusterLogicVO);
        setDiskUsedInfo(clusterLogicVO);
    }

    private void setDiskUsedInfo(ClusterLogicVO clusterLogicVO) {
        ClusterRegion clusterRegion = clusterRegionService.getRegionByLogicClusterId(clusterLogicVO.getId());
        long diskTotal = 0L;
        long diskUsage = 0L;
        if (clusterRegion != null) {
            Map<String, Triple<Long, Long, Double>> map = eSClusterNodeService.syncGetNodesDiskUsage(clusterRegion.getPhyClusterName());
            Set<Map.Entry<String, Triple<Long, Long, Double>>> entries = map.entrySet();
            for (Map.Entry<String, Triple<Long, Long, Double>> entry : entries) {
                diskTotal += entry.getValue().v1();
                diskUsage += entry.getValue().v2();
            }
        }
        clusterLogicVO.setDiskTotal(diskTotal);
        clusterLogicVO.setDiskUsage(diskUsage);
        clusterLogicVO.setDiskUsagePercent(new BigDecimal((double)diskUsage/diskTotal).setScale(4, BigDecimal.ROUND_HALF_UP).doubleValue());
    }

    private void setResponsible(ClusterLogicVO clusterLogicVO) {
        ClusterLogic clusterLogic = clusterLogicService.getClusterLogicById(clusterLogicVO.getId());
        if (clusterLogic == null) {
            return;
        }
        clusterLogicVO.setResponsible(clusterLogic.getResponsible());
    }

    private void setClusterPhyFlagAndDataNodeNum(ClusterLogicVO clusterLogicVO) {
        ClusterLogicContext clusterLogicContext = clusterContextManager.getClusterLogicContext(clusterLogicVO.getId());
        if (null == clusterLogicContext || CollectionUtils.isEmpty(clusterLogicContext.getAssociatedClusterPhyNames())) {
            clusterLogicVO.setPhyClusterAssociated(false);
            clusterLogicVO.setDataNodesNumber(0);
        } else {
            clusterLogicVO.setPhyClusterAssociated(true);
            clusterLogicVO.setDataNodesNumber(clusterLogicContext.getAssociatedDataNodeNum());
        }
    }

    private void setProjectName(ClusterLogicVO clusterLogicVO) {
        Optional.ofNullable(clusterLogicVO.getProjectId())
                .map(projectService::getProjectBriefByProjectId)
                .map(ProjectBriefVO::getProjectName).ifPresent(clusterLogicVO::setProjectName);

    }
    @Override
    protected Result<Boolean> checkCondition(ClusterLogicConditionDTO clusterLogicConditionDTO, Integer projectId) {

        Integer status = clusterLogicConditionDTO.getHealth();
        if (null != status && !ClusterHealthEnum.isExitByCode(status)) {
            return Result.buildParamIllegal("逻辑集群状态类型不存在");
        }

        if (null != clusterLogicConditionDTO.getType()
                && !ClusterResourceTypeEnum.isExist(clusterLogicConditionDTO.getType())) {
            return Result.buildParamIllegal("逻辑集群类型不存在");
        }

            if (null != clusterLogicConditionDTO.getProjectId()
                    && !projectService.checkProjectExist(clusterLogicConditionDTO.getProjectId())) {
            return Result.buildParamIllegal("逻辑集群所属项目不存在");
        }

        String clusterLogicName = clusterLogicConditionDTO.getName();
        if (!AriusObjUtils.isBlack(clusterLogicName) && (clusterLogicName.startsWith("*") || clusterLogicName.startsWith("?"))) {
            return Result.buildParamIllegal("逻辑集群名称不允许带类似*, ?等通配符查询");
        }

        return Result.buildSucc(true);
    }

    @Override
    protected void initCondition(ClusterLogicConditionDTO condition, Integer projectId) {

        // 1. 获取登录用户，当前项目下的我的集群列表
        List<String> clusterNames = new ArrayList<>();
        if (!Objects.equals(projectId, AuthConstant.SUPER_PROJECT_ID)) {
            List<ClusterLogic> clusterLogicList = clusterLogicService.getOwnedClusterLogicListByProjectId(projectId);
            //项目下的有管理权限逻辑集群会关联多个物理集群
            clusterLogicList.stream().map(ClusterLogic::getId).map(clusterContextManager::getClusterLogicContextCache)
                    .map(ClusterLogicContext::getAssociatedClusterPhyNames).forEach(clusterNames::addAll);
            clusterNames = clusterNames.stream().distinct().collect(Collectors.toList());
        }
        condition.setClusterNames(clusterNames);
        String sortTerm = null == condition.getSortTerm() ? SortConstant.ID : condition.getSortTerm();
        String sortType = condition.getOrderByDesc() ? SortConstant.DESC : SortConstant.ASC;
        condition.setSortTerm(sortTerm);
        condition.setSortType(sortType);
        condition.setFrom((condition.getPage() - 1) * condition.getSize());
    }

    @Override
    protected PaginationResult<ClusterLogicVO> buildPageData(ClusterLogicConditionDTO condition, Integer projectId) {
        List<ClusterLogic> pagingGetClusterLogicList = clusterLogicService.pagingGetClusterLogicByCondition(condition);

        List<ClusterLogicVO> clusterLogicVOS = clusterLogicManager.buildClusterLogics(pagingGetClusterLogicList);

        //7. 设置逻辑集群基本信息
        for (ClusterLogicVO clusterLogicVO : clusterLogicVOS) {
            futureUtilForClusterNum.runnableTask(() -> setClusterLogicBasicInfo(clusterLogicVO));
        }
        futureUtilForClusterNum.waitExecute();
        long totalHit = clusterLogicService.fuzzyClusterLogicHitByCondition(condition);
        return PaginationResult.buildSucc(clusterLogicVOS, totalHit, condition.getPage(), condition.getSize());
    }
}<|MERGE_RESOLUTION|>--- conflicted
+++ resolved
@@ -23,15 +23,7 @@
 import com.didiglobal.logi.log.ILog;
 import com.didiglobal.logi.log.LogFactory;
 import com.didiglobal.logi.security.common.vo.project.ProjectBriefVO;
-<<<<<<< HEAD
 import com.didiglobal.logi.security.service.ProjectService;
-=======
-import java.util.ArrayList;
-import java.util.List;
-import java.util.Objects;
-import java.util.Optional;
-import java.util.stream.Collectors;
->>>>>>> fd4762b7
 import org.springframework.beans.factory.annotation.Autowired;
 import org.springframework.stereotype.Component;
 
@@ -46,7 +38,7 @@
 public class ClusterLogicPageSearchHandle extends AbstractPageSearchHandle<ClusterLogicConditionDTO, ClusterLogicVO> {
     private static final ILog LOGGER = LogFactory.getLog(ClusterLogicPageSearchHandle.class);
 
-  
+
 
     @Autowired
     private ClusterLogicService clusterLogicService;
@@ -124,7 +116,6 @@
         Optional.ofNullable(clusterLogicVO.getProjectId())
                 .map(projectService::getProjectBriefByProjectId)
                 .map(ProjectBriefVO::getProjectName).ifPresent(clusterLogicVO::setProjectName);
-
     }
     @Override
     protected Result<Boolean> checkCondition(ClusterLogicConditionDTO clusterLogicConditionDTO, Integer projectId) {
