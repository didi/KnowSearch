package com.didichuxing.datachannel.arius.admin.biz.project.impl;

import com.didichuxing.datachannel.arius.admin.biz.project.UserExtendManager;
import com.didichuxing.datachannel.arius.admin.common.bean.common.OperateRecord;
import com.didichuxing.datachannel.arius.admin.common.bean.common.Result;
import com.didichuxing.datachannel.arius.admin.common.constant.AuthConstant;
import com.didichuxing.datachannel.arius.admin.common.constant.operaterecord.OperateTypeEnum;
import com.didichuxing.datachannel.arius.admin.common.constant.operaterecord.TriggerWayEnum;
import com.didichuxing.datachannel.arius.admin.common.util.CommonUtils;
import com.didichuxing.datachannel.arius.admin.common.util.FutureUtil;
import com.didichuxing.datachannel.arius.admin.core.service.common.OperateRecordService;
import com.didiglobal.logi.security.common.PagingData;
import com.didiglobal.logi.security.common.PagingResult;
import com.didiglobal.logi.security.common.dto.user.UserBriefQueryDTO;
import com.didiglobal.logi.security.common.dto.user.UserDTO;
import com.didiglobal.logi.security.common.dto.user.UserQueryDTO;
import com.didiglobal.logi.security.common.entity.user.User;
import com.didiglobal.logi.security.common.vo.project.ProjectBriefVO;
import com.didiglobal.logi.security.common.vo.role.AssignInfoVO;
import com.didiglobal.logi.security.common.vo.role.RoleBriefVO;
import com.didiglobal.logi.security.common.vo.user.UserBriefVO;
import com.didiglobal.logi.security.common.vo.user.UserVO;
import com.didiglobal.logi.security.exception.LogiSecurityException;
import com.didiglobal.logi.security.service.PermissionService;
import com.didiglobal.logi.security.service.ProjectService;
import com.didiglobal.logi.security.service.RolePermissionService;
import com.didiglobal.logi.security.service.UserService;
import java.util.Collections;
import java.util.List;
import java.util.Objects;
import java.util.Optional;
import java.util.stream.Collectors;
import org.apache.commons.collections4.CollectionUtils;
import org.apache.commons.compress.utils.Lists;
import org.apache.commons.lang3.StringUtils;
import org.springframework.beans.factory.annotation.Autowired;
import org.springframework.stereotype.Component;

/**
 * > 这个类是一个 Spring 组件，实现了 `UserExtendManager` 接口
 */
@Component
public class UserExtendManagerImpl implements UserExtendManager {
    @Autowired
    private UserService           userService;
    @Autowired
    private ProjectService projectService;
    @Autowired
    private OperateRecordService  operateRecordService;
    @Autowired
    private RolePermissionService rolePermissionService;
    @Autowired
    private PermissionService     permissionService;
    
<<<<<<< HEAD
    private static final FutureUtil<Void> FUTURE_UTIL = FutureUtil.init("UserExtendManagerImpl", 20, 40, 100);
=======
    private static final FutureUtil<Void> FUTURE_UTIL = FutureUtil.init("UserExtendManagerImpl", 10, 10, 100);
>>>>>>> 45ec3c9b
    /**
     * 用户注册信息校验
     *
     * @param type
     * @param value
     * @return
     */
    @Override
    public Result<Void> check(Integer type, String value) {
        com.didiglobal.logi.security.common.Result<Void> check = userService.check(type, value);
        if (check.failed()) {
            return Result.build(check.getCode(), check.getMessage());
        }
        return Result.buildSucc();
    }

    /**
     * 分页获取用户信息
     *
     * @param queryDTO 条件信息
     * @return 用户信息list
     */
    @Override
    public PagingResult<UserVO> getUserPage(UserQueryDTO queryDTO) {
        PagingData<UserVO> userPage = userService.getUserPage(queryDTO);
        final List<UserVO> userList = userPage.getBizData();
        //提前获取一下，避免多次查库
        final List<ProjectBriefVO> projectBriefList = projectService.getProjectBriefList();
        if (CollectionUtils.isNotEmpty(userList)) {
            for (UserVO userVO : userList) {
                FUTURE_UTIL.runnableTask(() -> {
                    //如果可以匹配到管理员角色
                    List<ProjectBriefVO> briefList;
                    final List<RoleBriefVO> roleList = userVO.getRoleList();
                    if (CollectionUtils.isNotEmpty(roleList) && roleList.stream()
                            .anyMatch(roleBrief -> Objects.equals(roleBrief.getId(), AuthConstant.ADMIN_ROLE_ID))) {
                        briefList = projectBriefList;
                    
                    } else {
                        briefList = Optional.ofNullable(userVO.getProjectList()).orElse(Collections.emptyList())
                                .stream().filter(CommonUtils.distinctByKey(ProjectBriefVO::getId)).collect(Collectors.toList());
                    
                    }
                    userVO.setProjectList(briefList);
                    
                });
            
            }
            FUTURE_UTIL.waitExecute();
        }
        return PagingResult.success(userPage);
    }

    /**
     * 分页获取用户简要信息
     *
     * @param queryDTO 条件信息
     * @return 用户简要信息list
     */
    @Override
    public PagingResult<UserBriefVO> getUserBriefPage(UserBriefQueryDTO queryDTO) {
        PagingData<UserBriefVO> userBriefPage = userService.getUserBriefPage(queryDTO);
        return PagingResult.success(userBriefPage);
    }

    /**
     * 获取用户详情（主要是获取用户所拥有的权限信息）
     *
     * @param userId    用户id
     * @param projectId
     * @return 用户详情
     * @throws LogiSecurityException 用户不存在
     */
    @Override
    public Result<UserVO> getUserDetailByUserId(Integer userId, Integer projectId) {
        final UserVO userVO = userService.getUserDetailByUserId(userId);
        final List<RoleBriefVO> roleList = Optional.ofNullable(userVO.getRoleList()).orElse(Lists.newArrayList());
        final List<Integer> roleIds = roleList.stream().map(RoleBriefVO::getId).collect(Collectors.toList());
        //传入项目id判断是否是超级项目,如果是则判断是否为管理员,然后返回权限点
        if (Objects.nonNull(projectId)) {
            if (AuthConstant.SUPER_PROJECT_ID.equals(projectId)
                && roleIds.stream().anyMatch(id -> Objects.equals(id, AuthConstant.ADMIN_ROLE_ID))) {
                final List<Integer> hasPermissionIdList = rolePermissionService
                    .getPermissionIdListByRoleIdList(Collections.singletonList(AuthConstant.ADMIN_ROLE_ID));
                // 构建权限树
                userVO.setPermissionTreeVO(permissionService.buildPermissionTreeWithHas(hasPermissionIdList));
            } else {
                //删除管理员id
                List<Integer> notAdminIdLists = roleIds.stream().filter(id -> !AuthConstant.ADMIN_ROLE_ID.equals(id))
                    .collect(Collectors.toList());
                final List<Integer> hasPermissionIdList = rolePermissionService
                    .getPermissionIdListByRoleIdList(notAdminIdLists);
                // 构建权限树
                userVO.setPermissionTreeVO(permissionService.buildPermissionTreeWithHas(hasPermissionIdList));
            }

        }
        List<ProjectBriefVO> projectBriefList;
        if (roleList.stream()
                .anyMatch(roleBriefVO -> Objects.equals(roleBriefVO.getId(), AuthConstant.ADMIN_ROLE_ID))) {
            projectBriefList = projectService.getProjectBriefList();
        } else {
            projectBriefList = Optional.ofNullable(userVO.getProjectList()).orElse(Collections.emptyList()).stream()
                    .distinct().collect(Collectors.toList());
        }
    
        userVO.setProjectList(projectBriefList);
    
        return Result.buildSucc(userVO);
    }

    /**
     * 根据用户id删除用户
     *
     * @param userId
     * @return
     */
    @Override
    public Result<Void> deleteByUserId(Integer userId) {
        com.didiglobal.logi.security.common.Result<Void> deleteByUserId = userService.deleteByUserId(userId);
        if (deleteByUserId.failed()) {
            return Result.build(deleteByUserId.getCode(), deleteByUserId.getMessage());
        }
        return Result.buildSucc();
    }

    /**
     * 获取用户简要信息
     *
     * @param userName
     * @return 用户简要信息
     */
    @Override
    public Result<UserBriefVO> getUserBriefByUserName(String userName) {

        return Result.buildSucc(userService.getUserBriefByUserName(userName));
    }

    /**
     * 获取用户简要信息
     *
     * @param userName 用户名称
     * @return 用户简要信息
     */
    @Override
    public Result<User> getUserByUserName(String userName) {
        return Result.buildSucc(userService.getUserByUserName(userName));
    }

    /**
     * 获取用户简要信息List
     *
     * @param userIdList 用户idList
     * @return 用户简要信息List
     */
    @Override
    public Result<List<UserBriefVO>> getUserBriefListByUserIdList(List<Integer> userIdList) {
        return Result.buildSucc(userService.getUserBriefListByUserIdList(userIdList));
    }

    /**
     * 根据部门id获取用户list（获取该部门下所有的用户，包括各种子部门）
     *
     * @param deptId 部门id，如果为null，表示无部门用户
     * @return 用户简要信息list
     */
    @Override
    public Result<List<UserBriefVO>> getUserBriefListByDeptId(Integer deptId) {
        return Result.buildSucc(userService.getUserBriefListByDeptId(deptId));
    }

    /**
     * 根据用户id和roleName获取角色list
     *
     * @param userId 用户id
     * @return 分配角色或者分配用户/列表信息
     * @throws LogiSecurityException 用户id不可为null
     */
    @Override
    public Result<List<AssignInfoVO>> getAssignDataByUserId(Integer userId) {
        try {
            return Result.buildSucc(userService.getAssignDataByUserId(userId));
        } catch (LogiSecurityException e) {
            return Result.buildFail(e.getMessage());
        }
    }

    /**
     * 根据角色id获取用户list
     *
     * @param roleId 角色Id
     * @return 用户简要信息list
     */
    @Override
    public Result<List<UserBriefVO>> getUserBriefListByRoleId(Integer roleId) {
        return Result.buildSucc(userService.getUserBriefListByRoleId(roleId));
    }

    /**
     * 会分别以账户名和实名去模糊查询，返回两者的并集 创建项目，添加项目负责人的时候用到
     *
     * @param name 账户名或实名
     * @return 用户简要信息list
     */
    @Override
    public Result<List<UserBriefVO>> getUserBriefListByUsernameOrRealName(String name) {
        return Result.buildSucc(userService.getUserBriefListByUsernameOrRealName(name));
    }

    /**
     * 获取用户简要信息List并根据创建时间排序
     *
     * @param isAsc 是否升序
     * @return 用户简要信息List
     */
    @Override
    public Result<List<UserBriefVO>> getAllUserBriefListOrderByCreateTime(boolean isAsc) {
        return Result.buildSucc(userService.getAllUserBriefListOrderByCreateTime(isAsc));
    }

    /**
     * 会分别以账户名和实名去模糊查询，返回两者的并集
     *
     * @param name 账户名或实名
     * @return 用户IdList
     */
    @Override
    public Result<List<Integer>> getUserIdListByUsernameOrRealName(String name) {
        return Result.buildSucc(userService.getUserIdListByUsernameOrRealName(name));
    }

    /**
     * 获取所有用户简要信息
     *
     * @return 用户简要信息List
     */
    @Override
    public Result<List<UserBriefVO>> getAllUserBriefList() {
        return Result.buildSucc(userService.getAllUserBriefList());
    }

    /**
     * 编辑一个用户
     *
     * @param userDTO
     * @param operator
     * @return
     */
    @Override
    public Result<Void> editUser(UserDTO userDTO, String operator) {
        UserBriefVO userBriefVO = userService.getUserBriefByUserName(userDTO.getUserName());

        com.didiglobal.logi.security.common.Result<Void> voidResult = userService.editUser(userDTO, operator);

        if (voidResult.failed()) {
            return Result.build(voidResult.getCode(), voidResult.getMessage());
        }
        if (StringUtils.isNotBlank(userDTO.getEmail())) {
            operateRecordService
                .save(new OperateRecord(OperateTypeEnum.TENANT_INFO_MODIFY, TriggerWayEnum.MANUAL_TRIGGER,
                    String.format("修改email:%s-->%s", userBriefVO.getEmail(), userDTO.getEmail()), operator,

                    userBriefVO.getId()));
        }
        if (StringUtils.isNotBlank(userDTO.getPhone())) {
            operateRecordService
                .save(new OperateRecord(OperateTypeEnum.TENANT_INFO_MODIFY, TriggerWayEnum.MANUAL_TRIGGER,
                    String.format("修改手机号:%s-->%s", userBriefVO.getPhone(), userDTO.getPhone()), operator

                    ,

                    userBriefVO.getId()));
        }
        if (StringUtils.isNotBlank(userDTO.getRealName())) {
            operateRecordService
                .save(new OperateRecord(OperateTypeEnum.TENANT_INFO_MODIFY, TriggerWayEnum.MANUAL_TRIGGER,
                    String.format("修改用户实名:%s-->%s", userBriefVO.getRealName(), userDTO.getRealName()), operator

                    ,

                    userBriefVO.getId()));
        }
        if (StringUtils.isNotBlank(userDTO.getPw())) {
            operateRecordService.save(
                new OperateRecord(OperateTypeEnum.TENANT_INFO_MODIFY, TriggerWayEnum.MANUAL_TRIGGER, "修改用户密码", operator

                    ,

                    userBriefVO.getId()));
        }
        return Result.buildSucc();
    }

    /**
     * @param ids
     * @return
     */
    @Override
    public Result<List<UserVO>> getUserDetailByUserIds(List<Integer> ids) {
        return Result.buildSucc(userService.getUserDetailByUserIds(ids).getData());
    }

    /**
     * 添加用户
     *
     * @param param    入参
     * @param operator 操作人或角色
     * @return {@code Result<Void>}
     */
    @Override
    public Result<Void> addUser(UserDTO param, String operator) {
        param.setRoleIds(Collections.singletonList(AuthConstant.RESOURCE_OWN_ROLE_ID));
        final com.didiglobal.logi.security.common.Result<Void> result = userService.addUser(param, operator);
        if (result.failed()) {
            return Result.buildFail(result.getMessage());
        }
        operateRecordService.save(
            new OperateRecord(OperateTypeEnum.TENANT_ADD, TriggerWayEnum.MANUAL_TRIGGER, param.getUserName(), operator

            ));
        return Result.buildSucc();

    }
}<|MERGE_RESOLUTION|>--- conflicted
+++ resolved
@@ -52,11 +52,7 @@
     @Autowired
     private PermissionService     permissionService;
     
-<<<<<<< HEAD
-    private static final FutureUtil<Void> FUTURE_UTIL = FutureUtil.init("UserExtendManagerImpl", 20, 40, 100);
-=======
     private static final FutureUtil<Void> FUTURE_UTIL = FutureUtil.init("UserExtendManagerImpl", 10, 10, 100);
->>>>>>> 45ec3c9b
     /**
      * 用户注册信息校验
      *
