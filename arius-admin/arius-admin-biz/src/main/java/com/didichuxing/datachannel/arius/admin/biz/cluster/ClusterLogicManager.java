--- conflicted
+++ resolved
@@ -101,15 +101,13 @@
      */
     Result<List<ConsoleTemplateVO>> getClusterLogicTemplates(HttpServletRequest request, Long clusterId);
 
-<<<<<<< HEAD
-=======
+
     /**
      * 获取指定逻辑集群datanode的规格接口
      * @param clusterId
      * @return
      */
     Result<Set<ESClusterNodeSepcVO>> getLogicClusterDataNodeSpec(Long clusterId);
->>>>>>> c7ea9e10
 
     /**
      * 获取当前集群支持的套餐列表
@@ -128,7 +126,8 @@
 
     /**
      * 获取逻辑集群分派的物理集群列表
-     * @param logicClusterId
+     *
+     * @param logicClusterId 逻辑集群ID
      * @return
      */
     List<ClusterPhy> getLogicClusterAssignedPhysicalClusters(Long logicClusterId);
@@ -230,7 +229,6 @@
      * @return
      */
     boolean updateClusterLogicHealth(Long clusterLogicId);
-<<<<<<< HEAD
 
     /**
      * 获取我的集群下索引和模板的数量
@@ -240,6 +238,7 @@
      * @return
      */
     Result<ClusterLogicTemplateIndexCountVO> indexTemplateCount(Long clusterId, String operator, Integer appId);
+
 
     /**
      * 逻辑集群下的节点信息分页查询
@@ -248,6 +247,4 @@
      * @return PaginationResult
      */
     PaginationResult<ESClusterRoleHostVO> nodesPage(List<ESClusterRoleHostVO> convertClusterLogicNodes, ClusterLogicNodeConditionDTO condition);
-=======
->>>>>>> c7ea9e10
 }