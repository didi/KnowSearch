package com.didichuxing.datachannel.arius.admin.biz.cluster;

import java.util.List;
import java.util.Map;
import java.util.Set;

import javax.servlet.http.HttpServletRequest;

import com.didichuxing.datachannel.arius.admin.common.bean.common.PaginationResult;
import com.didichuxing.datachannel.arius.admin.common.bean.common.Result;
import com.didichuxing.datachannel.arius.admin.common.bean.dto.cluster.ClusterLogicConditionDTO;
import com.didichuxing.datachannel.arius.admin.common.bean.dto.cluster.ESLogicClusterDTO;
import com.didichuxing.datachannel.arius.admin.common.bean.dto.cluster.ESLogicClusterWithRegionDTO;
import com.didichuxing.datachannel.arius.admin.common.bean.dto.template.ConsoleTemplateClearDTO;
import com.didichuxing.datachannel.arius.admin.common.bean.vo.app.ConsoleAppVO;
import com.didichuxing.datachannel.arius.admin.common.bean.vo.cluster.ConsoleClusterVO;
import com.didichuxing.datachannel.arius.admin.common.bean.vo.cluster.ESClusterRoleHostVO;
import com.didichuxing.datachannel.arius.admin.common.bean.vo.ecm.ESClusterNodeSepcVO;
import com.didichuxing.datachannel.arius.admin.common.bean.vo.template.ConsoleTemplateVO;
import com.didichuxing.datachannel.arius.admin.common.bean.entity.cluster.ClusterLogic;
import com.didichuxing.datachannel.arius.admin.common.bean.entity.cluster.ClusterPhy;
import com.didichuxing.datachannel.arius.admin.common.exception.AdminOperateException;
import com.didichuxing.datachannel.arius.admin.common.exception.ESOperateException;

public interface ClusterLogicManager {

    /**
     * 构建运维页面的逻辑集群VO
     * @param logicClusters     逻辑集群列表
     * @param projectIdForAuthJudge 用于判断权限的应用id（供应用管理页面获取关联集群列表使用）
     *                          ，为null则权限为运维人员权限（管理权限）
     * @return
     */
    List<ConsoleClusterVO> batchBuildOpClusterVOs(List<ClusterLogic> logicClusters, Integer projectIdForAuthJudge);

    /**
     * 构建运维页面的逻辑集群VO
     * @param clusterLogic    逻辑集群
     * @param appIdForAuthJudge 用于判断权限的应用id（供应用管理页面获取关联集群列表使用）
     *                          ，为null则权限为运维人员权限（管理权限）
     * @return
     */
    ConsoleClusterVO buildOpClusterVO(ClusterLogic clusterLogic, Integer appIdForAuthJudge);

    /**
     * 获取逻辑集群所有访问的APP
     *
     * @param logicClusterId 逻辑集群ID
     * @return
     */
    Result<List<ConsoleAppVO>> getAccessAppsOfLogicCluster(Long logicClusterId);

    /**
     * 获取APP拥有的集群列表
     * @param projectId
     * @return
     */
    Result<List<ConsoleClusterVO>> getAppLogicClusters(Integer projectId);

    /**
     * 获取APP拥有的逻辑集群或者物理集群名称列表
     * @param projectId 应用id
     * @return
     */
    Result<List<String>> getAppLogicOrPhysicClusterNames(Integer projectId);

    /**
     * 获取项目下的逻辑集群信息
     *
     * @param projectId 项目id
     * @return
     */
    Result<List<ConsoleClusterVO>> getAppLogicClusterInfo(Integer projectId);

    /**
     * 获取平台所有的集群列表
     * @param projectId
     * @return
     */
    Result<List<ConsoleClusterVO>> getDataCenterLogicClusters(Integer projectId);

    /**
     * 获取集群详情
     * @param clusterId
     * @param projectId
     * @return
     */
    Result<ConsoleClusterVO> getAppLogicClusters(Long clusterId, Integer projectId);

    /**
     * 获取逻辑集群所有逻辑模板列表
     * @param request
     * @param clusterId
     * @return
     */
    Result<List<ConsoleTemplateVO>> getClusterLogicTemplates(HttpServletRequest request, Long clusterId);

    /**
     * 获取指定逻辑集群datanode的规格接口
     * @param clusterId
     * @return
     */
    Result<Set<ESClusterNodeSepcVO>> getLogicClusterDataNodeSpec(Long clusterId);

    /**
     * 获取指定罗集群节点列表接口
     * @param clusterId
     * @return
     */
    Result<List<ESClusterRoleHostVO>> getLogicClusterNodes(Long clusterId);

    /**
     * 获取当前集群支持的套餐列表
     * @return
     */
    Result<List<ESClusterNodeSepcVO>> listMachineSpec();

    /**
     * clearIndices
     * @param clearDTO
     * @param operator
     * @return
     * @throws ESOperateException
     */
    Result<Void> clearIndices(ConsoleTemplateClearDTO clearDTO, String operator) throws ESOperateException;

    /**
     * 获取逻辑集群分派的物理集群列表
     *
     * @param logicClusterId 逻辑集群ID
     * @return
     */
    List<ClusterPhy> getLogicClusterAssignedPhysicalClusters(Long logicClusterId);

    /**
     * 获取所有逻辑集群列表接口
     */
    List<ConsoleClusterVO> getConsoleClusterVOS(ESLogicClusterDTO param, Integer projectId);

    /**
     * 获取单个逻辑集群overView信息
     * @param clusterLogicId 逻辑集群id
     * @param currentProjectId 当前登录项目
     */
    ConsoleClusterVO getConsoleCluster(Long clusterLogicId, Integer currentProjectId);

    /**
     * 新建逻辑集群, 关联 logicCluster 关联 region
     */
    Result<Void> addLogicClusterAndClusterRegions(ESLogicClusterWithRegionDTO param, String operator);

    /**
     * 根据逻辑集群Id和appId创建逻辑集群信息
     */
    ConsoleClusterVO getConsoleClusterVOByIdAndAppId(Long clusterLogicId, Integer projectId);

    Result<Long> addLogicCluster(ESLogicClusterDTO param, String operator, Integer projectId);

    Result<Void> deleteLogicCluster(Long logicClusterId, String operator, Integer projectId) throws AdminOperateException;

    Result<Void> editLogicCluster(ESLogicClusterDTO param, String operator, Integer projectId);

    /**
     * 组合查询带分页信息的逻辑集群列表
     * @param condition
     * @param projectId
     * @return
     */
    PaginationResult<ConsoleClusterVO> pageGetConsoleClusterVOS(ClusterLogicConditionDTO condition, Integer projectId);

    /**
     * 获取项目下指定权限类型的逻辑集群列表
     * @param appId           项目
     * @param authType        权限类型
     * @return
     */
    List<ClusterLogic> getClusterLogicByAppIdAndAuthType(Integer appId, Integer authType);

    /**
     * 获取项目可访问逻辑集群列表
     * @param projectId  项目
     * @return
     */
    List<ClusterLogic> getAppAccessClusterLogicList(Integer projectId);

    /**
     * 根据项目和集群类型获取逻辑集群(项目对其有管理权限)名称列表
     * @param projectId
     * @param type
     * @return
     */
<<<<<<< HEAD
    Result<List<ConsoleClusterVO>> getAppLogicClusterInfoByType(Integer projectId, Integer type);
=======
    @Deprecated
    Result<List<ConsoleClusterVO>> getAppLogicClusterInfoByType(Integer appId, Integer type);
>>>>>>> f5e05ad9

    /**
     * 更新逻辑集群状态
     * @param clusterLogicId
     * @return
     */
    boolean updateClusterLogicHealth(Long clusterLogicId);

    /**
     * 校验模板大小资源是否充足
     * @param logicClusterId 逻辑集群id
     * @param templateSize 模板新建的时候设置的数据大小
     * @return
     */
    Result<Void> checkTemplateDataSizeValidForCreate(Long logicClusterId, String templateSize);
}<|MERGE_RESOLUTION|>--- conflicted
+++ resolved
@@ -189,12 +189,8 @@
      * @param type
      * @return
      */
-<<<<<<< HEAD
+    @Deprecated
     Result<List<ConsoleClusterVO>> getAppLogicClusterInfoByType(Integer projectId, Integer type);
-=======
-    @Deprecated
-    Result<List<ConsoleClusterVO>> getAppLogicClusterInfoByType(Integer appId, Integer type);
->>>>>>> f5e05ad9
 
     /**
      * 更新逻辑集群状态
