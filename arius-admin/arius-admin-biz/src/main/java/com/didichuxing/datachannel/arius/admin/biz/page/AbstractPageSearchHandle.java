--- conflicted
+++ resolved
@@ -7,31 +7,26 @@
 import com.didichuxing.datachannel.arius.admin.common.bean.dto.PageDTO;
 import com.didichuxing.datachannel.arius.admin.common.component.BaseHandle;
 import com.didichuxing.datachannel.arius.admin.common.util.AriusObjUtils;
-import com.didichuxing.datachannel.arius.admin.core.service.app.AppService;
 import com.didiglobal.logi.log.ILog;
 import com.didiglobal.logi.log.LogFactory;
+import com.didiglobal.logi.security.service.ProjectService;
 
 /**
  * @author ohushenglin_v
  * @date 2022-05-27
  */
 public abstract class AbstractPageSearchHandle<T extends PageDTO, R> implements BaseHandle {
-    protected final ILog LOGGER = LogFactory.getLog(this.getClass());
+    protected final ILog           LOGGER = LogFactory.getLog(this.getClass());
     @Autowired
-    protected AppService appService;
+    protected       ProjectService projectService;
     /**
      * 处理模糊分页查询
      * @param condition     查询条件
      * @param projectId       项目
      * @return            PaginationResult<R>
      */
-<<<<<<< HEAD
     public PaginationResult<R> doPage(T condition, Integer projectId) {
-        Result<Boolean> validCheckForConditionResult = checkCondition(condition, projectId);
-=======
-    public PaginationResult<R> doPage(T condition, Integer appId) {
-        Result<Boolean> validCheckForConditionResult = baseCheckCondition(condition, appId);
->>>>>>> d2e5aa1f
+        Result<Boolean> validCheckForConditionResult = baseCheckCondition(condition, projectId);
         if (validCheckForConditionResult.failed()) {
             return PaginationResult.buildParamIllegal(validCheckForConditionResult.getMessage());
         }
@@ -44,17 +39,17 @@
      * 校验模糊查询的实体参数合法性
      *
      * @param condition 带分页信息的条件查询实体
-     * @param appId
+     * @param projectId
      * @return Result<Boolean>
      */
-    protected Result<Boolean> baseCheckCondition(T condition, Integer appId) {
-        if (AriusObjUtils.isNull(appId) || !appService.isAppExists(appId)) {
+    protected Result<Boolean> baseCheckCondition(T condition, Integer projectId) {
+        if (AriusObjUtils.isNull(projectId) || !projectService.checkProjectExist(projectId)) {
             return Result.buildParamIllegal("项目不存在");
         }
         if (AriusObjUtils.isNull(condition)) {
             return Result.buildParamIllegal("查询参数不存在");
         }
-        return checkCondition(condition, appId);
+        return checkCondition(condition, projectId);
     }
     /**
      * 校验模糊查询的实体参数合法性
