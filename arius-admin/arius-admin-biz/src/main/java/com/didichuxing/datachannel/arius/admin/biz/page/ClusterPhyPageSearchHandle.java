--- conflicted
+++ resolved
@@ -1,7 +1,6 @@
 package com.didichuxing.datachannel.arius.admin.biz.page;
 
-<<<<<<< HEAD
-=======
+import com.didichuxing.datachannel.arius.admin.common.constant.AuthConstant;
 import java.util.ArrayList;
 import java.util.List;
 import java.util.stream.Collectors;
@@ -11,21 +10,10 @@
 import org.springframework.stereotype.Component;
 
 import com.didichuxing.datachannel.arius.admin.biz.cluster.ClusterContextManager;
->>>>>>> 9758d699
 import com.didichuxing.datachannel.arius.admin.biz.cluster.ClusterPhyManager;
 import com.didichuxing.datachannel.arius.admin.common.bean.common.PaginationResult;
 import com.didichuxing.datachannel.arius.admin.common.bean.common.Result;
 import com.didichuxing.datachannel.arius.admin.common.bean.dto.cluster.ClusterPhyConditionDTO;
-<<<<<<< HEAD
-import com.didichuxing.datachannel.arius.admin.common.bean.entity.cluster.ClusterPhy;
-import com.didichuxing.datachannel.arius.admin.common.bean.entity.cluster.ecm.ClusterRoleInfo;
-import com.didichuxing.datachannel.arius.admin.common.bean.vo.cluster.ConsoleClusterPhyVO;
-import com.didichuxing.datachannel.arius.admin.common.constant.SortTermEnum;
-import com.didichuxing.datachannel.arius.admin.common.constant.cluster.ClusterHealthEnum;
-import com.didichuxing.datachannel.arius.admin.common.util.AriusObjUtils;
-import com.didichuxing.datachannel.arius.admin.common.util.ConvertUtil;
-import com.didichuxing.datachannel.arius.admin.common.util.FutureUtil;
-=======
 import com.didichuxing.datachannel.arius.admin.common.bean.entity.cluster.ClusterLogic;
 import com.didichuxing.datachannel.arius.admin.common.bean.entity.cluster.ClusterLogicContext;
 import com.didichuxing.datachannel.arius.admin.common.bean.entity.cluster.ClusterPhy;
@@ -33,25 +21,11 @@
 import com.didichuxing.datachannel.arius.admin.common.constant.SortConstant;
 import com.didichuxing.datachannel.arius.admin.common.constant.SortTermEnum;
 import com.didichuxing.datachannel.arius.admin.common.constant.cluster.ClusterHealthEnum;
-import com.didichuxing.datachannel.arius.admin.common.util.AriusObjUtils;
-import com.didichuxing.datachannel.arius.admin.core.service.app.AppService;
 import com.didichuxing.datachannel.arius.admin.core.service.cluster.logic.ClusterLogicService;
->>>>>>> 9758d699
 import com.didichuxing.datachannel.arius.admin.core.service.cluster.physic.ClusterPhyService;
 import com.didiglobal.logi.log.ILog;
 import com.didiglobal.logi.log.LogFactory;
-<<<<<<< HEAD
 import com.didiglobal.logi.security.service.ProjectService;
-import com.google.common.collect.Lists;
-import java.util.Collections;
-import java.util.List;
-import java.util.Map;
-import java.util.stream.Collectors;
-import org.apache.commons.collections4.CollectionUtils;
-import org.springframework.beans.factory.annotation.Autowired;
-import org.springframework.stereotype.Component;
-=======
->>>>>>> 9758d699
 
 /**
  *
@@ -64,47 +38,19 @@
     private static final ILog        LOGGER = LogFactory.getLog(ClusterPhyPageSearchHandle.class);
 
     @Autowired
-<<<<<<< HEAD
     private ProjectService projectService;
 
-=======
-    private AppService               appService;
->>>>>>> 9758d699
     @Autowired
     private ClusterPhyService        clusterPhyService;
     @Autowired
     private ClusterContextManager clusterContextManager;
     @Autowired
-<<<<<<< HEAD
-    private ClusterRoleService clusterRoleService;
-
-    private static final FutureUtil<Void> FUTURE_UTIL = FutureUtil.init("ClusterPhyPageSearchHandle",20, 40, 100);
-
-    @Override
-    protected Result<Boolean> validCheckForProjectId(Integer projectId) {
-        if (!projectService.checkProjectExist(projectId)) {
-            return Result.buildParamIllegal("项目不存在");
-        }
-        return Result.buildSucc(true);
-    }
-
-    @Override
-    protected Result<Boolean> validCheckForCondition(PageDTO pageDTO, Integer projectId) {
-        if (pageDTO instanceof ClusterPhyConditionDTO) {
-            ClusterPhyConditionDTO clusterPhyConditionDTO = (ClusterPhyConditionDTO) pageDTO;
-
-            Integer status = clusterPhyConditionDTO.getHealth();
-            if (null != status && !ClusterHealthEnum.isExitByCode(status)) {
-                return Result.buildParamIllegal("集群状态类型不存在");
-            }
-=======
     private ClusterLogicService clusterLogicService;
     @Autowired
     private ClusterPhyManager        clusterPhyManager;
 
     @Override
     protected Result<Boolean> checkCondition(ClusterPhyConditionDTO condition, Integer appId) {
->>>>>>> 9758d699
 
         Integer status = condition.getHealth();
         if (null != status && !ClusterHealthEnum.isExitByCode(status)) {
@@ -124,64 +70,12 @@
     }
     
     @Override
-<<<<<<< HEAD
-    protected PaginationResult<ConsoleClusterPhyVO> buildWithAuthType(PageDTO pageDTO, Integer authType, Integer projectId) {
-        ClusterPhyConditionDTO condition = buildClusterPhyConditionDTO(pageDTO);
+    protected void initCondition(ClusterPhyConditionDTO condition, Integer projectId) {
         
         // 1. 获取管理/读写/读/无权限的物理集群信息
-        List<ClusterPhy> appAuthClusterPhyList = clusterPhyManager.getClusterPhyByProjectIdAndAuthType(projectId, condition.getAuthType());
-        if (CollectionUtils.isEmpty(appAuthClusterPhyList)) {
-            return PaginationResult.buildSucc(null, 0, condition.getPage(), condition.getSize());
-        }
-
-        // 2. 过滤出符合条件的列表
-        List<ClusterPhy> meetConditionClusterPhyList = getMeetConditionClusterPhyList(condition, appAuthClusterPhyList);
-
-        // 3. 设置命中数
-        long hitTotal = meetConditionClusterPhyList.size();
-
-        List<ConsoleClusterPhyVO> meetConditionClusterPhyListVOList = ConvertUtil.list2List(meetConditionClusterPhyList, ConsoleClusterPhyVO.class);
-        
-        // 4. 根据匹配结果进行对模板id进行排序, 根据分页信息过滤出需要获取的模板id
-        sort(meetConditionClusterPhyListVOList, condition.getSortTerm(), condition.getOrderByDesc());
-
-        // 5. 内存分页
-        List<ConsoleClusterPhyVO> fuzzyAndLimitConsoleClusterPhyVOList  = filterFullDataByPage(meetConditionClusterPhyListVOList, pageDTO);
-
-        // 6. 设置权限
-        fuzzyAndLimitConsoleClusterPhyVOList.forEach(consoleClusterPhyVO -> consoleClusterPhyVO.setCurrentAppAuth(condition.getAuthType()));
-
-        // 7.设置物理集群的所属项目和所属AppId
-        fuzzyAndLimitConsoleClusterPhyVOList.forEach(consoleClusterPhyVO -> clusterPhyManager.buildBelongProjectIdsAndNames(consoleClusterPhyVO));
-
-        // 8. 设置集群角色信息
-        List<Integer> clusterIds = fuzzyAndLimitConsoleClusterPhyVOList.stream().map(ConsoleClusterPhyVO::getId).collect(Collectors.toList());
-        Map<Long, List<ClusterRoleInfo>> roleListMap = clusterRoleService.getAllRoleClusterByClusterIds(clusterIds);
-
-        for (ConsoleClusterPhyVO consoleClusterPhyVO : fuzzyAndLimitConsoleClusterPhyVOList) {
-            FUTURE_UTIL.runnableTask(() -> clusterPhyManager.buildClusterRole(consoleClusterPhyVO,
-                    roleListMap.get(consoleClusterPhyVO.getId().longValue())));
-        }
-        FUTURE_UTIL.waitExecute();
-        
-        return PaginationResult.buildSucc(fuzzyAndLimitConsoleClusterPhyVOList, hitTotal, condition.getPage(), condition.getSize());
-    }
-
-    @Override
-    protected PaginationResult<ConsoleClusterPhyVO> buildWithoutAuthType(PageDTO pageDTO, Integer projectId) {
-        ClusterPhyConditionDTO condition = buildClusterPhyConditionDTO(pageDTO);
-
-        List<ClusterPhy> pagingGetClusterPhyList      =  clusterPhyService.pagingGetClusterPhyByCondition(condition);
-
-        List<ConsoleClusterPhyVO> consoleClusterPhyVOList = clusterPhyManager.buildClusterInfo(pagingGetClusterPhyList,
-                projectId);
-=======
-    protected void initCondition(ClusterPhyConditionDTO condition, Integer appId) {
-        boolean isSuperApp = appService.isSuperApp(appId);
-        // 1. 获取管理/读写/读/无权限的物理集群信息
         List<String> clusterNames = new ArrayList<>();
-        if (!isSuperApp) {
-            List<ClusterLogic> clusterLogicList = clusterLogicService.getOwnedClusterLogicListByAppId(appId);
+        if (!AuthConstant.SUPER_PROJECT_ID.equals(projectId)) {
+            List<ClusterLogic> clusterLogicList = clusterLogicService.getOwnedClusterLogicListByAppId(projectId);
             //项目下的有管理权限逻辑集群会关联多个物理集群
             clusterLogicList.stream().map(ClusterLogic::getId).map(clusterContextManager::getClusterLogicContextCache)
                 .map(ClusterLogicContext::getAssociatedClusterPhyNames).forEach(clusterNames::addAll);
@@ -196,12 +90,11 @@
     }
 
     @Override
-    protected PaginationResult<ClusterPhyVO> buildPageData(ClusterPhyConditionDTO condition, Integer appId) {
+    protected PaginationResult<ClusterPhyVO> buildPageData(ClusterPhyConditionDTO condition, Integer projectId) {
 
         List<ClusterPhy> pagingGetClusterPhyList      =  clusterPhyService.pagingGetClusterPhyByCondition(condition);
 
-        List<ClusterPhyVO> clusterPhyVOList = clusterPhyManager.buildClusterInfo(pagingGetClusterPhyList, appId);
->>>>>>> 9758d699
+        List<ClusterPhyVO> clusterPhyVOList = clusterPhyManager.buildClusterInfo(pagingGetClusterPhyList, projectId);
 
         long totalHit = clusterPhyService.fuzzyClusterPhyHitByCondition(condition);
         return PaginationResult.buildSucc(clusterPhyVOList, totalHit, condition.getPage(), condition.getSize());
