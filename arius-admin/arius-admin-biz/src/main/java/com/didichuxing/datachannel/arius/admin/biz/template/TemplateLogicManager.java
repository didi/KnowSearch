package com.didichuxing.datachannel.arius.admin.biz.template;

import com.didichuxing.datachannel.arius.admin.common.bean.common.PaginationResult;
import com.didichuxing.datachannel.arius.admin.common.bean.common.Result;
import com.didichuxing.datachannel.arius.admin.common.bean.dto.template.TemplateClearDTO;
import com.didichuxing.datachannel.arius.admin.common.bean.dto.template.IndexTemplateDTO;
import com.didichuxing.datachannel.arius.admin.common.bean.dto.template.IndexTemplateWithCreateInfoDTO;
import com.didichuxing.datachannel.arius.admin.common.bean.dto.template.TemplateConditionDTO;
import com.didichuxing.datachannel.arius.admin.common.bean.entity.cluster.ClusterLogic;
import com.didichuxing.datachannel.arius.admin.common.bean.entity.template.IndexTemplate;
import com.didichuxing.datachannel.arius.admin.common.bean.entity.template.IndexTemplateLogicAggregate;
import com.didichuxing.datachannel.arius.admin.common.bean.vo.template.ConsoleTemplateVO;
import com.didichuxing.datachannel.arius.admin.common.constant.project.ProjectTemplateAuthEnum;
import com.didichuxing.datachannel.arius.admin.common.exception.AdminOperateException;
import com.didichuxing.datachannel.arius.admin.common.exception.AmsRemoteException;
import com.didichuxing.datachannel.arius.admin.common.exception.NotFindSubclassException;
import com.didiglobal.logi.security.common.vo.project.ProjectBriefVO;
import org.springframework.stereotype.Component;
import org.springframework.transaction.annotation.Transactional;

import java.util.List;

/**
 * 逻辑模板管理Biz类
 *
 * @author wangshu
 * @date 2020/09/11
 */
@Component
public interface TemplateLogicManager {

    /**
     * 默认模板价值分
     */
    int DEFAULT_TEMPLATE_VALUE = 61;




    /**
     * 获取最近访问该模板的project
     *
     * @param logicId logicId
     * @return result
     */
    List<ProjectBriefVO> getLogicTemplateProjectAccess(Integer logicId) throws AmsRemoteException;



    /**
     * 新建逻辑模板
     * @param param 模板信息
     * @param operator 操作人
     * @param projectId projectId
     * @return result
     */
    @Transactional(rollbackFor = Exception.class)
    Result<Void> create(IndexTemplateWithCreateInfoDTO param, String operator, Integer projectId) throws AdminOperateException;

    /**
     * 获取所有逻辑模板聚合
     *
     * @param projectId 当前projectId
     * @return
     */
    List<IndexTemplateLogicAggregate> getAllTemplatesAggregate(Integer projectId);

    /**
     * 获取逻辑集群所有逻辑模板聚合
     *
     * @param logicClusterId 逻辑集群ID
     * @param projectId 操作的project Id
     * @return
     */
    List<IndexTemplateLogicAggregate> getLogicClusterTemplatesAggregate(Long logicClusterId, Integer projectId);

    /**
     * 拼接集群名称
     * @param logicClusters 逻辑集群详情列表
     * @return
     */
    String jointCluster(List<ClusterLogic> logicClusters);

    /**
     *
     * @param aggregates 聚合列表
     * @return
     */
    List<ConsoleTemplateVO> fetchConsoleTemplates(List<IndexTemplateLogicAggregate> aggregates);

    /**
     * 获取模板VO
     * @param aggregate 模板聚合
     * @return
     */
    ConsoleTemplateVO fetchConsoleTemplate(IndexTemplateLogicAggregate aggregate);

    /**
     * 获取逻辑索引列表
     */
    List<ConsoleTemplateVO> getConsoleTemplatesVOS(Integer projectId);

    /**
     * 根据项目和权限类型获取模板信息
     * @param projectId                 项目Id
     * @param authType              权限类型
     * @see   ProjectTemplateAuthEnum
     * @return
     */
    List<IndexTemplate> getTemplatesByProjectIdAndAuthType(Integer projectId, Integer authType);

    /**
     * 根据项目获取有管理\读写\读权限的逻辑模版
     */
    List<String> getTemplateLogicNames(Integer projectId);

    @Deprecated
    //todo: 下线并重命名方法
    Result<Void> editTemplate(IndexTemplateDTO param, String operator, Integer projectId) throws AdminOperateException;

    Result<Void> newEditTemplate(IndexTemplateDTO param, String operator, Integer projectId);

    Result<Void> delTemplate(Integer logicTemplateId, String operator, Integer projectId) throws AdminOperateException;

    /**
     * 模糊（精确）/分页查询模板列表接口
     * @param condition  查询条件
     * @param projectId      项目
     * @return
     */
    PaginationResult<ConsoleTemplateVO> pageGetConsoleTemplateVOS(TemplateConditionDTO condition, Integer projectId) throws NotFindSubclassException;

    /**
     * 校验创建模板名称是否合法
     * @param templateName   模板名称
     * @return
     */
    Result<Void> checkTemplateValidForCreate(String templateName);

    /**
     * 校验模板mapping可否编辑
     * @param templateId
     * @return
     */
    Result<Boolean> checkTemplateEditMapping(Integer templateId);

    /**
     * 更改逻辑模版的rollover能力
     *
     * @param templateLogicId 逻辑模版id
     * @param status          1 启用，0 禁用
     * @param operator        操作者
     * @param projectId
     * @return
     */
    Result<Void> switchRolloverStatus(Integer templateLogicId, Integer status, String operator, Integer projectId);
    /**
     * 获取创建dcdr链路模板
     * @return
     */
    List<Integer> getHaveDCDRLogicIds();

    /**
     * 校验模板是否可以使用索引模板的相关服务，例如是否可以编辑mapping,setting
     * @param templateId 逻辑模板id
     * @param templateSrvId 索引模板服务id
     * @return 校验的结果
     */
    Result<Boolean> checkTemplateEditService(Integer templateId, Integer templateSrvId);

    /**
     * 校验指定projectId能否对指定的逻辑模板进行操作
     * @param logicId 逻辑模板id
     * @param projectId projectId
     * @return result
     */
    Result<Void> checkProjectAuthOnLogicTemplate(Integer logicId, Integer projectId);

    /**
     * 同步dcdr相关信息
     * @param logicId
     * @return
     */
    boolean updateDCDRInfo(Integer logicId);

    /**
     * 全量获取指定物理集群所关联的逻辑模板信息列表
     *
     * @param phyCluster 物理集群名称
     * @return 物理集群下的全量模板信息列表视图
     */
    Result<List<ConsoleTemplateVO>> getTemplateVOByPhyCluster(String phyCluster);

    /**
     * 清除索引
     */
<<<<<<< HEAD
    Result<Void> clearIndices(Integer templateId, List<String> indices, Integer projectId, String operator);
=======
    Result<Void> clearIndices(TemplateClearDTO clearDTO, Integer projectId);
>>>>>>> 527abf12

    /**
     * 执行调整shard 数量
     *
     * @param logicTemplateId 模板id
     * @param shardNum        调整后的shard数量
     * @param projectId
     * @param operator
     * @return 调整结果
     */
    Result<Void> adjustShard(Integer logicTemplateId, Integer shardNum, Integer projectId, String operator) throws AdminOperateException;

    /**
     * 模板升级
     *
     * @param templateId 模板id
     * @param operator   操作者
     * @param projectId
     * @return
     */
    Result<Void> upgrade(Integer templateId, String operator, Integer projectId) throws AdminOperateException;

    Result<List<ConsoleTemplateVO>> listTemplateVOByLogicCluster(String clusterLogicName, Integer projectId);
}<|MERGE_RESOLUTION|>--- conflicted
+++ resolved
@@ -194,11 +194,7 @@
     /**
      * 清除索引
      */
-<<<<<<< HEAD
-    Result<Void> clearIndices(Integer templateId, List<String> indices, Integer projectId, String operator);
-=======
     Result<Void> clearIndices(TemplateClearDTO clearDTO, Integer projectId);
->>>>>>> 527abf12
 
     /**
      * 执行调整shard 数量
