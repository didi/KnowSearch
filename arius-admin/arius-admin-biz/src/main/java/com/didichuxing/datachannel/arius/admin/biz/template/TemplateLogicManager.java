package com.didichuxing.datachannel.arius.admin.biz.template;

<<<<<<< HEAD
=======
import java.util.List;

import com.didichuxing.datachannel.arius.admin.common.bean.dto.template.IndexTemplateWithCreateInfoDTO;
import org.springframework.stereotype.Component;
import org.springframework.transaction.annotation.Transactional;

>>>>>>> e80b941e
import com.didichuxing.datachannel.arius.admin.common.bean.common.PaginationResult;
import com.didichuxing.datachannel.arius.admin.common.bean.common.Result;
import com.didichuxing.datachannel.arius.admin.common.bean.dto.template.IndexTemplateDTO;
import com.didichuxing.datachannel.arius.admin.common.bean.dto.template.IndexTemplateWithCreateInfoDTO;
import com.didichuxing.datachannel.arius.admin.common.bean.dto.template.TemplateClearDTO;
import com.didichuxing.datachannel.arius.admin.common.bean.dto.template.TemplateConditionDTO;
import com.didichuxing.datachannel.arius.admin.common.bean.entity.cluster.ClusterLogic;
import com.didichuxing.datachannel.arius.admin.common.bean.entity.template.IndexTemplate;
import com.didichuxing.datachannel.arius.admin.common.bean.entity.template.IndexTemplateLogicAggregate;
import com.didichuxing.datachannel.arius.admin.common.bean.entity.template.IndexTemplateWithLabels;
import com.didichuxing.datachannel.arius.admin.common.bean.vo.template.ConsoleTemplateVO;
import com.didichuxing.datachannel.arius.admin.common.constant.app.ProjectTemplateAuthEnum;
import com.didichuxing.datachannel.arius.admin.common.exception.AdminOperateException;
import com.didiglobal.logi.security.common.vo.project.ProjectBriefVO;
import java.util.List;
import org.springframework.stereotype.Component;
import org.springframework.transaction.annotation.Transactional;

/**
 * 逻辑模板管理Biz类
 *
 * @author wangshu
 * @date 2020/09/11
 */
@Component
public interface TemplateLogicManager {

    /**
     * 默认模板价值分
     */
    int DEFAULT_TEMPLATE_VALUE = 61;

    /**
     * 校验所有逻辑模板元数据信息
     *
     * @return
     */
    boolean checkAllLogicTemplatesMeta();

    /**
     * 获取模板信息
     * @param excludeLabelIds 排除的Label ID列表
     * @param includeLabelIds 包含的Label ID列表
     * @return list
     */
    List<IndexTemplateWithLabels> getByLabelIds(String includeLabelIds, String excludeLabelIds);

    /**
     * 获取最近访问该模板的project
     *
     * @param logicId logicId
     * @return result
     */
    List<ProjectBriefVO> getLogicTemplateProjectAccess(Integer logicId);

    /**
     * 获取模板的标签信息
     * @param logicId 模板id
     * @return label
     */
    IndexTemplateWithLabels getLabelByLogicId(Integer logicId);

    /**
     * 新建逻辑模板
     * @param param 模板信息
     * @param operator 操作人
     * @param projectId projectId
     * @return result
     */
    @Transactional(rollbackFor = Exception.class)
    Result<Void> create(IndexTemplateWithCreateInfoDTO param, String operator, Integer projectId) throws AdminOperateException;

    /**
     * 获取所有逻辑模板聚合
     *
     * @param projectId 当前projectId
     * @return
     */
    List<IndexTemplateLogicAggregate> getAllTemplatesAggregate(Integer projectId);

    /**
     * 获取逻辑集群所有逻辑模板聚合
     *
     * @param logicClusterId 逻辑集群ID
     * @param projectId 操作的project Id
     * @return
     */
    List<IndexTemplateLogicAggregate> getLogicClusterTemplatesAggregate(Long logicClusterId, Integer projectId);

    /**
     * 拼接集群名称
     * @param logicClusters 逻辑集群详情列表
     * @return
     */
    String jointCluster(List<ClusterLogic> logicClusters);

    /**
     *
     * @param aggregates 聚合列表
     * @return
     */
    List<ConsoleTemplateVO> fetchConsoleTemplates(List<IndexTemplateLogicAggregate> aggregates);

    /**
     * 获取模板VO
     * @param aggregate 模板聚合
     * @return
     */
    ConsoleTemplateVO fetchConsoleTemplate(IndexTemplateLogicAggregate aggregate);

    /**
     * 获取逻辑索引列表
     */
    List<ConsoleTemplateVO> getConsoleTemplatesVOS(Integer projectId);

    /**
     * 根据项目和权限类型获取模板信息
     * @param projectId                 项目Id
     * @param authType              权限类型
     * @see   ProjectTemplateAuthEnum
     * @return
     */
    List<IndexTemplate> getTemplatesByProjectIdAndAuthType(Integer projectId, Integer authType);

    /**
     * 根据项目获取有管理\读写\读权限的逻辑模版
     */
    List<String> getTemplateLogicNames(Integer projectId);

    @Deprecated
    //todo: 下线并重命名方法
    Result<Void> editTemplate(IndexTemplateDTO param, String operator) throws AdminOperateException;

    Result<Void> newEditTemplate(IndexTemplateDTO param, String operator);

    Result<Void> delTemplate(Integer logicTemplateId, String operator) throws AdminOperateException;

    /**
     * 模糊（精确）/分页查询模板列表接口
     * @param condition  查询条件
     * @param projectId      项目
     * @return
     */
    PaginationResult<ConsoleTemplateVO> pageGetConsoleTemplateVOS(TemplateConditionDTO condition, Integer projectId);

    /**
     * 校验创建模板名称是否合法
     * @param templateName   模板名称
     * @return
     */
    Result<Void> checkTemplateValidForCreate(String templateName);

    /**
     * 校验模板mapping可否编辑
     * @param templateId
     * @return
     */
    Result<Boolean> checkTemplateEditMapping(Integer templateId);

    /**
     * 更改逻辑模版的rollover能力
     * @param templateLogicId 逻辑模版id
     * @param status 1 启用，0 禁用
     * @param operator 操作者
     * @return
     */
    Result<Void> switchRolloverStatus(Integer templateLogicId, Integer status, String operator);
    /**
     * 获取创建dcdr链路模板
     * @return
     */
    List<Integer> getHaveDCDRLogicIds();

    /**
     * 校验模板是否可以使用索引模板的相关服务，例如是否可以编辑mapping,setting
     * @param templateId 逻辑模板id
     * @param templateSrvId 索引模板服务id
     * @return 校验的结果
     */
    Result<Boolean> checkTemplateEditService(Integer templateId, Integer templateSrvId);

    /**
     * 校验指定projectId能否对指定的逻辑模板进行操作
     * @param logicId 逻辑模板id
     * @param projectId projectId
     * @return result
     */
    Result<Void> checkProjectAuthOnLogicTemplate(Integer logicId, Integer projectId);

    /**
     * 同步dcdr相关信息
     * @param logicId
     * @return
     */
    boolean updateDCDRInfo(Integer logicId);

    /**
     * 全量获取指定物理集群所关联的逻辑模板信息列表
     *
     * @param phyCluster 物理集群名称
     * @return 物理集群下的全量模板信息列表视图
     */
    Result<List<ConsoleTemplateVO>> getTemplateVOByPhyCluster(String phyCluster);

    /**
     * 清除索引
     */
    Result<Void> clearIndices(Integer templateId, List<String> indices, Integer appId);

    /**
     * 执行调整shard 数量
     * @param logicTemplateId 模板id
     * @param shardNum 调整后的shard数量
     * @param appId
     * @return 调整结果
     */
    Result<Void> adjustShard(Integer logicTemplateId, Integer shardNum, Integer appId) throws AdminOperateException;

    /**
     * 模板升级
     * @param templateId 模板id
     * @param operator 操作者
     * @return
     */
    Result<Void> upgrade(Integer templateId, String operator) throws AdminOperateException;

    Result<List<ConsoleTemplateVO>> listTemplateVOByLogicCluster(String clusterLogicName, Integer projectId);
}<|MERGE_RESOLUTION|>--- conflicted
+++ resolved
@@ -1,14 +1,5 @@
 package com.didichuxing.datachannel.arius.admin.biz.template;
 
-<<<<<<< HEAD
-=======
-import java.util.List;
-
-import com.didichuxing.datachannel.arius.admin.common.bean.dto.template.IndexTemplateWithCreateInfoDTO;
-import org.springframework.stereotype.Component;
-import org.springframework.transaction.annotation.Transactional;
-
->>>>>>> e80b941e
 import com.didichuxing.datachannel.arius.admin.common.bean.common.PaginationResult;
 import com.didichuxing.datachannel.arius.admin.common.bean.common.Result;
 import com.didichuxing.datachannel.arius.admin.common.bean.dto.template.IndexTemplateDTO;
@@ -216,16 +207,16 @@
     /**
      * 清除索引
      */
-    Result<Void> clearIndices(Integer templateId, List<String> indices, Integer appId);
+    Result<Void> clearIndices(Integer templateId, List<String> indices, Integer projectId);
 
     /**
      * 执行调整shard 数量
      * @param logicTemplateId 模板id
      * @param shardNum 调整后的shard数量
-     * @param appId
+     * @param projectId
      * @return 调整结果
      */
-    Result<Void> adjustShard(Integer logicTemplateId, Integer shardNum, Integer appId) throws AdminOperateException;
+    Result<Void> adjustShard(Integer logicTemplateId, Integer shardNum, Integer projectId) throws AdminOperateException;
 
     /**
      * 模板升级
