--- conflicted
+++ resolved
@@ -113,14 +113,6 @@
     ConsoleTemplateVO fetchConsoleTemplate(IndexTemplateLogicAggregate aggregate);
 
     /**
-<<<<<<< HEAD
-     * 获取逻辑集群所有逻辑模板列表
-     */
-    List<ConsoleTemplateVO> getConsoleTemplateVOSForClusterLogic(Long clusterLogicId, Integer projectId);
-
-    /**
-=======
->>>>>>> c7ea9e10
      * 获取逻辑索引列表
      */
     List<ConsoleTemplateVO> getConsoleTemplatesVOS(Integer projectId);
