package com.didichuxing.datachannel.arius.admin.biz.page;

import com.didichuxing.datachannel.arius.admin.common.Tuple;
import com.didichuxing.datachannel.arius.admin.common.bean.common.PaginationResult;
import com.didichuxing.datachannel.arius.admin.common.bean.common.Result;
import com.didichuxing.datachannel.arius.admin.common.bean.dto.dsl.template.DslTemplateConditionDTO;
import com.didichuxing.datachannel.arius.admin.common.bean.po.dsl.DslTemplatePO;
import com.didichuxing.datachannel.arius.admin.common.bean.vo.template.DslTemplateVO;
import com.didichuxing.datachannel.arius.admin.common.constant.AuthConstant;
import com.didichuxing.datachannel.arius.admin.common.exception.ESOperateException;
import com.didichuxing.datachannel.arius.admin.common.util.AriusObjUtils;
import com.didichuxing.datachannel.arius.admin.common.util.ConvertUtil;
import com.didichuxing.datachannel.arius.admin.common.util.MetadataControlUtils;
import com.didichuxing.datachannel.arius.admin.metadata.service.DslTemplateService;
import java.util.ArrayList;
import java.util.List;
import org.springframework.beans.factory.annotation.Autowired;
import org.springframework.stereotype.Component;

/**
 * 详细介绍类情况.
 *
 * @ClassName DslTemplatePageSearchHandle
 * @Author gyp
 * @Date 2022/6/13
 * @Version 1.0
 */
@Component
public class DslTemplatePageSearchHandle extends AbstractPageSearchHandle<DslTemplateConditionDTO, DslTemplateVO> {

    @Autowired
    private DslTemplateService dslTemplateService;

    @Override
    protected Result<Boolean> checkCondition(DslTemplateConditionDTO condition, Integer projectId) {
        String queryIndex = condition.getQueryIndex();
        if (!AriusObjUtils.isBlack(queryIndex) && (queryIndex.startsWith("*") || queryIndex.startsWith("?"))) {
            return Result.buildParamIllegal("查询索引名称不允许带类似*, ?等通配符");
        }
<<<<<<< HEAD
        if(AriusObjUtils.isNull(condition.getShowMetadata())){
            return Result.buildParamIllegal("是否展示元信息参数不能为空");
        }
=======
>>>>>>> 11b8b532
        return Result.buildSucc(true);
    }

    @Override
    protected void initCondition(DslTemplateConditionDTO condition, Integer projectId) {
        //默认展示元数据集群的信息
        if(AriusObjUtils.isNull(condition.getShowMetadata())){
            condition.setShowMetadata(true);
        }
    }

    @Override
    protected PaginationResult<DslTemplateVO> buildPageData(DslTemplateConditionDTO condition, Integer projectId) {
        Tuple<Long, List<DslTemplatePO>> tuple;
        //普通项目只能查该项目下的dsl模板
        try {
            if (!AuthConstant.SUPER_PROJECT_ID.equals(projectId)) {
                tuple = dslTemplateService.getDslTemplatePage(projectId, condition);
                // 超级项目不带 projectId 条件查询时，可查到所有项目的 dsl 模板
            } else {
<<<<<<< HEAD
                if(condition.getShowMetadata()){
                    tuple = dslTemplateService.getDslTemplatePage(condition.getProjectId(), condition);
                }else{
=======
                if (MetadataControlUtils.showMetadataInfo(condition.getShowMetadata(), projectId)) {
                    tuple = dslTemplateService.getDslTemplatePage(condition.getProjectId(), condition);
                } else {
>>>>>>> 11b8b532
                    tuple = dslTemplateService.getDslTemplatePageWithoutMetadataCluster(condition.getProjectId(), condition);
                }
            }
        } catch (ESOperateException e) {
            return PaginationResult.buildFail(e.getMessage());
        }

        if (tuple == null) {
            return PaginationResult.buildSucc(new ArrayList<>(), 0L, condition.getPage(), condition.getSize());
        }
        List<DslTemplateVO> dslTemplateVOList = ConvertUtil.list2List(tuple.v2(), DslTemplateVO.class);
        return PaginationResult.buildSucc(dslTemplateVOList, tuple.v1(), condition.getPage(), condition.getSize());
    }
}<|MERGE_RESOLUTION|>--- conflicted
+++ resolved
@@ -37,12 +37,6 @@
         if (!AriusObjUtils.isBlack(queryIndex) && (queryIndex.startsWith("*") || queryIndex.startsWith("?"))) {
             return Result.buildParamIllegal("查询索引名称不允许带类似*, ?等通配符");
         }
-<<<<<<< HEAD
-        if(AriusObjUtils.isNull(condition.getShowMetadata())){
-            return Result.buildParamIllegal("是否展示元信息参数不能为空");
-        }
-=======
->>>>>>> 11b8b532
         return Result.buildSucc(true);
     }
 
@@ -63,15 +57,9 @@
                 tuple = dslTemplateService.getDslTemplatePage(projectId, condition);
                 // 超级项目不带 projectId 条件查询时，可查到所有项目的 dsl 模板
             } else {
-<<<<<<< HEAD
-                if(condition.getShowMetadata()){
-                    tuple = dslTemplateService.getDslTemplatePage(condition.getProjectId(), condition);
-                }else{
-=======
                 if (MetadataControlUtils.showMetadataInfo(condition.getShowMetadata(), projectId)) {
                     tuple = dslTemplateService.getDslTemplatePage(condition.getProjectId(), condition);
                 } else {
->>>>>>> 11b8b532
                     tuple = dslTemplateService.getDslTemplatePageWithoutMetadataCluster(condition.getProjectId(), condition);
                 }
             }
