package com.didichuxing.datachannel.arius.admin.biz.page;

import com.didichuxing.datachannel.arius.admin.common.Tuple;
import com.didichuxing.datachannel.arius.admin.common.bean.common.PaginationResult;
import com.didichuxing.datachannel.arius.admin.common.bean.common.Result;
import com.didichuxing.datachannel.arius.admin.common.bean.dto.PageDTO;
import com.didichuxing.datachannel.arius.admin.common.bean.dto.dsl.template.DslTemplateConditionDTO;
import com.didichuxing.datachannel.arius.admin.common.bean.po.dsl.DslTemplatePO;
import com.didichuxing.datachannel.arius.admin.common.bean.vo.template.DslTemplateVO;
import com.didichuxing.datachannel.arius.admin.common.util.AriusObjUtils;
import com.didichuxing.datachannel.arius.admin.common.util.ConvertUtil;
import com.didichuxing.datachannel.arius.admin.metadata.service.DslTemplateService;
import com.didiglobal.logi.log.ILog;
import com.didiglobal.logi.log.LogFactory;
<<<<<<< HEAD
import com.didiglobal.logi.security.service.ProjectService;
import java.util.ArrayList;
import java.util.List;
import org.springframework.beans.factory.annotation.Autowired;
import org.springframework.stereotype.Component;
=======
import org.springframework.beans.factory.annotation.Autowired;
import org.springframework.stereotype.Component;

import java.util.ArrayList;
import java.util.List;
>>>>>>> 0b63236b

/**
 * 详细介绍类情况.
 *
 * @ClassName DslTemplatePageSearchHandle
 * @Author gyp
 * @Date 2022/6/13
 * @Version 1.0
 */
@Component
public class DslTemplatePageSearchHandle extends AbstractPageSearchHandle<PageDTO, DslTemplateVO> {
    private static final ILog LOGGER = LogFactory.getLog(DslTemplatePageSearchHandle.class);
    @Autowired
    private ProjectService projectService;

    @Autowired
    private DslTemplateService dslTemplateService;

    @Override
<<<<<<< HEAD
    protected Result<Boolean> validCheckForProjectId(Integer projectId) {
        if (!projectService.checkProjectExist(projectId)) {
            return Result.buildParamIllegal("项目不存在");
        }
        return Result.buildSucc(true);
    }

    @Override
    protected Result<Boolean> validCheckForCondition(PageDTO pageDTO, Integer projectId) {
        if (pageDTO instanceof DslTemplateConditionDTO) {
            DslTemplateConditionDTO dslTemplateConditionDTO = (DslTemplateConditionDTO) pageDTO;
=======
    protected Result<Boolean> checkCondition(PageDTO condition, Integer appId) {
        if (!appService.isAppExists(appId)) {
            return Result.buildParamIllegal("项目不存在");
        }
        if (condition instanceof DslTemplateConditionDTO) {
            DslTemplateConditionDTO dslTemplateConditionDTO = (DslTemplateConditionDTO) condition;
>>>>>>> 0b63236b
            String queryIndex = dslTemplateConditionDTO.getQueryIndex();
            if (!AriusObjUtils.isBlack(queryIndex) && (queryIndex.startsWith("*") || queryIndex.startsWith("?"))) {
                return Result.buildParamIllegal("查询索引名称不允许带类似*, ?等通配符");
            }

            return Result.buildSucc(true);
        }

        LOGGER.error("class=DslTemplatePageSearchHandle||method=validCheckForCondition||errMsg=failed to convert PageDTO to DslTemplateConditionDTO");

        return Result.buildFail();
    }

    @Override
    protected void initCondition(PageDTO condition, Integer appId) {
        // Do nothing
    }

    @Override
<<<<<<< HEAD
    protected PaginationResult<DslTemplateVO> buildWithAuthType(PageDTO pageDTO, Integer authType, Integer projectId) {
        return PaginationResult.buildSucc();
    }

    @Override
    protected PaginationResult<DslTemplateVO> buildWithoutAuthType(PageDTO pageDTO, Integer projectId) {
=======
    protected PaginationResult<DslTemplateVO> buildPageData(PageDTO pageDTO, Integer appId) {
>>>>>>> 0b63236b
        DslTemplateConditionDTO condition = buildInitDslTemplateConditionDTO(pageDTO);

        Tuple<Long, List<DslTemplatePO>> tuple = dslTemplateService.getDslTemplatePage(projectId, condition);
        if (tuple == null) {
            return PaginationResult.buildSucc( new ArrayList<>(), 0L, condition.getPage(), condition.getSize());
        }
        List<DslTemplateVO> dslTemplateVOList = ConvertUtil.list2List(tuple.v2(), DslTemplateVO.class);
        return PaginationResult.buildSucc(dslTemplateVOList, tuple.v1(), condition.getPage(), condition.getSize());
    }

    private DslTemplateConditionDTO buildInitDslTemplateConditionDTO(PageDTO pageDTO) {
        if (pageDTO instanceof DslTemplateConditionDTO) {
            return (DslTemplateConditionDTO) pageDTO;
        }
        return null;
    }
}<|MERGE_RESOLUTION|>--- conflicted
+++ resolved
@@ -12,19 +12,16 @@
 import com.didichuxing.datachannel.arius.admin.metadata.service.DslTemplateService;
 import com.didiglobal.logi.log.ILog;
 import com.didiglobal.logi.log.LogFactory;
-<<<<<<< HEAD
 import com.didiglobal.logi.security.service.ProjectService;
 import java.util.ArrayList;
 import java.util.List;
 import org.springframework.beans.factory.annotation.Autowired;
 import org.springframework.stereotype.Component;
-=======
 import org.springframework.beans.factory.annotation.Autowired;
 import org.springframework.stereotype.Component;
 
 import java.util.ArrayList;
 import java.util.List;
->>>>>>> 0b63236b
 
 /**
  * 详细介绍类情况.
@@ -44,9 +41,8 @@
     private DslTemplateService dslTemplateService;
 
     @Override
-<<<<<<< HEAD
-    protected Result<Boolean> validCheckForProjectId(Integer projectId) {
-        if (!projectService.checkProjectExist(projectId)) {
+    protected Result<Boolean> checkCondition(PageDTO condition, Integer projectId) {
+         if (!projectService.checkProjectExist(projectId)) {
             return Result.buildParamIllegal("项目不存在");
         }
         return Result.buildSucc(true);
@@ -56,14 +52,8 @@
     protected Result<Boolean> validCheckForCondition(PageDTO pageDTO, Integer projectId) {
         if (pageDTO instanceof DslTemplateConditionDTO) {
             DslTemplateConditionDTO dslTemplateConditionDTO = (DslTemplateConditionDTO) pageDTO;
-=======
-    protected Result<Boolean> checkCondition(PageDTO condition, Integer appId) {
-        if (!appService.isAppExists(appId)) {
-            return Result.buildParamIllegal("项目不存在");
-        }
         if (condition instanceof DslTemplateConditionDTO) {
             DslTemplateConditionDTO dslTemplateConditionDTO = (DslTemplateConditionDTO) condition;
->>>>>>> 0b63236b
             String queryIndex = dslTemplateConditionDTO.getQueryIndex();
             if (!AriusObjUtils.isBlack(queryIndex) && (queryIndex.startsWith("*") || queryIndex.startsWith("?"))) {
                 return Result.buildParamIllegal("查询索引名称不允许带类似*, ?等通配符");
@@ -83,16 +73,7 @@
     }
 
     @Override
-<<<<<<< HEAD
-    protected PaginationResult<DslTemplateVO> buildWithAuthType(PageDTO pageDTO, Integer authType, Integer projectId) {
-        return PaginationResult.buildSucc();
-    }
-
-    @Override
-    protected PaginationResult<DslTemplateVO> buildWithoutAuthType(PageDTO pageDTO, Integer projectId) {
-=======
     protected PaginationResult<DslTemplateVO> buildPageData(PageDTO pageDTO, Integer appId) {
->>>>>>> 0b63236b
         DslTemplateConditionDTO condition = buildInitDslTemplateConditionDTO(pageDTO);
 
         Tuple<Long, List<DslTemplatePO>> tuple = dslTemplateService.getDslTemplatePage(projectId, condition);
