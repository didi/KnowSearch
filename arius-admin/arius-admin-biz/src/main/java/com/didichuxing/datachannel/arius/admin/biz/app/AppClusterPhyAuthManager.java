--- conflicted
+++ resolved
@@ -6,13 +6,8 @@
 import java.util.List;
 
 /**
-<<<<<<< HEAD
- * Created by linyunan on 2021-06-15
- * @author linyunan
-=======
  * @author linyunan
  * @date 2021-04-28
->>>>>>> 17321772
  */
 public interface AppClusterPhyAuthManager {
     /**
