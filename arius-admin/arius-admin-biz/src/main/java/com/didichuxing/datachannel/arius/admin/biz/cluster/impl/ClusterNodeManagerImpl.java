package com.didichuxing.datachannel.arius.admin.biz.cluster.impl;

import static com.didichuxing.datachannel.arius.admin.common.constant.operaterecord.ModuleEnum.CLUSTER_REGION;
import static com.didichuxing.datachannel.arius.admin.common.constant.operaterecord.OperationEnum.ADD;
import static com.didichuxing.datachannel.arius.admin.common.constant.resource.ESClusterNodeRoleEnum.DATA_NODE;
import static com.didichuxing.datachannel.arius.admin.common.constant.result.ResultType.FAIL;
import static java.util.stream.Collectors.toList;

import java.util.List;
import java.util.Map;
import java.util.Objects;
import java.util.Optional;
import java.util.stream.Collectors;

import com.didichuxing.datachannel.arius.admin.common.bean.entity.cluster.ClusterLogic;
import com.didichuxing.datachannel.arius.admin.common.bean.po.ecm.ESClusterRoleHostPO;
import com.didichuxing.datachannel.arius.admin.core.service.cluster.logic.ClusterLogicService;
import org.apache.commons.collections4.CollectionUtils;
import org.jetbrains.annotations.Nullable;
import org.springframework.beans.factory.annotation.Autowired;
import org.springframework.stereotype.Component;
import org.springframework.transaction.annotation.Transactional;

import com.didichuxing.datachannel.arius.admin.biz.cluster.ClusterNodeManager;
import com.didichuxing.datachannel.arius.admin.common.Triple;
import com.didichuxing.datachannel.arius.admin.common.bean.common.Result;
import com.didichuxing.datachannel.arius.admin.common.bean.dto.cluster.ClusterRegionWithNodeInfoDTO;
import com.didichuxing.datachannel.arius.admin.common.bean.entity.cluster.ClusterPhy;
import com.didichuxing.datachannel.arius.admin.common.bean.entity.cluster.ecm.ClusterRoleHost;
import com.didichuxing.datachannel.arius.admin.common.bean.entity.region.ClusterRegion;
import com.didichuxing.datachannel.arius.admin.common.bean.vo.cluster.ESClusterRoleHostVO;
import com.didichuxing.datachannel.arius.admin.common.bean.vo.cluster.ESClusterRoleHostWithRegionInfoVO;
import com.didichuxing.datachannel.arius.admin.common.event.region.RegionEditEvent;
import com.didichuxing.datachannel.arius.admin.common.exception.AriusRunTimeException;
import com.didichuxing.datachannel.arius.admin.common.util.AriusObjUtils;
import com.didichuxing.datachannel.arius.admin.common.util.ConvertUtil;
import com.didichuxing.datachannel.arius.admin.core.component.SpringTool;
import com.didichuxing.datachannel.arius.admin.core.service.cluster.physic.ClusterPhyService;
import com.didichuxing.datachannel.arius.admin.core.service.cluster.physic.ClusterRoleHostService;
import com.didichuxing.datachannel.arius.admin.core.service.cluster.region.ClusterRegionService;
import com.didichuxing.datachannel.arius.admin.core.service.common.OperateRecordService;
import com.didichuxing.datachannel.arius.admin.core.service.es.ESClusterNodeService;
import com.didiglobal.logi.log.ILog;
import com.didiglobal.logi.log.LogFactory;
import com.google.common.collect.Lists;
import com.google.common.collect.Maps;

/**
 * @author ohushenglin_v
 * @date 2022-05-30
 */
@Component
public class ClusterNodeManagerImpl implements ClusterNodeManager {

    private static final ILog      LOGGER = LogFactory.getLog(ClusterNodeManager.class);
<<<<<<< HEAD

=======
    
>>>>>>> 56910695
    @Autowired
    private ClusterRoleHostService clusterRoleHostService;

    @Autowired
    private ClusterRegionService   clusterRegionService;

    @Autowired
    private ClusterPhyService      clusterPhyService;

    @Autowired
    private ESClusterNodeService   esClusterNodeService;

    @Autowired
    private OperateRecordService   operateRecordService;

    @Autowired
    private ClusterLogicService clusterLogicService;

    @Override
    public Result<List<ESClusterRoleHostWithRegionInfoVO>> listDivide2ClusterNodeInfo(Long clusterId) {
        List<ClusterRoleHost> clusterRoleHostList = null;
        try {
            clusterRoleHostList = clusterRoleHostService.getByRoleAndClusterId(clusterId, DATA_NODE.getDesc());
        } catch (Exception e) {
            LOGGER.error("class=ClusterPhyManagerImpl||method=listDivide2ClusterNodeInfo||clusterId={}||errMsg={}",
                    clusterId, e.getMessage(), e);
        }
        List<ESClusterRoleHostWithRegionInfoVO> esClusterRoleHostWithRegionInfoVOS =
                ConvertUtil.list2List(clusterRoleHostList, ESClusterRoleHostWithRegionInfoVO.class);

        // 根据regionId获取region名称
        List<Integer> regionIdList = esClusterRoleHostWithRegionInfoVOS.stream()
                .map(ESClusterRoleHostWithRegionInfoVO::getRegionId)
                .distinct()
                .collect(Collectors.toList());

        if (CollectionUtils.isEmpty(regionIdList)) { return Result.buildSucc(esClusterRoleHostWithRegionInfoVOS);}

        Map<Integer, String> regionId2RegionNameMap = Maps.newHashMap();
        for (Integer regionId : regionIdList) {
            ClusterRegion clusterRegion = clusterRegionService.getRegionById(regionId.longValue());
            if (null == clusterRegion) { continue;}

            regionId2RegionNameMap.put(regionId, clusterRegion.getName());
        }

        for (ESClusterRoleHostWithRegionInfoVO clusterRoleHostWithRegionInfoVO : esClusterRoleHostWithRegionInfoVOS) {
            clusterRoleHostWithRegionInfoVO.setRegionName(regionId2RegionNameMap.get(clusterRoleHostWithRegionInfoVO.getRegionId()));
        }
        return Result.buildSucc(esClusterRoleHostWithRegionInfoVOS);
    }

    @Override
    @Transactional(rollbackFor = Exception.class)
    public Result<List<Long>> createMultiNode2Region(List<ClusterRegionWithNodeInfoDTO> params, String operator) {
        List<Long> regionIdLis = Lists.newArrayList();
        for (ClusterRegionWithNodeInfoDTO param : params) {
            Result<Boolean> checkRet = baseCheckParamValid(param);
            if (checkRet.failed()) { return Result.buildFrom(checkRet);}
            if (clusterRegionService.isExistByRegionName(param.getName())) {
                return Result.buildFail(String.format("region名称[%s]已经存在", param.getName()));
            }
            if (CollectionUtils.isEmpty(param.getBindingNodeIds())) { return Result.buildFail("region节点集合为空");}

            Result<Long> addRegionRet = clusterRegionService.createPhyClusterRegion(param.getPhyClusterName(), param.getBindingNodeIds(),
                    param.getName(), operator);
            if (addRegionRet.success()) {
                param.setId(addRegionRet.getData());
                Result<Boolean> booleanResult = editNode2Region(param);
                if (booleanResult.success()) {
                    // 2. 操作记录
                    operateRecordService.save(CLUSTER_REGION, ADD, addRegionRet.getMessage(), "", operator);
                    // 3. 发送消息
                    regionIdLis.add(addRegionRet.getData());
                }else {
                    throw new AriusRunTimeException(addRegionRet.getMessage(), FAIL);
                }
            }
        }
        return Result.buildSucc(regionIdLis);
    }

    @Override
    @Transactional(rollbackFor = Exception.class)
    public Result<Boolean> editMultiNode2Region(List<ClusterRegionWithNodeInfoDTO> params, String operator) {
        for (ClusterRegionWithNodeInfoDTO param : params) {
            Result<Boolean> editNode2RegionRet = editNode2Region(param);
            if (editNode2RegionRet.failed()) { throw new AriusRunTimeException(editNode2RegionRet.getMessage(), FAIL);}
        }

        // 发布region变更的事件，对模板和索引生效
        List<Long> regionIdList = params.stream().distinct().map(ClusterRegionWithNodeInfoDTO::getId).collect(Collectors.toList());
        SpringTool.publish(new RegionEditEvent(this, regionIdList));

        return Result.buildSucc(true);
    }

    @Override
    public Result<List<ESClusterRoleHostVO>> listClusterPhyNode(Integer clusterId) {
        ClusterPhy clusterPhy = clusterPhyService.getClusterById(clusterId);
        if (AriusObjUtils.isNull(clusterPhy)) {
            return Result.buildFail(String.format("集群[%s]不存在", clusterId));
        }
        List<ClusterRoleHost> clusterRoleHostList = clusterRoleHostService.getNodesByCluster(clusterPhy.getCluster());
        return Result.buildSucc(buildClusterRoleHostStats(clusterPhy.getCluster(), clusterRoleHostList));
    }

<<<<<<< HEAD

    @Override
    public Result<List<ESClusterRoleHostVO>> listClusterLogicNode(Integer clusterId) {
        ClusterLogic clusterLogic = clusterLogicService.getClusterLogicById(Long.valueOf(clusterId));
        if (AriusObjUtils.isNull(clusterLogic)) {
            return Result.buildFail(String.format("集群[%s]不存在", clusterId));
        }
        ClusterRegion clusterRegion = clusterRegionService.getRegionByLogicClusterId(clusterLogic.getId());
        Result<List<ClusterRoleHost>> result = clusterRoleHostService.listByRegionId(Math.toIntExact(clusterRegion.getId()));
        if (result.failed()) {
            return Result.buildFail(result.getMessage());
        }
        //节点名称列表
        return Result.buildSucc(ConvertUtil.list2List(result.getData(), ESClusterRoleHostVO.class));
    }

=======
>>>>>>> 56910695
    /**************************************** private method ***************************************************/

    private List<ESClusterRoleHostVO> buildClusterRoleHostStats(String cluster,
                                                                List<ClusterRoleHost> clusterRoleHostList) {
        List<ESClusterRoleHostVO> roleHostList = ConvertUtil.list2List(clusterRoleHostList, ESClusterRoleHostVO.class);
        if (CollectionUtils.isNotEmpty(roleHostList)) {
            Map<String, String> regionMap = roleHostList.stream().map(ESClusterRoleHostVO::getRegionId)
                .filter(regionId -> null != regionId && regionId > 0).distinct()
                .map(regionId -> clusterRegionService.getRegionById(regionId.longValue())).filter(Objects::nonNull)
                .collect(
                    Collectors.toMap(region -> String.valueOf(region.getId()), ClusterRegion::getName, (r1, r2) -> r1));

            Map<String, Triple<Long, Long, Double>> nodeDiskUsageMap = esClusterNodeService.syncGetNodesDiskUsage(cluster);
            roleHostList.forEach(vo -> {
                Optional.ofNullable(regionMap.get(String.valueOf(vo.getRegionId()))).ifPresent(vo::setRegionName);
                Optional.ofNullable(nodeDiskUsageMap.get(vo.getNodeSet())).ifPresent(triple -> {
                    vo.setDiskTotal(triple.v1());
                    vo.setDiskUsage(triple.v2());
                    vo.setDiskUsagePercent(triple.v3());
                });
            });
        }
        return roleHostList;
    }

    @Nullable
    private Result<Boolean> baseCheckParamValid(ClusterRegionWithNodeInfoDTO param) {
        if (null == param) {
            return Result.buildFail("参数为空");
        }

        if (AriusObjUtils.isBlank(param.getName())) { return Result.buildFail("region名称不允许为空或者空字符串");}

        if (!clusterPhyService.isClusterExists(param.getPhyClusterName())) {
            return Result.buildFail(String.format("物理集群[%s]不存在", param.getPhyClusterName()));
        }
        return Result.buildSucc();
    }

    private Result<Boolean> editNode2Region(ClusterRegionWithNodeInfoDTO param) {
        Result<Boolean> checkRet = baseCheckParamValid(param);
        if (checkRet.failed()) {
            return Result.buildFrom(checkRet);
        }
        if (!clusterRegionService.isExistByRegionId(param.getId().intValue())) {
            return Result.buildFail(String.format("regionId[%s]不存在", param.getId()));
        }

        // 校验bindingNodeIds 和 unBindingNodeIds的重复性
        List<Integer> bindingNodeIds   = param.getBindingNodeIds();
        List<Integer> unBindingNodeIds = param.getUnBindingNodeIds();
        if (CollectionUtils.isNotEmpty(bindingNodeIds)) {
            for (Integer bindingNodeId : bindingNodeIds) {
                if (CollectionUtils.isNotEmpty(unBindingNodeIds) && unBindingNodeIds.contains(bindingNodeId)) {
                    return Result.buildFail("region中绑定节点类别和解绑节点列表不能有相同节点");
                }
            }
        }

        if (CollectionUtils.isNotEmpty(bindingNodeIds)) {
            // 绑定node 到指定 region
            boolean editBingingNodeRegionIdFlag = clusterRoleHostService.editNodeRegionId(bindingNodeIds, param.getId().intValue());
            if (!editBingingNodeRegionIdFlag) { return Result.buildFail(String.format("新增region节点[%s]失败", bindingNodeIds));}
        }

        if (CollectionUtils.isNotEmpty(unBindingNodeIds)) {
            // 解绑node 到指定 region
            boolean editUnBingingNodeRegionFlag = clusterRoleHostService.editNodeRegionId(unBindingNodeIds, -1);
            if (!editUnBingingNodeRegionFlag) { return Result.buildFail(String.format("删除region节点[%s]失败", unBindingNodeIds));}
        }
        return Result.build(true);
    }
}<|MERGE_RESOLUTION|>--- conflicted
+++ resolved
@@ -53,11 +53,8 @@
 public class ClusterNodeManagerImpl implements ClusterNodeManager {
 
     private static final ILog      LOGGER = LogFactory.getLog(ClusterNodeManager.class);
-<<<<<<< HEAD
-
-=======
-    
->>>>>>> 56910695
+
+
     @Autowired
     private ClusterRoleHostService clusterRoleHostService;
 
@@ -165,7 +162,6 @@
         return Result.buildSucc(buildClusterRoleHostStats(clusterPhy.getCluster(), clusterRoleHostList));
     }
 
-<<<<<<< HEAD
 
     @Override
     public Result<List<ESClusterRoleHostVO>> listClusterLogicNode(Integer clusterId) {
@@ -182,8 +178,7 @@
         return Result.buildSucc(ConvertUtil.list2List(result.getData(), ESClusterRoleHostVO.class));
     }
 
-=======
->>>>>>> 56910695
+
     /**************************************** private method ***************************************************/
 
     private List<ESClusterRoleHostVO> buildClusterRoleHostStats(String cluster,
