--- conflicted
+++ resolved
@@ -14,6 +14,7 @@
 
 import com.didichuxing.datachannel.arius.admin.common.bean.entity.cluster.ClusterLogic;
 import com.didichuxing.datachannel.arius.admin.common.bean.po.ecm.ESClusterRoleHostPO;
+import com.didichuxing.datachannel.arius.admin.core.service.cluster.logic.ClusterLogicService;
 import org.apache.commons.collections4.CollectionUtils;
 import org.jetbrains.annotations.Nullable;
 import org.springframework.beans.factory.annotation.Autowired;
@@ -52,7 +53,7 @@
 public class ClusterNodeManagerImpl implements ClusterNodeManager {
 
     private static final ILog      LOGGER = LogFactory.getLog(ClusterNodeManager.class);
-    
+
     @Autowired
     private ClusterRoleHostService clusterRoleHostService;
 
@@ -67,6 +68,9 @@
 
     @Autowired
     private OperateRecordService   operateRecordService;
+
+    @Autowired
+    private ClusterLogicService clusterLogicService;
 
     @Override
     public Result<List<ESClusterRoleHostWithRegionInfoVO>> listDivide2ClusterNodeInfo(Long clusterId) {
@@ -154,11 +158,10 @@
             return Result.buildFail(String.format("集群[%s]不存在", clusterId));
         }
         List<ClusterRoleHost> clusterRoleHostList = clusterRoleHostService.getNodesByCluster(clusterPhy.getCluster());
-        return Result.buildSucc(buildClusterRoleHostStats(clusterPhy.getCluster(), clusterRoleHostList));
-    }
-
-<<<<<<< HEAD
-=======
+        return Result.buildSucc(ConvertUtil.list2List(clusterRoleHostList, ESClusterRoleHostVO.class));
+    }
+
+
     @Override
     public Result<List<ESClusterRoleHostVO>> listClusterLogicNode(Integer clusterId) {
         ClusterLogic clusterLogic = clusterLogicService.getClusterLogicById(Long.valueOf(clusterId));
@@ -174,7 +177,6 @@
         return Result.buildSucc(ConvertUtil.list2List(result.getData(), ESClusterRoleHostVO.class));
     }
 
->>>>>>> ae11ffb8
     /**************************************** private method ***************************************************/
 
     private List<ESClusterRoleHostVO> buildClusterRoleHostStats(String cluster,
