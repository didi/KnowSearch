package com.didichuxing.datachannel.arius.admin.biz.cluster.impl;

import com.didichuxing.datachannel.arius.admin.biz.cluster.ClusterNodeManager;
import com.didichuxing.datachannel.arius.admin.common.bean.common.RackMetaMetric;
import com.didichuxing.datachannel.arius.admin.common.bean.common.Result;
import com.didichuxing.datachannel.arius.admin.common.bean.dto.cluster.ClusterRegionWithNodeInfoDTO;
<<<<<<< HEAD
import com.didichuxing.datachannel.arius.admin.common.bean.entity.cluster.ClusterLogic;
import com.didichuxing.datachannel.arius.admin.common.bean.entity.cluster.ClusterLogicRackInfo;
=======
import com.didichuxing.datachannel.arius.admin.common.bean.entity.cluster.ClusterPhy;
>>>>>>> 1e987b05
import com.didichuxing.datachannel.arius.admin.common.bean.entity.cluster.ecm.ClusterRoleHost;
import com.didichuxing.datachannel.arius.admin.common.bean.entity.region.ClusterRegion;
import com.didichuxing.datachannel.arius.admin.common.bean.vo.cluster.ESClusterRoleHostVO;
import com.didichuxing.datachannel.arius.admin.common.bean.vo.cluster.ESClusterRoleHostWithRegionInfoVO;
import com.didichuxing.datachannel.arius.admin.common.constant.AdminConstant;
import com.didichuxing.datachannel.arius.admin.common.constant.quota.NodeSpecifyEnum;
import com.didichuxing.datachannel.arius.admin.common.constant.quota.Resource;
import com.didichuxing.datachannel.arius.admin.common.event.region.RegionEditEvent;
import com.didichuxing.datachannel.arius.admin.common.exception.AriusRunTimeException;
import com.didichuxing.datachannel.arius.admin.common.util.AriusObjUtils;
import com.didichuxing.datachannel.arius.admin.common.util.ConvertUtil;
import com.didichuxing.datachannel.arius.admin.common.util.ListUtils;
import com.didichuxing.datachannel.arius.admin.core.component.SpringTool;
import com.didichuxing.datachannel.arius.admin.core.service.cluster.logic.ClusterLogicService;
import com.didichuxing.datachannel.arius.admin.core.service.cluster.physic.ClusterPhyService;
import com.didichuxing.datachannel.arius.admin.core.service.cluster.physic.ClusterRoleHostService;
import com.didichuxing.datachannel.arius.admin.core.service.cluster.region.ClusterRegionService;
import com.didichuxing.datachannel.arius.admin.core.service.common.OperateRecordService;
import com.didichuxing.datachannel.arius.admin.metadata.service.NodeStatisService;
import com.didiglobal.logi.log.ILog;
import com.didiglobal.logi.log.LogFactory;
import com.google.common.collect.*;
import org.apache.commons.collections4.CollectionUtils;
import org.apache.commons.lang3.StringUtils;
import org.springframework.beans.factory.annotation.Autowired;
import org.springframework.stereotype.Component;
import org.springframework.transaction.annotation.Transactional;

import java.util.*;
import java.util.stream.Collectors;

import static com.didichuxing.datachannel.arius.admin.common.constant.operaterecord.ModuleEnum.CLUSTER_REGION;
import static com.didichuxing.datachannel.arius.admin.common.constant.operaterecord.OperationEnum.ADD;
import static com.didichuxing.datachannel.arius.admin.common.constant.resource.ESClusterNodeRoleEnum.DATA_NODE;
import static com.didichuxing.datachannel.arius.admin.common.constant.result.ResultType.FAIL;

/**
 * @author ohushenglin_v
 * @date 2022-05-30
 */
@Component
public class ClusterNodeManagerImpl implements ClusterNodeManager {

    private static final ILog      LOGGER = LogFactory.getLog(ClusterNodeManager.class);

    @Autowired
    private NodeStatisService      nodeStatisService;

    @Autowired
    private ClusterRoleHostService clusterRoleHostService;

    @Autowired
    private ClusterLogicService    clusterLogicService;

    @Autowired
    private ClusterRegionService   clusterRegionService;

    @Autowired
    private ClusterPhyService      clusterPhyService;

    @Autowired
    private OperateRecordService   operateRecordService;

    /**
     * 物理集群节点转换
     *
     * @param clusterNodes       物理集群节点
     * @return List<ESClusterRoleHostVO> 节点信息列表
     */
    @Override
    public List<ESClusterRoleHostVO> convertClusterLogicNodes(List<ClusterRoleHost> clusterNodes) {
        List<ESClusterRoleHostVO> result = Lists.newArrayList();

        List<ClusterLogicRackInfo> clusterRacks = clusterRegionService.listAllLogicClusterRacks();

        Multimap<String, ClusterLogic> rack2LogicClusters = getRack2LogicClusterMappings(clusterRacks,
                clusterLogicService.listAllClusterLogics());
        Map<String, ClusterLogicRackInfo> rack2ClusterRacks = getRack2ClusterRacks(clusterRacks);

        for (ClusterRoleHost node : clusterNodes) {
            ESClusterRoleHostVO nodeVO = ConvertUtil.obj2Obj(node, ESClusterRoleHostVO.class);

            String clusterRack = createClusterRackKey(node.getCluster(), node.getRack());
            ClusterLogicRackInfo rackInfo = rack2ClusterRacks.get(clusterRack);
            if (rackInfo != null) {
                nodeVO.setRegionId(rackInfo.getRegionId().intValue());
            }

            Collection<ClusterLogic> clusterLogics = rack2LogicClusters.get(clusterRack);
            if (!CollectionUtils.isEmpty(clusterLogics)) {
                nodeVO.setLogicDepart(ListUtils.strList2String(clusterLogics.stream().map(ClusterLogic::getName).collect(Collectors.toList())));
            }

            result.add(nodeVO);
        }
//        rowBounds(condition.getPage().intValue(),condition.getSize(),result);
//        PaginationResult.buildSucc(consoleClusterVOS, totalHit, condition.getPage(), condition.getSize());
        return result;
    }

    /**
     * 获取rack的资源统计信息
     *
     * @param clusterName 集群名字
     * @param racks       racks
     * @return list
     */
    @Override
    public Result<List<RackMetaMetric>> metaAndMetric(String clusterName, Collection<String> racks) {

        // 从ams获取rack资源统计信息
        Result<List<RackMetaMetric>> result = nodeStatisService.getRackStatis(clusterName, racks);
        if (result.failed()) {
            return result;
        }

        List<RackMetaMetric> rackMetaMetrics = result.getData();
        if (racks.size() != rackMetaMetrics.size()) {
            LOGGER.warn("class=ClusterNodeManagerImpl||method=metaAndMetric||racksSize={}||resultSize={}", racks.size(), rackMetaMetrics.size());
        }

        // 获取每个节点的规格，当前ECM提供的时候datanode的规格
        Result<Resource> dataNodeSpecifyResult = getDataNodeSpecify();
        if (dataNodeSpecifyResult.failed()) {
            return Result.buildFrom(dataNodeSpecifyResult);
        }
        Resource dataNodeSpecify = dataNodeSpecifyResult.getData();

        // 获取集群节点
        List<ClusterRoleHost> clusterNodes = clusterRoleHostService.getOnlineNodesByCluster(clusterName);
        // rack到集群节点的map
        Multimap<String, ClusterRoleHost> rack2ESClusterNodeMultiMap = ConvertUtil.list2MulMap(clusterNodes,
            ClusterRoleHost::getRack);
        // rack到rack资源信息的map
        Map<String, RackMetaMetric> rack2RackMetaMetricMap = ConvertUtil.list2Map(rackMetaMetrics,
            RackMetaMetric::getName);

        for (String rack : racks) {
            RackMetaMetric rackMetaMetric = rack2RackMetaMetricMap.get(rack);

            if (rackMetaMetric == null) {
                return Result.buildParamIllegal("AMS rack统计结果缺失：" + rack);
            }

            // rack的节点数
            if (rack2ESClusterNodeMultiMap.containsKey(rackMetaMetric.getName())) {
                rackMetaMetric.setNodeCount(rack2ESClusterNodeMultiMap.get(rackMetaMetric.getName()).size());
            } else {
                LOGGER.warn("class=ClusterNodeManagerImpl||method=metaAndMetric||rack={}||msg=offline", rackMetaMetric.getName());
                rackMetaMetric.setNodeCount(0);
            }

            // rack的cpu数
            rackMetaMetric.setCpuCount(dataNodeSpecify.getCpu().intValue() * rackMetaMetric.getNodeCount());
            // rack包含的磁盘大小
            rackMetaMetric.setTotalDiskG(dataNodeSpecify.getDisk() * 1.0 * rackMetaMetric.getNodeCount());
        }

        // 校验统计结果是否正确
        Result<Boolean> checkResult = checkRackMetrics(rackMetaMetrics, dataNodeSpecify);
        if (checkResult.failed()) {
            return Result.buildParamIllegal("AMS rack统计结果非法：" + checkResult.getMessage());
        }

        return Result.buildSucc(rackMetaMetrics);
    }

    /**
     * 获取rack的元信息
     *
     * @param clusterName 集群名字
     * @param racks       rack
     * @return list
     */
    @Override
    public Result<List<RackMetaMetric>> meta(String clusterName, Collection<String> racks) {

        List<RackMetaMetric> rackMetas = Lists.newArrayList();
        Set<String> rackSet = Sets.newHashSet(racks);

        // 获取每个节点的规格，当前ECM提供的时候datano的规格
        Result<Resource> dataNodeSpecifyResult = getDataNodeSpecify();
        if (dataNodeSpecifyResult.failed()) {
            return Result.buildFrom(dataNodeSpecifyResult);
        }
        Resource dataNodeSpecify = dataNodeSpecifyResult.getData();

        // 获取集群节点
        List<ClusterRoleHost> clusterNodes = clusterRoleHostService.getOnlineNodesByCluster(clusterName);
        // rack到rack下节点的map
        Multimap<String, ClusterRoleHost> rack2ESClusterNodeMultiMap = ConvertUtil.list2MulMap(clusterNodes,
            ClusterRoleHost::getRack);

        // 遍历rack
        for (Map.Entry<String, Collection<ClusterRoleHost>> entry : rack2ESClusterNodeMultiMap.asMap().entrySet()) {
            if (!rackSet.contains(entry.getKey())) {
                continue;
            }
            RackMetaMetric rackMeta = new RackMetaMetric();
            rackMeta.setCluster(clusterName);
            rackMeta.setName(entry.getKey());
            // rack下的节点数
            if (rack2ESClusterNodeMultiMap.containsKey(rackMeta.getName())) {
                rackMeta.setNodeCount(rack2ESClusterNodeMultiMap.get(rackMeta.getName()).size());
            } else {
                LOGGER.warn("class=ClusterNodeManagerImpl||method=meta||rack={}||msg=offline", entry.getKey());
                rackMeta.setNodeCount(0);
            }

            // rack下的CPU数
            rackMeta.setCpuCount(dataNodeSpecify.getCpu().intValue() * rackMeta.getNodeCount());
            // rack下的磁盘容量
            rackMeta.setTotalDiskG(dataNodeSpecify.getDisk() * 1.0 * rackMeta.getNodeCount());
            rackMetas.add(rackMeta);
        }

        return Result.buildSucc(rackMetas);
    }

    @Override
    public Result<List<ESClusterRoleHostWithRegionInfoVO>> listDivide2ClusterNodeInfo(Long clusterId) {
        List<ClusterRoleHost> clusterRoleHostList = null;
        try {
            clusterRoleHostList = clusterRoleHostService.getByRoleAndClusterId(clusterId, DATA_NODE.getDesc());
        } catch (Exception e) {
            LOGGER.error("class=ClusterPhyManagerImpl||method=listDivide2ClusterNodeInfo||clusterId={}||errMsg={}",
                    clusterId, e.getMessage(), e);
        }
        List<ESClusterRoleHostWithRegionInfoVO> esClusterRoleHostWithRegionInfoVOS =
                ConvertUtil.list2List(clusterRoleHostList, ESClusterRoleHostWithRegionInfoVO.class);

        // 根据regionId获取region名称
        List<Integer> regionIdList = esClusterRoleHostWithRegionInfoVOS.stream()
                .map(ESClusterRoleHostWithRegionInfoVO::getRegionId)
                .distinct()
                .collect(Collectors.toList());

        if (CollectionUtils.isEmpty(regionIdList)) { return Result.buildSucc(esClusterRoleHostWithRegionInfoVOS);}

        Map<Integer, String> regionId2RegionNameMap = Maps.newHashMap();
        for (Integer regionId : regionIdList) {
            ClusterRegion clusterRegion = clusterRegionService.getRegionById(regionId.longValue());
            if (null == clusterRegion) { continue;}

            regionId2RegionNameMap.put(regionId, clusterRegion.getName());
        }

        for (ESClusterRoleHostWithRegionInfoVO clusterRoleHostWithRegionInfoVO : esClusterRoleHostWithRegionInfoVOS) {
            clusterRoleHostWithRegionInfoVO.setRegionName(regionId2RegionNameMap.get(clusterRoleHostWithRegionInfoVO.getRegionId()));
        }
        return Result.buildSucc(esClusterRoleHostWithRegionInfoVOS);
    }

    @Override
    @Transactional(rollbackFor = Exception.class)
    public Result<List<Long>> createMultiNode2Region(List<ClusterRegionWithNodeInfoDTO> params, String operator) {
        List<Long> regionIdLis = Lists.newArrayList();
        for (ClusterRegionWithNodeInfoDTO param : params) {
            Result<Boolean> checkRet = baseCheckParamValid(param);
            if (checkRet.failed()) { return Result.buildFrom(checkRet);}
            if (clusterRegionService.isExistByRegionName(param.getName())) {
                return Result.buildFail(String.format("region名称[%s]已经存在", param.getName()));
            }
            if (CollectionUtils.isEmpty(param.getBindingNodeIds())) { return Result.buildFail("region节点集合为空");}

            Result<Long> addRegionRet = clusterRegionService.createPhyClusterRegion(param.getPhyClusterName(), param.getBindingNodeIds(),
                    param.getName(), operator);
            if (addRegionRet.success()) {
                param.setId(addRegionRet.getData());
                Result<Boolean> booleanResult = editNode2Region(param);
                if (booleanResult.success()) {
                    // 2. 操作记录
                    operateRecordService.save(CLUSTER_REGION, ADD, addRegionRet.getMessage(), "", operator);
                    // 3. 发送消息
                    regionIdLis.add(addRegionRet.getData());
                }else {
                    throw new AriusRunTimeException(addRegionRet.getMessage(), FAIL);
                }
            }
        }
        return Result.buildSucc(regionIdLis);
    }

    @Override
    @Transactional(rollbackFor = Exception.class)
    public Result<Boolean> editMultiNode2Region(List<ClusterRegionWithNodeInfoDTO> params, String operator) {
        for (ClusterRegionWithNodeInfoDTO param : params) {
            Result<Boolean> editNode2RegionRet = editNode2Region(param);
            if (editNode2RegionRet.failed()) { throw new AriusRunTimeException(editNode2RegionRet.getMessage(), FAIL);}
        }

        // 发布region变更的事件，对模板和索引生效
        List<Long> regionIdList = params.stream().distinct().map(ClusterRegionWithNodeInfoDTO::getId).collect(Collectors.toList());
        SpringTool.publish(new RegionEditEvent(this, regionIdList));

        return Result.buildSucc(true);
    }

    @Override
    public Result<List<ESClusterRoleHostVO>> listClusterPhyNode(Integer clusterId) {
        ClusterPhy clusterPhy = clusterPhyService.getClusterById(clusterId);
        if (AriusObjUtils.isNull(clusterPhy)) {
            return Result.buildFail(String.format("集群[%s]不存在", clusterId));
        }
        List<ClusterRoleHost> clusterRoleHostList = clusterRoleHostService.getNodesByCluster(clusterPhy.getCluster());
        return Result.buildSucc(ConvertUtil.list2List(clusterRoleHostList, ESClusterRoleHostVO.class));
    }
    /**************************************** private method ***************************************************/
    private Result<Resource> getDataNodeSpecify() {
        return Result.buildSucc(NodeSpecifyEnum.DOCKER.getResource());
    }

    private Result<Boolean> checkRackMetrics(List<RackMetaMetric> rackMetaMetrics, Resource dataNodeSpecify) {
        for (RackMetaMetric metaMetric : rackMetaMetrics) {
            if (AriusObjUtils.isNull(metaMetric.getName())) {
                return Result.buildParamIllegal("rack名字为空");
            }

            if (AriusObjUtils.isNull(metaMetric.getDiskFreeG())) {
                return Result.buildParamIllegal(metaMetric.getName() + "diskFreeG为空");
            }

            if (metaMetric.getDiskFreeG() < 0
                || metaMetric.getDiskFreeG() > (dataNodeSpecify.getDisk() * metaMetric.getNodeCount())) {

                LOGGER.warn("class=ESClusterPhyRackStatisServiceImpl||method=checkTemplateMetrics||errMsg=diskFree非法"
                            + "||metaMetric={}||dataNodeSpecify={}",
                    metaMetric, dataNodeSpecify);

                return Result.buildParamIllegal(metaMetric.getName() + "的diskFreeG非法");
            }
        }

        return Result.buildSucc(true);
    }

    /**************************************** private method ***************************************************/
    /**
     * 获取Rack名称与集群Rack映射关系
     * @param clusterRacks 集群Rack列表
     * @return Map<String, ClusterLogicRackInfo>
     */
    private Map<String, ClusterLogicRackInfo> getRack2ClusterRacks(List<ClusterLogicRackInfo> clusterRacks) {
        Map<String, ClusterLogicRackInfo> rack2ClusterRacks = new HashMap<>(1);
        if (CollectionUtils.isNotEmpty(clusterRacks)) {
            for (ClusterLogicRackInfo rackInfo : clusterRacks) {
                rack2ClusterRacks.put(createClusterRackKey(rackInfo.getPhyClusterName(), rackInfo.getRack()), rackInfo);
            }
        }

        return rack2ClusterRacks;
    }

    /**
     * 获取所有集群Rack与逻辑集群映射信息，同样的Rack可以对应多个逻辑集群
     *
     * @param logicClusterRacks 所有集群Racks
     * @param logicClusters     逻辑集群列表
     * @return Multimap<String, ClusterLogic>
     */
    private Multimap<String, ClusterLogic> getRack2LogicClusterMappings(List<ClusterLogicRackInfo> logicClusterRacks,
                                                                        List<ClusterLogic> logicClusters) {

        Map<Long, ClusterLogic> logicClusterMappings = ConvertUtil.list2Map(logicClusters, ClusterLogic::getId);

        // 一个rack被多个逻辑集群集群所关联
        Multimap<String, ClusterLogic> logicClusterId2RackInfoMap = ArrayListMultimap.create();
        for (ClusterLogicRackInfo rackInfo : logicClusterRacks) {
            List<Long> logicClusterIds = ListUtils.string2LongList(rackInfo.getLogicClusterIds());
            if (CollectionUtils.isEmpty(logicClusterIds)) {
                continue;
            }
            logicClusterIds.forEach(logicClusterId -> logicClusterId2RackInfoMap.put(createClusterRackKey(rackInfo.getPhyClusterName(),
                    rackInfo.getRack()), logicClusterMappings.get(logicClusterId)));
        }

        return logicClusterId2RackInfoMap;
    }

    /**
     * 创建集群Rack分隔符
     * @param cluster 集群名称
     * @param rack Rack
     * @return clusterRackKey
     */
    private String createClusterRackKey(String cluster, String rack) {
        StringBuilder builder = new StringBuilder();
        if (StringUtils.isNotBlank(cluster)) {
            builder.append(cluster);
        }

        builder.append(AdminConstant.CLUSTER_RACK_COMMA);

        if (StringUtils.isNotBlank(rack)) {
            builder.append(rack);
        }

        return builder.toString();
    }

    private Result<Boolean> baseCheckParamValid(ClusterRegionWithNodeInfoDTO param) {
        if (null == param) {
            return Result.buildFail("参数为空");
        }

        if (AriusObjUtils.isBlank(param.getName())) { return Result.buildFail("region名称不允许为空或者空字符串");}

        if (!clusterPhyService.isClusterExists(param.getPhyClusterName())) {
            return Result.buildFail(String.format("物理集群[%s]不存在", param.getPhyClusterName()));
        }
        return Result.buildSucc();
    }

    private Result<Boolean> editNode2Region(ClusterRegionWithNodeInfoDTO param) {
        Result<Boolean> checkRet = baseCheckParamValid(param);
        if (checkRet.failed()) {
            return Result.buildFrom(checkRet);
        }
        if (!clusterRegionService.isExistByRegionId(param.getId().intValue())) {
            return Result.buildFail(String.format("regionId[%s]不存在", param.getId()));
        }

        // 校验bindingNodeIds 和 unBindingNodeIds的重复性
        List<Integer> bindingNodeIds   = param.getBindingNodeIds();
        List<Integer> unBindingNodeIds = param.getUnBindingNodeIds();
        if (CollectionUtils.isNotEmpty(bindingNodeIds)) {
            for (Integer bindingNodeId : bindingNodeIds) {
                if (CollectionUtils.isNotEmpty(unBindingNodeIds) && unBindingNodeIds.contains(bindingNodeId)) {
                    return Result.buildFail("region中绑定节点类别和解绑节点列表不能有相同节点");
                }
            }
        }

        if (CollectionUtils.isNotEmpty(bindingNodeIds)) {
            // 绑定node 到指定 region
            boolean editBingingNodeRegionIdFlag = clusterRoleHostService.editNodeRegionId(bindingNodeIds, param.getId().intValue());
            if (!editBingingNodeRegionIdFlag) { return Result.buildFail(String.format("新增region节点[%s]失败", bindingNodeIds));}
        }

        if (CollectionUtils.isNotEmpty(unBindingNodeIds)) {
            // 解绑node 到指定 region
            boolean editUnBingingNodeRegionFlag = clusterRoleHostService.editNodeRegionId(unBindingNodeIds, -1);
            if (!editUnBingingNodeRegionFlag) { return Result.buildFail(String.format("删除region节点[%s]失败", unBindingNodeIds));}
        }
        return Result.build(true);
    }
}<|MERGE_RESOLUTION|>--- conflicted
+++ resolved
@@ -4,19 +4,16 @@
 import com.didichuxing.datachannel.arius.admin.common.bean.common.RackMetaMetric;
 import com.didichuxing.datachannel.arius.admin.common.bean.common.Result;
 import com.didichuxing.datachannel.arius.admin.common.bean.dto.cluster.ClusterRegionWithNodeInfoDTO;
-<<<<<<< HEAD
-import com.didichuxing.datachannel.arius.admin.common.bean.entity.cluster.ClusterLogic;
-import com.didichuxing.datachannel.arius.admin.common.bean.entity.cluster.ClusterLogicRackInfo;
-=======
 import com.didichuxing.datachannel.arius.admin.common.bean.entity.cluster.ClusterPhy;
->>>>>>> 1e987b05
 import com.didichuxing.datachannel.arius.admin.common.bean.entity.cluster.ecm.ClusterRoleHost;
 import com.didichuxing.datachannel.arius.admin.common.bean.entity.region.ClusterRegion;
 import com.didichuxing.datachannel.arius.admin.common.bean.vo.cluster.ESClusterRoleHostVO;
 import com.didichuxing.datachannel.arius.admin.common.bean.vo.cluster.ESClusterRoleHostWithRegionInfoVO;
-import com.didichuxing.datachannel.arius.admin.common.constant.AdminConstant;
 import com.didichuxing.datachannel.arius.admin.common.constant.quota.NodeSpecifyEnum;
 import com.didichuxing.datachannel.arius.admin.common.constant.quota.Resource;
+import com.didichuxing.datachannel.arius.admin.common.bean.entity.cluster.ClusterLogic;
+import com.didichuxing.datachannel.arius.admin.common.bean.entity.cluster.ClusterLogicRackInfo;
+import com.didichuxing.datachannel.arius.admin.common.constant.AdminConstant;
 import com.didichuxing.datachannel.arius.admin.common.event.region.RegionEditEvent;
 import com.didichuxing.datachannel.arius.admin.common.exception.AriusRunTimeException;
 import com.didichuxing.datachannel.arius.admin.common.util.AriusObjUtils;
@@ -24,6 +21,7 @@
 import com.didichuxing.datachannel.arius.admin.common.util.ListUtils;
 import com.didichuxing.datachannel.arius.admin.core.component.SpringTool;
 import com.didichuxing.datachannel.arius.admin.core.service.cluster.logic.ClusterLogicService;
+
 import com.didichuxing.datachannel.arius.admin.core.service.cluster.physic.ClusterPhyService;
 import com.didichuxing.datachannel.arius.admin.core.service.cluster.physic.ClusterRoleHostService;
 import com.didichuxing.datachannel.arius.admin.core.service.cluster.region.ClusterRegionService;
@@ -34,6 +32,7 @@
 import com.google.common.collect.*;
 import org.apache.commons.collections4.CollectionUtils;
 import org.apache.commons.lang3.StringUtils;
+import org.jetbrains.annotations.Nullable;
 import org.springframework.beans.factory.annotation.Autowired;
 import org.springframework.stereotype.Component;
 import org.springframework.transaction.annotation.Transactional;
@@ -77,7 +76,7 @@
      * 物理集群节点转换
      *
      * @param clusterNodes       物理集群节点
-     * @return List<ESClusterRoleHostVO> 节点信息列表
+     * @return
      */
     @Override
     public List<ESClusterRoleHostVO> convertClusterLogicNodes(List<ClusterRoleHost> clusterNodes) {
@@ -105,8 +104,7 @@
 
             result.add(nodeVO);
         }
-//        rowBounds(condition.getPage().intValue(),condition.getSize(),result);
-//        PaginationResult.buildSucc(consoleClusterVOS, totalHit, condition.getPage(), condition.getSize());
+
         return result;
     }
 
@@ -350,7 +348,7 @@
     /**
      * 获取Rack名称与集群Rack映射关系
      * @param clusterRacks 集群Rack列表
-     * @return Map<String, ClusterLogicRackInfo>
+     * @return
      */
     private Map<String, ClusterLogicRackInfo> getRack2ClusterRacks(List<ClusterLogicRackInfo> clusterRacks) {
         Map<String, ClusterLogicRackInfo> rack2ClusterRacks = new HashMap<>(1);
@@ -368,7 +366,7 @@
      *
      * @param logicClusterRacks 所有集群Racks
      * @param logicClusters     逻辑集群列表
-     * @return Multimap<String, ClusterLogic>
+     * @return
      */
     private Multimap<String, ClusterLogic> getRack2LogicClusterMappings(List<ClusterLogicRackInfo> logicClusterRacks,
                                                                         List<ClusterLogic> logicClusters) {
@@ -393,7 +391,7 @@
      * 创建集群Rack分隔符
      * @param cluster 集群名称
      * @param rack Rack
-     * @return clusterRackKey
+     * @return
      */
     private String createClusterRackKey(String cluster, String rack) {
         StringBuilder builder = new StringBuilder();
@@ -410,6 +408,7 @@
         return builder.toString();
     }
 
+    @Nullable
     private Result<Boolean> baseCheckParamValid(ClusterRegionWithNodeInfoDTO param) {
         if (null == param) {
             return Result.buildFail("参数为空");
