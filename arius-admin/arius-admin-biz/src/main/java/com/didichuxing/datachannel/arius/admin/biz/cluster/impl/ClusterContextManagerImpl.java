--- conflicted
+++ resolved
@@ -293,15 +293,9 @@
         Map<Long, ClusterLogic> id2ClusterLogicMap = ConvertUtil.list2Map(clusterLogicList, ClusterLogic::getId);
 
         // host信息按【cluster】分组
-<<<<<<< HEAD
-        List<RoleClusterHost>      roleClusterHosts = roleClusterHostService.listAllNode();
-        Map<String, List<RoleClusterHost>> cluster2RoleListMap = ConvertUtil.list2MapOfList(roleClusterHosts, 
-                RoleClusterHost::getCluster, roleClusterHost -> roleClusterHost);
-=======
         List<ClusterRoleHost> clusterRoleHosts = clusterRoleHostService.listAllNode();
         Map<String, List<ClusterRoleHost>> cluster2RoleListMap = ConvertUtil.list2MapOfList(clusterRoleHosts,
-                ClusterRoleHost::getCluster, ClusterRoleHost -> ClusterRoleHost);
->>>>>>> 19069602
+                ClusterRoleHost::getCluster, clusterRoleHost -> clusterRoleHost);
 
         // app信息分组
         List<App> apps = appService.listApps();
@@ -474,17 +468,10 @@
      * @return key -> cluster@rack  value -> List<RoleClusterHost>
      */
     @NotNull
-<<<<<<< HEAD
-    private Map<String, List<RoleClusterHost>> getPhyRack2HostListMap() {
-        List<RoleClusterHost>      roleClusterHosts = roleClusterHostService.listAllNode();
-        return ConvertUtil.list2MapOfList(roleClusterHosts,
-                host -> host.getCluster() + "@" + host.getRack(), roleClusterHost -> roleClusterHost);
-=======
     private Map<String, List<ClusterRoleHost>> getPhyRack2HostListMap() {
         List<ClusterRoleHost> clusterRoleHosts = clusterRoleHostService.listAllNode();
         return ConvertUtil.list2MapOfList(clusterRoleHosts,
-                host -> host.getCluster() + "@" + host.getRack(), ClusterRoleHost -> ClusterRoleHost);
->>>>>>> 19069602
+                host -> host.getCluster() + "@" + host.getRack(), clusterRoleHost -> clusterRoleHost);
     }
 
     /**
