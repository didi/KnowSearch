--- conflicted
+++ resolved
@@ -131,17 +131,6 @@
         return Result.buildSucc(MetricsUtils.joinDuplicateTypeVOs(result));
     }
 
-<<<<<<< HEAD
-    @Override
-    public Result<List<String>> getClusterPhyIndexName(String clusterPhyName, Integer projectId) {
-        if (!projectService.checkProjectExist(projectId)) {
-            return Result.buildParamIllegal(String.format("There is no project id:%s", projectId));
-        }
-
-        return Result.buildSucc(esIndexService.syncGetIndexName(clusterPhyName));
-    }
-=======
->>>>>>> 1369ab86
 
     @Override
     public List<String> getUserNameConfigMetrics(MetricsConfigInfoDTO metricsConfigInfoDTO, String userName) {
