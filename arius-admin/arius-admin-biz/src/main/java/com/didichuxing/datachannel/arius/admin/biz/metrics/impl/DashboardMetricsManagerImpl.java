--- conflicted
+++ resolved
@@ -227,7 +227,7 @@
         futureUtil.waitExecute();
             //设置索引数量
           setClusterIndexCount(listMetrics,oneLevelType);
-          
+
             filterBySystemConfiguration(listMetrics, oneLevelType);
         return Result.buildSucc(ConvertUtil.list2List(listMetrics, MetricListVO.class));
     }
@@ -237,7 +237,7 @@
      */
     private void filterBySystemConfiguration(List<MetricList> listMetrics, String oneLevelType) {
         Map<DashBoardMetricListTypeEnum, DashBoardMetricThresholdDTO> thresholdValues = getDashBoardMetricThresholdValues();
-       
+
         for (MetricList metric : listMetrics) {
             DashBoardMetricListTypeEnum key = DashBoardMetricListTypeEnum.valueOfTypeAndOneLevelType(metric.getType(),oneLevelType);
             final DashBoardMetricThresholdDTO dashBoardMetricThresholdDTO = thresholdValues.get(key);
@@ -392,17 +392,6 @@
      * @param oneLevelType
      */
     private void setClusterIndexCount(List<MetricList> listMetrics, String oneLevelType) {
-<<<<<<< HEAD
-        listMetrics.forEach(v->{
-            if (CLUSTER_SHARD_NUM.getType().equals(v.getType())&&oneLevelType.equals(CLUSTER_SHARD_NUM.getOneLevelTypeEnum().getType())){
-                v.getMetricListContents().forEach(metricsContent -> {
-                    //获取集群下的索引数量
-                    List<IndexCatCellDTO> indexCatCellDTOList = esIndexCatService.syncGetIndexByCluster(metricsContent.getClusterPhyName(),null);
-                    metricsContent.setIndexCount(Long.valueOf(indexCatCellDTOList.size()));
-                });
-            }
-        });
-=======
         if (CollectionUtils.isEmpty(listMetrics)){
             return;
         }
@@ -413,16 +402,15 @@
                 .distinct().collect(Collectors.toList());
         final Map</*clusterPhy*/String,/*index count*/ Integer> ClusterPhy2CountMap =
                 esIndexCatService.syncGetByClusterPhyList(clusterPhyList);
-    
-     
-    
+
+
+
         listMetrics.stream()
                .filter(v -> CLUSTER_SHARD_NUM.getType().equals(v.getType()) && oneLevelType.equals(
                         CLUSTER_SHARD_NUM.getOneLevelTypeEnum().getType()))
                 .map(MetricList::getMetricListContents)
                 .flatMap(Collection::stream)
-           
+
                 .forEach(metricsContent->metricsContent.setIndexCount(ClusterPhy2CountMap.getOrDefault(metricsContent.getClusterPhyName(),0).longValue()));
->>>>>>> 283be0bb
     }
 }