--- conflicted
+++ resolved
@@ -48,24 +48,21 @@
  */
 @Component
 public class DashboardMetricsManagerImpl implements DashboardMetricsManager {
-
+    
     private static final FutureUtil<Void> futureUtil = FutureUtil.init("DashboardMetricsManagerImpl", 10, 10, 500);
-
+    
     @Autowired
     private ProjectService projectService;
-
+    
     @Autowired
     private DashBoardMetricsService dashBoardMetricsService;
-
+    
     @Autowired
     private AriusConfigInfoService ariusConfigInfoService;
 
-<<<<<<< HEAD
-=======
     @Autowired
     private ESIndexCatService esIndexCatService;
-    
->>>>>>> 08b6d577
+
     @Override
     public Result<List<VariousLineChartMetricsVO>> getTopClusterMetricsInfo(MetricsDashboardTopNDTO param,
                                                                             Integer projectId) {
@@ -73,7 +70,7 @@
         String oneLevelType = OneLevelTypeEnum.CLUSTER.getType();
         return commonGetTopInfoByOneLevelType(param, projectId, oneLevelType);
     }
-
+    
     @Override
     public Result<List<VariousLineChartMetricsVO>> getTopNodeMetricsInfo(MetricsDashboardTopNDTO param,
                                                                          Integer projectId) {
@@ -81,7 +78,7 @@
         String oneLevelType = OneLevelTypeEnum.NODE.getType();
         return commonGetTopInfoByOneLevelType(param, projectId, oneLevelType);
     }
-
+    
     @Override
     public Result<List<VariousLineChartMetricsVO>> getTopTemplateMetricsInfo(MetricsDashboardTopNDTO param,
                                                                              Integer projectId) {
@@ -89,7 +86,7 @@
         String oneLevelType = OneLevelTypeEnum.TEMPLATE.getType();
         return commonGetTopInfoByOneLevelType(param, projectId, oneLevelType);
     }
-
+    
     @Override
     public Result<List<VariousLineChartMetricsVO>> getTopIndexMetricsInfo(MetricsDashboardTopNDTO param,
                                                                           Integer projectId) {
@@ -97,7 +94,7 @@
         String oneLevelType = OneLevelTypeEnum.INDEX.getType();
         return commonGetTopInfoByOneLevelType(param, projectId, oneLevelType);
     }
-
+    
     @Override
     public Result<List<VariousLineChartMetricsVO>> getTopClusterThreadPoolQueueMetricsInfo(
             MetricsDashboardTopNDTO param, Integer projectId) {
@@ -105,25 +102,25 @@
         String oneLevelType = OneLevelTypeEnum.CLUSTER_THREAD_POOL_QUEUE.getType();
         return commonGetTopInfoByOneLevelType(param, projectId, oneLevelType);
     }
-
+    
     @Override
     public Result<List<MetricListVO>> getListClusterMetricsInfo(MetricsDashboardListDTO param, Integer projectId) {
         String oneLevelType = OneLevelTypeEnum.CLUSTER.getType();
         return commonGetListInfoByOneLevelType(param, projectId, oneLevelType);
     }
-
+    
     @Override
     public Result<List<MetricListVO>> getListNodeMetricsInfo(MetricsDashboardListDTO param, Integer projectId) {
         String oneLevelType = OneLevelTypeEnum.NODE.getType();
         return commonGetListInfoByOneLevelType(param, projectId, oneLevelType);
     }
-
+    
     @Override
     public Result<List<MetricListVO>> getListTemplateMetricsInfo(MetricsDashboardListDTO param, Integer projectId) {
         String oneLevelType = OneLevelTypeEnum.TEMPLATE.getType();
         return commonGetListInfoByOneLevelType(param, projectId, oneLevelType);
     }
-
+    
     @Override
     public Result<List<MetricListVO>> getListIndexMetricsInfo(MetricsDashboardListDTO param, Integer projectId) {
         String oneLevelType = OneLevelTypeEnum.INDEX.getType();
@@ -142,11 +139,11 @@
         if (checkCommonParamResult.failed()) {
             return Result.buildFrom(checkCommonParamResult);
         }
-
+        
         ClusterPhyHealthMetrics clusterHealthInfo = dashBoardMetricsService.getClusterHealthInfo();
         // 计算平台各种集群状态的百分比
         clusterHealthInfo.computePercent();
-
+        
         // 格式化 ClusterPhyHealthMetrics 中的异常集群列表
         ClusterPhyHealthMetricsVO clusterPhyHealthMetricsVO = ConvertUtil.obj2Obj(clusterHealthInfo,
                 ClusterPhyHealthMetricsVO.class);
@@ -154,14 +151,14 @@
         String redClusterListStr = clusterHealthInfo.getRedClusterListStr();
         String yellowClusterListStr = clusterHealthInfo.getYellowClusterListStr();
         String greenClusterListStr = clusterHealthInfo.getGreenClusterListStr();
-
+        
         clusterPhyHealthMetricsVO.setUnknownClusterList(ListUtils.string2StrList(unknownClusterListStr));
         clusterPhyHealthMetricsVO.setRedClusterList(ListUtils.string2StrList(redClusterListStr));
         clusterPhyHealthMetricsVO.setYellowClusterList(ListUtils.string2StrList(yellowClusterListStr));
         clusterPhyHealthMetricsVO.setGreenClusterList(ListUtils.string2StrList(greenClusterListStr));
         return Result.buildSucc(clusterPhyHealthMetricsVO);
     }
-
+    
     /***************************************************private**********************************************/
     /**
      * @param param        MetricsDashboardTopNDTO
@@ -176,15 +173,16 @@
         if (checkCommonParamResult.failed()) {
             return Result.buildFrom(checkCommonParamResult);
         }
-
+        
         List<VariousLineChartMetrics> variousLineChartMetrics = dashBoardMetricsService.getToNMetrics(param,
                 oneLevelType);
+
         // 毛刺点优化
         MetricsValueConvertUtils.doOptimizeQueryBurrForNodeOrIndicesMetrics(variousLineChartMetrics);
-
+        
         return Result.buildSucc(ConvertUtil.list2List(variousLineChartMetrics, VariousLineChartMetricsVO.class));
     }
-
+    
     /**
      * @param param        MetricsDashboardListDTO
      * @param projectId    项目
@@ -220,25 +218,20 @@
         filterBySystemConfiguration(listMetrics, oneLevelType);
         return Result.buildSucc(ConvertUtil.list2List(listMetrics, MetricListVO.class));
     }
-
+    
     /**
      * 根据系统配置筛选
      */
     private void filterBySystemConfiguration(List<MetricList> listMetrics, String oneLevelType) {
         Map<DashBoardMetricListTypeEnum, DashBoardMetricThresholdDTO> thresholdValues = getDashBoardMetricThresholdValues();
-
+        
         for (MetricList metric : listMetrics) {
             DashBoardMetricListTypeEnum key = DashBoardMetricListTypeEnum.valueOfTypeAndOneLevelType(metric.getType(),oneLevelType);
             final DashBoardMetricThresholdDTO dashBoardMetricThresholdDTO = thresholdValues.get(key);
             if (Objects.nonNull(dashBoardMetricThresholdDTO)) {
                 DashBoardMetricThresholdDTO thresholdDTO = thresholdValues.get(key);
-<<<<<<< HEAD
-                Double value = Double.parseDouble(String.valueOf(SizeUtil.getDasboardUnitSize(thresholdDTO.getValue()+thresholdDTO.getUnit())));
-
-=======
                  Double value = Double.parseDouble(String.valueOf(SizeUtil.getDasboardUnitSize(thresholdDTO.getValue().intValue()+thresholdDTO.getUnit().toLowerCase())));
                 
->>>>>>> 08b6d577
                 metric.setMetricListContents(metric.getMetricListContents().stream()
                         .filter(Objects::nonNull)
                         .filter(metricListContent -> metricListContent.getValue() != null)
@@ -283,7 +276,7 @@
         threshold.put(INDEX_SMALL_SHARD.getType(), DashBoardMetricThresholdValueNameEnum.INDEX_SMALL_SHARD_THRESHOLD.getMetrics());
         return threshold;
     }
-
+    
     /**
      * 获取dashboard指标阈值
      *
@@ -320,7 +313,7 @@
         }
         return thresholdValues;
     }
-
+    
     /**
      * 合法性检测
      *
@@ -333,18 +326,18 @@
         if (null == param) {
             return Result.buildParamIllegal("指标项为空");
         }
-
+        
         if (null == projectId) {
             return Result.buildParamIllegal("projectId is empty");
         }
-
+        
         if (!projectService.checkProjectExist(projectId)) {
             return Result.buildParamIllegal(String.format("There is no projectId:%s", projectId));
         }
-
+        
         if (param instanceof MetricsDashboardTopNDTO) {
             MetricsDashboardTopNDTO metricsDashboardTopNDTO = (MetricsDashboardTopNDTO) param;
-
+            
             if (CollectionUtils.isEmpty(metricsDashboardTopNDTO.getMetricsTypes())) {
                 return Result.buildParamIllegal("指标项为空");
             }
@@ -354,10 +347,10 @@
                 }
             }
         }
-
+        
         if (param instanceof MetricsDashboardListDTO) {
             MetricsDashboardListDTO metricsDashboardListDTO = (MetricsDashboardListDTO) param;
-
+            
             if (CollectionUtils.isEmpty(metricsDashboardListDTO.getMetricsTypes())) {
                 return Result.buildParamIllegal("指标项为空");
             }
@@ -367,10 +360,10 @@
                 }
             }
         }
-
+        
         return Result.buildSucc();
     }
-
+    
     private <R> R conversionType(String value, Function<String, R> convertFunc, String errMsg)
             throws AdminOperateException {
         try {
