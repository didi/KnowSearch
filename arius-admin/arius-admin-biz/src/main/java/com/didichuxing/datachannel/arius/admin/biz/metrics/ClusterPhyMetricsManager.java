package com.didichuxing.datachannel.arius.admin.biz.metrics;

import java.util.List;

import com.didichuxing.datachannel.arius.admin.common.bean.common.Result;
import com.didichuxing.datachannel.arius.admin.common.bean.dto.metrics.MetricsClusterPhyDTO;
import com.didichuxing.datachannel.arius.admin.common.bean.dto.metrics.MetricsConfigInfoDTO;
import com.didichuxing.datachannel.arius.admin.common.bean.dto.metrics.MultiMetricsClusterPhyNodeDTO;
import com.didichuxing.datachannel.arius.admin.common.bean.vo.metrics.other.cluster.ESClusterTaskDetailVO;
import com.didichuxing.datachannel.arius.admin.common.bean.vo.metrics.top.VariousLineChartMetricsVO;
import com.didichuxing.datachannel.arius.admin.common.constant.metrics.ClusterPhyTypeMetricsEnum;

/**
 * @author Created by linyunan on 2021-07-30
 *
 *  * 物理集群指标看板业务类
 *  * 1. 查询集群维度指标数据
 *  * 2. 查询集群节点维度指标数据
 *  * 3. 查询集群索引维度指标数据
 */
public interface ClusterPhyMetricsManager {

    /**
     * 获取一级指标类型列表 key:type value:code
     * @param type 类型
     * @see ClusterPhyTypeMetricsEnum
     * @return {@code List<String>}
     */
    List<String> getMetricsCode2TypeMap(String type);

    /**
     * 获取指定类型的指标
     * @param userName 账号
     * @param projectId projectId
     * @param param 物理集群指标
     * @param metricsTypeEnum 指标处理器类型
     * @return result
     */
    <T> Result<T> getClusterMetricsByMetricsType(MetricsClusterPhyDTO param, Integer projectId, String userName, ClusterPhyTypeMetricsEnum metricsTypeEnum);

    /**
     * 获取物理集群多个节点的指标信息
     * @param param 物理集群指标
     * @param projectId projectId
     * @param userName 账号
     * @param metricsTypeEnum 指标处理器类型
     * @return result
     */
    Result<List<VariousLineChartMetricsVO>> getMultiClusterMetrics(MultiMetricsClusterPhyNodeDTO param, Integer projectId, String userName, ClusterPhyTypeMetricsEnum metricsTypeEnum);
    
    /**
     * 获取物理集群中的索引列表
     * @param clusterPhyName 物理集群名称
     * @param projectId 应用程序id
     * @return {@code Result<List<String>>}
     */
    Result<List<String>> getClusterPhyIndexName(String clusterPhyName, Integer projectId);
    
    /**
     * 获取用户配置指标
     *
     @param param 入参
     @param userName 用户名
     
     @return {@code List<String>}
     */
    List<String> getUserNameConfigMetrics(MetricsConfigInfoDTO param, String userName);
    
    /**
     * 更新账号下已配置的指标类型
     @param param 入参
     @param userName 用户名
     @return {@code Result<Integer>}
     */
    Result<Integer> updateUserNameConfigMetrics(MetricsConfigInfoDTO param, String userName);
    
    /**
     * 获取物理集群中的索引列表
     @param clusterPhyName 集群phy名称
     @param node 节点
     @param startTime 开始时间
     @param endTime 结束时间
     @param projectId 应用程序id
     @return {@code Result<List<ESClusterTaskDetailVO>>}
     */
<<<<<<< HEAD
    Result<List<ESClusterTaskDetailVO>> getClusterPhyTaskDetail(String clusterPhyName, String node, String startTime, String endTime, Integer projectId);
=======
    Result<List<ESClusterTaskDetailVO>> getClusterPhyTaskDetail(String clusterPhyName, String node, String startTime, String endTime, Integer appId);

    Result<List<String>> getClusterLogicIndexName(String clusterLogicName, Integer appId);
>>>>>>> 0b63236b
}<|MERGE_RESOLUTION|>--- conflicted
+++ resolved
@@ -83,11 +83,7 @@
      @param projectId 应用程序id
      @return {@code Result<List<ESClusterTaskDetailVO>>}
      */
-<<<<<<< HEAD
     Result<List<ESClusterTaskDetailVO>> getClusterPhyTaskDetail(String clusterPhyName, String node, String startTime, String endTime, Integer projectId);
-=======
-    Result<List<ESClusterTaskDetailVO>> getClusterPhyTaskDetail(String clusterPhyName, String node, String startTime, String endTime, Integer appId);
 
     Result<List<String>> getClusterLogicIndexName(String clusterLogicName, Integer appId);
->>>>>>> 0b63236b
 }