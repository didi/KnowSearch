package com.didichuxing.datachannel.arius.admin.biz.cluster;

import com.didichuxing.datachannel.arius.admin.common.bean.common.PaginationResult;
import com.didichuxing.datachannel.arius.admin.common.bean.common.Result;
import com.didichuxing.datachannel.arius.admin.common.bean.dto.cluster.*;
import com.didichuxing.datachannel.arius.admin.common.bean.entity.cluster.ClusterPhy;
import com.didichuxing.datachannel.arius.admin.common.bean.entity.cluster.ecm.ClusterRoleHost;
import com.didichuxing.datachannel.arius.admin.common.bean.entity.cluster.ecm.ClusterRoleInfo;
import com.didichuxing.datachannel.arius.admin.common.bean.vo.cluster.ClusterPhyVO;
import com.didichuxing.datachannel.arius.admin.common.bean.vo.cluster.PluginVO;
import com.didichuxing.datachannel.arius.admin.common.constant.cluster.ClusterConnectionStatusWithTemplateEnum;
import com.didichuxing.datachannel.arius.admin.common.constant.cluster.ClusterDynamicConfigsTypeEnum;
import com.didichuxing.datachannel.arius.admin.common.constant.cluster.ClusterResourceTypeEnum;
import com.didichuxing.datachannel.arius.admin.common.exception.ESOperateException;
import com.didichuxing.datachannel.arius.admin.common.exception.NotFindSubclassException;
import com.didichuxing.datachannel.arius.admin.common.tuple.TupleThree;
import java.util.List;
import java.util.Map;
import java.util.Set;

/**
 *
 * @author ohushenglin_v
 * @date 2022-05-10
 */
public interface ClusterPhyManager {

    /**
     * 对集群下所有模板执行拷贝索引的mapping到模板操作
     * @param cluster 集群
     * @param retryCount 重试次数
     * @return true/false
     */
    boolean copyMapping(String cluster, int retryCount);
    TupleThree</*dcdrExist*/Boolean,/*pipelineExist*/ Boolean,/*existColdRegion*/ Boolean> getDCDRAndPipelineAndColdRegionTupleByClusterPhyWithCache(String clusterPhy);
     /**
      * 它返回集群和缓存之间的连接状态。
      *
      * @param clusterPhy 集群的物理名称。
      * @return 正在返回 ClusterConnectionStatusWithTemplateEnum。
      */
     ClusterConnectionStatusWithTemplateEnum getClusterConnectionStatusWithCache(String clusterPhy);
    

    /**
     * 同步元数据
     * @param cluster    集群名称
     * @param retryCount 重试次数
     * @return
     */
    void syncTemplateMetaData(String cluster, int retryCount);

    /**
     * 集群是否存在
     * @param clusterName 集群名字
     * @return true 存在
     */

    boolean isClusterExists(String clusterName);

    /**
     * 获取控制台物理集群信息列表(ZH有使用)
     * @param param 查询参数
     * @return 物理集群列表
     */
    List<ClusterPhyVO> listClusterPhys(ClusterPhyDTO param);

    /**
     * 构建客户端需要的数据
     *
     * @param clusterPhyList  集群列表源数据
     * @return
     */
    List<ClusterPhyVO> buildClusterInfo(List<ClusterPhy> clusterPhyList);

    /**
     * 获取单个物理集群overView信息
     * @param clusterId 物理集群id
     * @param currentProjectId 当前登录项目
     * @return 物理集群信息
     */
    ClusterPhyVO getClusterPhyOverview(Integer clusterId, Integer currentProjectId);

    /**
     * 获取逻辑集群可关联region的物理集群名称列表
     * @param clusterLogicType 逻辑集群类型
     * @param clusterLogicId   逻辑集群Id
     * @see ClusterResourceTypeEnum
     * @return 物理集群名称
     */
    Result<List<String>> listCanBeAssociatedRegionOfClustersPhys(Integer clusterLogicType, Long clusterLogicId);

    /**
     * 获取新建逻辑集群可关联的物理集群名称
     * @param clusterLogicType  逻辑集群类型
     * @see ClusterResourceTypeEnum
     * @return 物理集群名称
     */
    Result<List<String>> listCanBeAssociatedClustersPhys(Integer clusterLogicType);

    /**
     * 集群接入
     *
     * @param param     逻辑集群Id, 物理集群名称
     * @param operator  操作人
     * @param projectId
     * @return ClusterPhyVO
     */
    Result<ClusterPhyVO> joinCluster(ClusterJoinDTO param, String operator, Integer projectId);

    /**
     * 删除接入集群 删除顺序: region ——> clusterLogic ——> clusterHost ——> clusterRole  ——> cluster
     *
     * @param clusterId 集群id
     * @param operator  操作人
     * @param projectId
     * @return {@link Result}<{@link Void}>
     */
    Result<Void> deleteClusterJoin(Integer clusterId, String operator, Integer projectId);

    /**
     * 插件列表
     *
     * @param cluster 集群
     * @return {@link Result}<{@link List}<{@link PluginVO}>>
     */
    Result<List<PluginVO>> listPlugins(String cluster);

    /**
     * 获取集群下的动态配置信息
     * @param cluster 物理集群的名称
     * @return 动态配置信息 Map中的String见于动态配置的字段，例如cluster.routing.allocation.awareness.attributes
     */
    Result<Map<ClusterDynamicConfigsTypeEnum, Map<String, Object>>> getPhyClusterDynamicConfigs(String cluster);

    /**
     * 更新集群下的动态配置信息
     *
     * @param param     配置信息参数
     * @param operator
     * @param projectId
     * @return result
     */
    Result<Boolean> updatePhyClusterDynamicConfig(ClusterSettingDTO param, String operator, Integer projectId);

    /**
     * 获取集群下的属性配置
     * @param cluster 集群名称
     * @return result
     */
    Result<Set<String>> getRoutingAllocationAwarenessAttributes(String cluster);

    /**
     * 获取APP有管理、读写、读权限的物理集群名称列表
     *
     * @param projectId projectId
     * @return {@link List}<{@link String}>
     */
    List<String> listClusterPhyNameByProjectId(Integer projectId);

    /**
     * 根据模板所在集群，获取与该集群相同版本号的集群名称列表
     * @param projectId      projectId
     * @param templateId 模板id
     * @return {@link Result}<{@link List}<{@link String}>>
     */
    Result<List<String>> getTemplateSameVersionClusterNamesByTemplateId(Integer projectId, Integer templateId);
    
    Result<List<String>> getTemplateSameVersionClusterNamesByTemplateIdExistDCDR(Integer projectId, Integer templateId);


    /**
     * 获取物理集群节点名称列表
     * @param clusterPhyName 集群phy名称
     * @return {@link List}<{@link String}>
     */
    List<String> listClusterPhyNodeName(String clusterPhyName);

    /**
     * 构建单个物理集群统计信息
     * @param cluster 集群
     */
    void buildPhyClusterStatics(ClusterPhyVO cluster);

    /**
     * 获取APP可查看的物理集群节点名称列表
     * @param projectId projectId
     * @return {@link List}<{@link String}>
     */
    List<String> listNodeNameByProjectId(Integer projectId);

    /**
     * 物理集群信息删除 (host信息、角色信息、集群信息、region信息)
     *
     * @param clusterPhyId 物理集群ID
     * @param operator     操作人
     * @param projectId
     * @return {@link Result}<{@link Boolean}>
     */
    Result<Boolean> deleteCluster(Integer clusterPhyId, String operator, Integer projectId);

    /**
     * 添加集群
     *
     * @param param    参数
     * @param operator 操作人
     * @param projectId    projectId
     * @return {@link Result}<{@link Boolean}>
     */
    Result<Boolean> addCluster(ClusterPhyDTO param, String operator, Integer projectId);

    /**
     * 编辑集群
     *
     * @param param    参数
     * @param operator 操作人
     * @return {@link Result}<{@link Boolean}>
     */
    Result<Boolean> editCluster(ClusterPhyDTO param, String operator);

    /**
     * 条件组合、分页查询
     * @param condition
     * @param projectId
     * @return
     */
    PaginationResult<ClusterPhyVO> pageGetClusterPhys(ClusterPhyConditionDTO condition,
                                                      Integer projectId) throws NotFindSubclassException;

    /**
     * 根据projectId获取超级项目下的物理集群列表
     * @param projectId 项目id
     * @return Result<List<String>>
     */
    Result<List<String>> listClusterPhyNameBySuperApp(Integer projectId);

    /**
     * 构建物理集群角色信息
     * @param cluster
     */
    void buildClusterRole(ClusterPhyVO cluster);

    /**
     * 构建集群作用
     *
     * @param cluster      集群
     * @param clusterRoleInfos 集群角色
     */
    void buildClusterRole(ClusterPhyVO cluster, List<ClusterRoleInfo> clusterRoleInfos);

    /**
     * 更新物理集群状态
     * @param clusterPhyName   物理集群名称
     * @param operator         操作者
     * @return
     */
    boolean updateClusterHealth(String clusterPhyName, String operator);

    /**
     * 更新集群资源信息
     * @param cluster
     * @param operator
     * @return
     */
    boolean updateClusterInfo(String cluster, String operator);

    /**
     * 校验集群状态是否有效
     * @param clusterPhyName
     * @param operator
     * @return
     */
    Result<Boolean> checkClusterHealth(String clusterPhyName, String operator);

    /**
     * 集群是否存在
     * @param clusterPhyName
     * @param operator
     * @return
     */
    Result<Boolean> checkClusterIsExit(String clusterPhyName, String operator);

    /**
     * 删除存在集群
     * @param clusterPhyName
     * @param projectId
     * @param operator
     * @return
     */
    Result<Boolean> deleteClusterExit(String clusterPhyName, Integer projectId, String operator);

    /**
     *  根据逻辑集群类型和已选中的物理集群名称筛选出es版本一致的物理集群名称列表
     *  @param hasSelectedClusterNameWhenBind 用户在新建逻辑集群阶段已选择的物理集群名称
     *  @param clusterLogicType 逻辑集群类型
     *  @return 同版本的物理集群名称列表
     */
    Result<List<String>> getPhyClusterNameWithSameEsVersion(Integer clusterLogicType,
                                                            String hasSelectedClusterNameWhenBind);

    /**
     * 根据已经创建的逻辑集群id筛选出物理集群版本一致的物理集群名称列表
     * @param clusterLogicId 逻辑集群id
     * @return 同版本的物理集群名称列表
     */
    Result<List<String>> getPhyClusterNameWithSameEsVersionAfterBuildLogic(Long clusterLogicId);

    /**
     * 更新集群网关
     *
     * @param param    参数
     * @param operator 操作人
     * @return {@link Result}<{@link ClusterPhyVO}>
     */
    Result<ClusterPhyVO> updateClusterGateway(ClusterPhyDTO param, String operator);

    /**
     * 根据集群ID获取物理集群角色
     *
     * @param clusterId 集群id
     * @return {@link List}<{@link ClusterRoleInfo}>
     */
    List<ClusterRoleInfo> listClusterRolesByClusterId(Integer clusterId);

    /**
     * 根据集群名称获获取集群节点列表
     *
     * @param cluster 集群名称
     * @return {@link List}<{@link ClusterRoleHost}>
     */
    List<ClusterRoleHost> listClusterRoleHostByCluster(String cluster);
    /**
     * 按照资源类型查询物理集群名称列表
     *
     * @param clusterResourceType 集群资源类型
     * @param projectId           项目id
     * @return {@link Result}<{@link List}<{@link String}>>
     */
    Result<List<String>> listClusterPhyNameByResourceType(Integer clusterResourceType, Integer projectId);
    
    Result<ClusterPhy> getClusterByName(String masterCluster);
    
    boolean ensureDCDRRemoteCluster(String cluster, String remoteCluster) throws ESOperateException;
    
    /**
     * 它返回满足条件的总数。
     *
     * @param condition 查询的条件。
     * @return 长
     */
    Long fuzzyClusterPhyHitByCondition(ClusterPhyConditionDTO condition);
    
    /**
     * 按条件获取集群物理信息
     *
     * @param condition 查询的条件。
     * @return 列表<ClusterPhy>
     */
    List<ClusterPhy> pagingGetClusterPhyByCondition(ClusterPhyConditionDTO condition);


    /**
     * 批量更新物理集群的动态配置项
     * @param param        要更新的配置项
     * @param operator
     * @param projectId
     * @return
     */
<<<<<<< HEAD
    Result<Boolean> batchUpdateClusterDynamicConfig(MultiClusterSettingDTO param, String operator, Integer projectId) throws ESOperateException;
=======
    Result<Boolean> batchUpdateClusterDynamicConfig(List<String> clusterList, ClusterSettingDTO param,
                                                 String operator, Integer projectId) ;
>>>>>>> 607ed882
}<|MERGE_RESOLUTION|>--- conflicted
+++ resolved
@@ -366,10 +366,5 @@
      * @param projectId
      * @return
      */
-<<<<<<< HEAD
     Result<Boolean> batchUpdateClusterDynamicConfig(MultiClusterSettingDTO param, String operator, Integer projectId) throws ESOperateException;
-=======
-    Result<Boolean> batchUpdateClusterDynamicConfig(List<String> clusterList, ClusterSettingDTO param,
-                                                 String operator, Integer projectId) ;
->>>>>>> 607ed882
 }