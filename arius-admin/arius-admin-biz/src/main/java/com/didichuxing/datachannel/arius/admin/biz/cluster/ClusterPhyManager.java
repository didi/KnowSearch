package com.didichuxing.datachannel.arius.admin.biz.cluster;

<<<<<<< HEAD
=======
import java.util.List;
import java.util.Map;
import java.util.Set;

>>>>>>> 0a90eb2c
import com.didichuxing.datachannel.arius.admin.common.bean.common.PaginationResult;
import com.didichuxing.datachannel.arius.admin.common.bean.common.Result;
import com.didichuxing.datachannel.arius.admin.common.bean.dto.cluster.ClusterJoinDTO;
import com.didichuxing.datachannel.arius.admin.common.bean.dto.cluster.ClusterPhyConditionDTO;
import com.didichuxing.datachannel.arius.admin.common.bean.dto.cluster.ClusterPhyDTO;
import com.didichuxing.datachannel.arius.admin.common.bean.dto.cluster.ClusterSettingDTO;
import com.didichuxing.datachannel.arius.admin.common.bean.entity.cluster.ClusterPhy;
import com.didichuxing.datachannel.arius.admin.common.bean.entity.cluster.ecm.ClusterRoleInfo;
import com.didichuxing.datachannel.arius.admin.common.bean.vo.cluster.ClusterPhyVO;
import com.didichuxing.datachannel.arius.admin.common.bean.vo.cluster.PluginVO;
import com.didichuxing.datachannel.arius.admin.common.constant.cluster.ClusterDynamicConfigsTypeEnum;
import com.didichuxing.datachannel.arius.admin.common.constant.cluster.ClusterResourceTypeEnum;
import java.util.List;
import java.util.Map;
import java.util.Set;

/**
 *
 * @author ohushenglin_v
 * @date 2022-05-10
 */
public interface ClusterPhyManager {

    /**
     * 对集群下所有模板执行拷贝索引的mapping到模板操作
     * @param cluster 集群
     * @param retryCount 重试次数
     * @return true/false
     */
    boolean copyMapping(String cluster, int retryCount);

    /**
     * 同步元数据
     * @param cluster    集群名称
     * @param retryCount 重试次数
     * @return
     */
    void syncTemplateMetaData(String cluster, int retryCount);

    /**
     * 集群是否存在
     * @param clusterName 集群名字
     * @return true 存在
     */

    boolean isClusterExists(String clusterName);

    /**
     * 获取控制台物理集群信息列表(ZH有使用)
<<<<<<< HEAD
     * @param currentProjectId 当前登录项目
     * @param param         查询参数
     * @return 物理集群列表
     */
    List<ConsoleClusterPhyVO> getConsoleClusterPhys(ClusterPhyDTO param, Integer currentProjectId);

    /**
     * 获取控制台物理集群信息列表
=======
>>>>>>> 0a90eb2c
     * @param param 查询参数
     * @return 物理集群列表
     */
    List<ClusterPhyVO> getClusterPhys(ClusterPhyDTO param);

    /**
     * 构建客户端需要的数据
     *
     * @param clusterPhyList  集群列表源数据
     * @param projectId           当前项目
     * @return
     */
    List<ClusterPhyVO> buildClusterInfo(List<ClusterPhy> clusterPhyList, Integer projectId);

    /**
     * 获取单个物理集群overView信息
     * @param clusterId 物理集群id
     * @param currentProjectId 当前登录项目
     * @return 物理集群信息
     */
<<<<<<< HEAD
    ConsoleClusterPhyVO getConsoleClusterPhy(Integer clusterId, Integer currentProjectId);

    /**
     * 获取物理集群节点划分信息
     * @param clusterPyhId  物理集群ID
     * @return 集群节点信息
     */
    Result<List<ESClusterRoleHostVO>> getClusterPhyRegionInfos(Integer clusterPyhId);
=======
    ClusterPhyVO getClusterPhyOverview(Integer clusterId, Integer currentAppId);
>>>>>>> 0a90eb2c

    /**
     * 获取逻辑集群可关联region的物理集群名称列表
     * @param clusterLogicType 逻辑集群类型
     * @param clusterLogicId   逻辑集群Id
     * @see ClusterResourceTypeEnum
     * @return 物理集群名称
     */
    Result<List<String>> listCanBeAssociatedRegionOfClustersPhys(Integer clusterLogicType, Long clusterLogicId);

    /**
     * 获取新建逻辑集群可关联的物理集群名称
     * @param clusterLogicType  逻辑集群类型
     * @see ClusterResourceTypeEnum
     * @return 物理集群名称
     */
    Result<List<String>> listCanBeAssociatedClustersPhys(Integer clusterLogicType);

    /**
     * 集群接入
     * @param param 逻辑集群Id, 物理集群名称
     * @param operator 操作人
     * @return  ClusterPhyVO
     */
	Result<ClusterPhyVO> joinCluster(ClusterJoinDTO param, String operator);

    /**
     * 删除接入集群
     * 删除顺序: region ——> clusterLogic ——> clusterHost ——> clusterRole  ——> cluster
     * @param clusterId 集群id
     * @param operator  操作人
     * @return {@link Result}<{@link Void}>
     */
    Result<Void> deleteClusterJoin(Integer clusterId, String operator);

    /**
     * 插件列表
     *
     * @param cluster 集群
     * @return {@link Result}<{@link List}<{@link PluginVO}>>
     */
    Result<List<PluginVO>> listPlugins(String cluster);

    /**
     * 获取集群下的动态配置信息
     * @param cluster 物理集群的名称
     * @return 动态配置信息 Map中的String见于动态配置的字段，例如cluster.routing.allocation.awareness.attributes
     */
    Result<Map<ClusterDynamicConfigsTypeEnum, Map<String, Object>>> getPhyClusterDynamicConfigs(String cluster);

    /**
     * 更新集群下的动态配置信息
     * @param param 配置信息参数
     * @return result
     */
    Result<Boolean> updatePhyClusterDynamicConfig(ClusterSettingDTO param);

    /**
     * 获取集群下的属性配置
     * @param cluster 集群名称
     * @return result
     */
    Result<Set<String>> getRoutingAllocationAwarenessAttributes(String cluster);

    /**
     * 获取APP有管理、读写、读权限的物理集群名称列表
     *
     * @param projectId projectId
     * @return {@link List}<{@link String}>
     */
    List<String> getAppClusterPhyNames(Integer projectId);

    /**
     * 根据模板所在集群，获取与该集群相同版本号的集群名称列表
     * @param projectId      projectId
     * @param templateId 模板id
     * @return {@link Result}<{@link List}<{@link String}>>
     */
    Result<List<String>> getTemplateSameVersionClusterNamesByTemplateId(Integer projectId, Integer templateId);

    /**
     * 获取物理集群节点名称列表
     * @param clusterPhyName 集群phy名称
     * @return {@link List}<{@link String}>
     */
    List<String> getAppClusterPhyNodeNames(String clusterPhyName);

    /**
     * 构建单个物理集群统计信息
     * @param cluster 集群
     */
    void buildPhyClusterStatics(ClusterPhyVO cluster);

    /**
     * 获取APP可查看的物理集群节点名称列表
     * @param projectId projectId
     * @return {@link List}<{@link String}>
     */
    List<String> getProjectNodeNames(Integer projectId);

    /**
     * 物理集群信息删除 (host信息、角色信息、集群信息、region信息)
     * @param clusterPhyId 物理集群ID
     * @param operator     操作人
<<<<<<< HEAD
     * @param projectId        projectId
     * @return {@link Result}<{@link Boolean}>
     */
    Result<Boolean> deleteClusterInfo(Integer clusterPhyId, String operator, Integer projectId);
=======
     * @return {@link Result}<{@link Boolean}>
     */
    Result<Boolean> deleteCluster(Integer clusterPhyId, String operator);
>>>>>>> 0a90eb2c

    /**
     * 添加集群
     *
     * @param param    参数
     * @param operator 操作人
     * @param projectId    projectId
     * @return {@link Result}<{@link Boolean}>
     */
    Result<Boolean> addCluster(ClusterPhyDTO param, String operator, Integer projectId);

    /**
     * 编辑集群
     *
     * @param param    参数
     * @param operator 操作人
<<<<<<< HEAD
     * @param projectId    projectId
     * @return {@link Result}<{@link Boolean}>
     */
    Result<Boolean> editCluster(ClusterPhyDTO param, String operator, Integer projectId);
=======
     * @return {@link Result}<{@link Boolean}>
     */
    Result<Boolean> editCluster(ClusterPhyDTO param, String operator);
>>>>>>> 0a90eb2c

    /**
     * 条件组合、分页查询
     * @param condition
     * @param projectId
     * @return
     */
    PaginationResult<ClusterPhyVO> pageGetClusterPhys(ClusterPhyConditionDTO condition, Integer projectId);

    /**
     * 获取项目下指定权限的物理集群列表
     * @param projectId
     * @param authType
     * @return
     */
    List<ClusterPhy> getClusterPhyByProjectIdAndAuthType(Integer projectId, Integer authType);

    /**
     * 获取项目下有管理权限的物理集群列表
     * @param projectId
     * @return
     */
<<<<<<< HEAD
    List<ClusterPhy> getAppAccessClusterPhyList(Integer projectId);
=======
    List<ClusterPhy> getClusterPhysByAppId(Integer appId);
>>>>>>> 0a90eb2c

    /**
     * 获取项目下有访问权限的物理集群列表
     * @param projectId
     * @return
     */
    List<ClusterPhy> getAppOwnAuthClusterPhyList(Integer projectId);

    /**
     * 构建物理集群角色信息
     * @param cluster
     */
    void buildClusterRole(ClusterPhyVO cluster);

    /**
     * 构建集群作用
     *
     * @param cluster      集群
     * @param clusterRoleInfos 集群角色
     */
    void buildClusterRole(ClusterPhyVO cluster, List<ClusterRoleInfo> clusterRoleInfos);

    /**
     * 更新物理集群状态
     * @param clusterPhyName   物理集群名称
     * @param operator         操作者
     * @return
     */
    boolean updateClusterHealth(String clusterPhyName, String operator);

    /**
     * 更新集群资源信息
     * @param cluster
     * @param operator
     * @return
     */
    boolean updateClusterInfo(String cluster, String operator);

    /**
     * 校验集群状态是否有效
     * @param clusterPhyName
     * @param operator
     * @return
     */
    Result<Boolean> checkClusterHealth(String clusterPhyName, String operator);

    /**
     * 集群是否存在
     * @param clusterPhyName
     * @param operator
     * @return
     */
    Result<Boolean> checkClusterIsExit(String clusterPhyName, String operator);

    /**
     * 删除存在集群
     * @param clusterPhyName
     * @param projectId
     * @param operator
     * @return
     */
    Result<Boolean> deleteClusterExit(String clusterPhyName, Integer projectId, String operator);

    /**
<<<<<<< HEAD
     * 构建物理集群所属项目和所属的project Id的信息
     * @param consoleClusterPhyVO 物理集群看板视图
     */
    void buildBelongProjectIdsAndNames(ConsoleClusterPhyVO consoleClusterPhyVO);

    /**
=======
>>>>>>> 0a90eb2c
     *  根据逻辑集群类型和已选中的物理集群名称筛选出es版本一致的物理集群名称列表
     *  @param hasSelectedClusterNameWhenBind 用户在新建逻辑集群阶段已选择的物理集群名称
     *  @param clusterLogicType 逻辑集群类型
     *  @return 同版本的物理集群名称列表
     */
    Result<List<String>> getPhyClusterNameWithSameEsVersion(Integer clusterLogicType, String hasSelectedClusterNameWhenBind);

    /**
     * 根据已经创建的逻辑集群id筛选出物理集群版本一致的物理集群名称列表
     * @param clusterLogicId 逻辑集群id
     * @return 同版本的物理集群名称列表
     */
    Result<List<String>> getPhyClusterNameWithSameEsVersionAfterBuildLogic(Long clusterLogicId);

    /**
     * 根据物理集群名称和当前模板审批的工单获取可以绑定的rack列表
     * @param clusterPhy 物理集群名称
     * @param clusterLogic 逻辑集群名称
     * @param templateSize 模板设置的数据大小
     * @return 可以绑定的rack列表
     */
    Result<Set<String>> getValidRacksListByTemplateSize(String clusterPhy, String clusterLogic, String templateSize);

    /**
     * 更新集群网关
     *
     * @param param    参数
     * @param operator 操作人
<<<<<<< HEAD
     * @param projectId    应用程序id
     * @return {@link Result}<{@link ClusterPhyVO}>
     */
    Result<ClusterPhyVO> updateClusterGateway(ClusterPhyDTO param, String operator, Integer projectId);
=======
     * @return {@link Result}<{@link ClusterPhyVO}>
     */
    Result<ClusterPhyVO> updateClusterGateway(ClusterPhyDTO param, String operator);

    /**
     * 根据集群ID获取物理集群角色
     *
     * @param clusterId 集群id
     * @return {@link List}<{@link ClusterRoleInfo}>
     */
    List<ClusterRoleInfo> listClusterRolesByClusterId(Integer clusterId);
>>>>>>> 0a90eb2c
}<|MERGE_RESOLUTION|>--- conflicted
+++ resolved
@@ -1,12 +1,5 @@
 package com.didichuxing.datachannel.arius.admin.biz.cluster;
 
-<<<<<<< HEAD
-=======
-import java.util.List;
-import java.util.Map;
-import java.util.Set;
-
->>>>>>> 0a90eb2c
 import com.didichuxing.datachannel.arius.admin.common.bean.common.PaginationResult;
 import com.didichuxing.datachannel.arius.admin.common.bean.common.Result;
 import com.didichuxing.datachannel.arius.admin.common.bean.dto.cluster.ClusterJoinDTO;
@@ -56,17 +49,6 @@
 
     /**
      * 获取控制台物理集群信息列表(ZH有使用)
-<<<<<<< HEAD
-     * @param currentProjectId 当前登录项目
-     * @param param         查询参数
-     * @return 物理集群列表
-     */
-    List<ConsoleClusterPhyVO> getConsoleClusterPhys(ClusterPhyDTO param, Integer currentProjectId);
-
-    /**
-     * 获取控制台物理集群信息列表
-=======
->>>>>>> 0a90eb2c
      * @param param 查询参数
      * @return 物理集群列表
      */
@@ -87,18 +69,7 @@
      * @param currentProjectId 当前登录项目
      * @return 物理集群信息
      */
-<<<<<<< HEAD
-    ConsoleClusterPhyVO getConsoleClusterPhy(Integer clusterId, Integer currentProjectId);
-
-    /**
-     * 获取物理集群节点划分信息
-     * @param clusterPyhId  物理集群ID
-     * @return 集群节点信息
-     */
-    Result<List<ESClusterRoleHostVO>> getClusterPhyRegionInfos(Integer clusterPyhId);
-=======
-    ClusterPhyVO getClusterPhyOverview(Integer clusterId, Integer currentAppId);
->>>>>>> 0a90eb2c
+    ClusterPhyVO getClusterPhyOverview(Integer clusterId, Integer currentProjectId);
 
     /**
      * 获取逻辑集群可关联region的物理集群名称列表
@@ -203,16 +174,10 @@
      * 物理集群信息删除 (host信息、角色信息、集群信息、region信息)
      * @param clusterPhyId 物理集群ID
      * @param operator     操作人
-<<<<<<< HEAD
      * @param projectId        projectId
      * @return {@link Result}<{@link Boolean}>
      */
-    Result<Boolean> deleteClusterInfo(Integer clusterPhyId, String operator, Integer projectId);
-=======
-     * @return {@link Result}<{@link Boolean}>
-     */
     Result<Boolean> deleteCluster(Integer clusterPhyId, String operator);
->>>>>>> 0a90eb2c
 
     /**
      * 添加集群
@@ -229,16 +194,9 @@
      *
      * @param param    参数
      * @param operator 操作人
-<<<<<<< HEAD
-     * @param projectId    projectId
      * @return {@link Result}<{@link Boolean}>
      */
-    Result<Boolean> editCluster(ClusterPhyDTO param, String operator, Integer projectId);
-=======
-     * @return {@link Result}<{@link Boolean}>
-     */
     Result<Boolean> editCluster(ClusterPhyDTO param, String operator);
->>>>>>> 0a90eb2c
 
     /**
      * 条件组合、分页查询
@@ -261,11 +219,7 @@
      * @param projectId
      * @return
      */
-<<<<<<< HEAD
-    List<ClusterPhy> getAppAccessClusterPhyList(Integer projectId);
-=======
-    List<ClusterPhy> getClusterPhysByAppId(Integer appId);
->>>>>>> 0a90eb2c
+    List<ClusterPhy> getClusterPhysByAppId(Integer projectId);
 
     /**
      * 获取项目下有访问权限的物理集群列表
@@ -330,15 +284,6 @@
     Result<Boolean> deleteClusterExit(String clusterPhyName, Integer projectId, String operator);
 
     /**
-<<<<<<< HEAD
-     * 构建物理集群所属项目和所属的project Id的信息
-     * @param consoleClusterPhyVO 物理集群看板视图
-     */
-    void buildBelongProjectIdsAndNames(ConsoleClusterPhyVO consoleClusterPhyVO);
-
-    /**
-=======
->>>>>>> 0a90eb2c
      *  根据逻辑集群类型和已选中的物理集群名称筛选出es版本一致的物理集群名称列表
      *  @param hasSelectedClusterNameWhenBind 用户在新建逻辑集群阶段已选择的物理集群名称
      *  @param clusterLogicType 逻辑集群类型
@@ -367,12 +312,6 @@
      *
      * @param param    参数
      * @param operator 操作人
-<<<<<<< HEAD
-     * @param projectId    应用程序id
-     * @return {@link Result}<{@link ClusterPhyVO}>
-     */
-    Result<ClusterPhyVO> updateClusterGateway(ClusterPhyDTO param, String operator, Integer projectId);
-=======
      * @return {@link Result}<{@link ClusterPhyVO}>
      */
     Result<ClusterPhyVO> updateClusterGateway(ClusterPhyDTO param, String operator);
@@ -384,5 +323,4 @@
      * @return {@link List}<{@link ClusterRoleInfo}>
      */
     List<ClusterRoleInfo> listClusterRolesByClusterId(Integer clusterId);
->>>>>>> 0a90eb2c
 }