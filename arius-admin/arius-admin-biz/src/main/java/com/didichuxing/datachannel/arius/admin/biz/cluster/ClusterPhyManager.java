--- conflicted
+++ resolved
@@ -465,7 +465,6 @@
      * @return 带有 Void 对象的 Result 对象。
      */
     Result<Void> offlineWithECM(Integer id, String creator, Integer projectId);
-<<<<<<< HEAD
 
     /**
      * 物理集群绑定 gateway
@@ -475,8 +474,7 @@
      * @param projectId 项目id
      */
     Result<Void> bindGatewayCluster(Integer clusterPhyId, Integer gatewayClusterId, String operator, Integer projectId);
-=======
-    
+
     /**
      * 通过集群id获取之前的版本
      *
@@ -484,5 +482,4 @@
      * @return 列表<Object>
      */
     Result<List<Object>> getBeforeVersionByClusterId(Integer clusterPhyId);
->>>>>>> 8d4d8aa9
 }