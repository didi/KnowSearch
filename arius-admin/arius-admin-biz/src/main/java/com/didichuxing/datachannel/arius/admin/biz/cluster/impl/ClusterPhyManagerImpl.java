--- conflicted
+++ resolved
@@ -1164,19 +1164,15 @@
 
     /**
      * 批量更新物理集群的动态配置项
+     * @param clusterList  物理集群名称list
      * @param param        要更新的配置项
      * @param operator
      * @param projectId
      * @return
      */
     @Override
-<<<<<<< HEAD
     public Result<Boolean> batchUpdateClusterDynamicConfig(MultiClusterSettingDTO param, String operator,
                                                            Integer projectId) throws ESOperateException {
-=======
-    public Result<Boolean> batchUpdateClusterDynamicConfig(List<String> clusterList, ClusterSettingDTO param,
-                                                        String operator, Integer projectId) {
->>>>>>> 607ed882
         final Result<Void> projectCheck = ProjectUtils.checkProjectCorrectly(i -> i, projectId, projectId);
         if (projectCheck.failed()) {
             return Result.buildFail(projectCheck.getMessage());
@@ -1200,25 +1196,16 @@
                 updateFailClusters.append(cluster).append(",");
             }else {
                 // 记录操作
-                final Result<Map<ClusterDynamicConfigsTypeEnum, Map<String, Object>>> beforeChangeConfigs;
-                beforeChangeConfigs = getPhyClusterDynamicConfigs(cluster);
-
-                if (beforeChangeConfigs.failed() || beforeChangeConfigs.getData().values() == null){
-                    updateFail = true;
-                    updateFailClusters.append(cluster).append(",");
-                } else {
-
-                    Object beforeValue = beforeChangeConfigs.getData().values().stream()
-                            .filter(
-                                    clusterDynamicConfigsTypeEnumMapValues -> clusterDynamicConfigsTypeEnumMapValues.containsKey(changeKey))
-                            .map(clusterDynamicConfigsTypeEnumMapValues -> clusterDynamicConfigsTypeEnumMapValues.get(changeKey))
-                            .findFirst().orElse("");
-
-                    final ClusterPhy clusterByName = clusterPhyService.getClusterByName(cluster);
-                    operateRecordService.saveOperateRecordWithManualTrigger(String.format("%s:%s->%s", changeKey, beforeValue, changeValue),
-                            operator, AuthConstant.SUPER_PROJECT_ID, clusterByName.getId(),
-                            OperateTypeEnum.PHYSICAL_CLUSTER_DYNAMIC_CONF_CHANGE);
-                }
+                final Result<Map<ClusterDynamicConfigsTypeEnum, Map<String, Object>>> beforeChangeConfigs = getPhyClusterDynamicConfigs(cluster);
+                Object beforeValue = beforeChangeConfigs.getData().values().stream()
+                        .filter(
+                                clusterDynamicConfigsTypeEnumMapValues -> clusterDynamicConfigsTypeEnumMapValues.containsKey(changeKey))
+                        .map(clusterDynamicConfigsTypeEnumMapValues -> clusterDynamicConfigsTypeEnumMapValues.get(changeKey))
+                        .findFirst().orElse("");
+                final ClusterPhy clusterByName = clusterPhyService.getClusterByName(cluster);
+                operateRecordService.saveOperateRecordWithManualTrigger(String.format("%s:%s->%s", changeKey, beforeValue, changeValue),
+                        operator, AuthConstant.SUPER_PROJECT_ID, clusterByName.getId(),
+                        OperateTypeEnum.PHYSICAL_CLUSTER_DYNAMIC_CONF_CHANGE);
             }
         }
         if(updateFail){
