--- conflicted
+++ resolved
@@ -4,29 +4,26 @@
 import static com.didichuxing.datachannel.arius.admin.common.constant.ClusterConstant.DEFAULT_CLUSTER_IDC;
 import static com.didichuxing.datachannel.arius.admin.common.constant.ClusterConstant.JOIN_MASTER_NODE_MIN_NUMBER;
 import static com.didichuxing.datachannel.arius.admin.common.constant.PageSearchHandleTypeEnum.CLUSTER_PHY;
-<<<<<<< HEAD
+import static com.didichuxing.datachannel.arius.admin.common.constant.cluster.ClusterResourceTypeEnum.*;
+import static com.didichuxing.datachannel.arius.admin.common.constant.resource.ESClusterNodeRoleEnum.*;
+
+import java.util.*;
+import java.util.stream.Collectors;
+
+import javax.annotation.PostConstruct;
+
+import org.apache.commons.collections4.CollectionUtils;
+import org.apache.commons.lang3.StringUtils;
+import org.springframework.beans.factory.annotation.Autowired;
+import org.springframework.stereotype.Component;
+import org.springframework.transaction.annotation.Transactional;
+import org.springframework.transaction.interceptor.TransactionAspectSupport;
 import static com.didichuxing.datachannel.arius.admin.common.constant.cluster.ClusterResourceTypeEnum.EXCLUSIVE;
 import static com.didichuxing.datachannel.arius.admin.common.constant.cluster.ClusterResourceTypeEnum.PRIVATE;
 import static com.didichuxing.datachannel.arius.admin.common.constant.cluster.ClusterResourceTypeEnum.PUBLIC;
 import static com.didichuxing.datachannel.arius.admin.common.constant.resource.ESClusterNodeRoleEnum.CLIENT_NODE;
 import static com.didichuxing.datachannel.arius.admin.common.constant.resource.ESClusterNodeRoleEnum.DATA_NODE;
 import static com.didichuxing.datachannel.arius.admin.common.constant.resource.ESClusterNodeRoleEnum.MASTER_NODE;
-=======
-import static com.didichuxing.datachannel.arius.admin.common.constant.cluster.ClusterResourceTypeEnum.*;
-import static com.didichuxing.datachannel.arius.admin.common.constant.resource.ESClusterNodeRoleEnum.*;
-
-import java.util.*;
-import java.util.stream.Collectors;
-
-import javax.annotation.PostConstruct;
-
-import org.apache.commons.collections4.CollectionUtils;
-import org.apache.commons.lang3.StringUtils;
-import org.springframework.beans.factory.annotation.Autowired;
-import org.springframework.stereotype.Component;
-import org.springframework.transaction.annotation.Transactional;
-import org.springframework.transaction.interceptor.TransactionAspectSupport;
->>>>>>> 0b63236b
 
 import com.didichuxing.datachannel.arius.admin.biz.cluster.ClusterContextManager;
 import com.didichuxing.datachannel.arius.admin.biz.cluster.ClusterPhyManager;
@@ -37,7 +34,6 @@
 import com.didichuxing.datachannel.arius.admin.common.Triple;
 import com.didichuxing.datachannel.arius.admin.common.bean.common.PaginationResult;
 import com.didichuxing.datachannel.arius.admin.common.bean.common.Result;
-<<<<<<< HEAD
 import com.didichuxing.datachannel.arius.admin.common.bean.dto.cluster.ClusterJoinDTO;
 import com.didichuxing.datachannel.arius.admin.common.bean.dto.cluster.ClusterPhyConditionDTO;
 import com.didichuxing.datachannel.arius.admin.common.bean.dto.cluster.ClusterPhyDTO;
@@ -45,10 +41,10 @@
 import com.didichuxing.datachannel.arius.admin.common.bean.dto.cluster.ESClusterRoleHostDTO;
 import com.didichuxing.datachannel.arius.admin.common.bean.entity.cluster.ClusterLogic;
 import com.didichuxing.datachannel.arius.admin.common.bean.entity.cluster.ClusterLogicContext;
-=======
+import com.didichuxing.datachannel.arius.admin.common.bean.entity.cluster.ClusterPhy;
+import com.didichuxing.datachannel.arius.admin.common.bean.entity.cluster.ClusterPhyContext;
 import com.didichuxing.datachannel.arius.admin.common.bean.dto.cluster.*;
 import com.didichuxing.datachannel.arius.admin.common.bean.entity.cluster.ClusterLogic;
->>>>>>> 0b63236b
 import com.didichuxing.datachannel.arius.admin.common.bean.entity.cluster.ClusterPhy;
 import com.didichuxing.datachannel.arius.admin.common.bean.entity.cluster.ClusterPhyContext;
 import com.didichuxing.datachannel.arius.admin.common.bean.entity.cluster.ecm.ClusterRoleHost;
@@ -66,10 +62,8 @@
 import com.didichuxing.datachannel.arius.admin.common.bean.vo.cluster.PluginVO;
 import com.didichuxing.datachannel.arius.admin.common.component.BaseHandle;
 import com.didichuxing.datachannel.arius.admin.common.constant.AdminConstant;
-<<<<<<< HEAD
 import com.didichuxing.datachannel.arius.admin.common.constant.AuthConstant;
-=======
->>>>>>> 0b63236b
+import com.didichuxing.datachannel.arius.admin.common.constant.DataCenterEnum;
 import com.didichuxing.datachannel.arius.admin.common.constant.DataCenterEnum;
 import com.didichuxing.datachannel.arius.admin.common.constant.RunModeEnum;
 import com.didichuxing.datachannel.arius.admin.common.constant.arius.AriusUser;
@@ -489,31 +483,15 @@
     }
 
     @Override
-<<<<<<< HEAD
-    public List<String> getAppClusterPhyNames(Integer projectId) {
-        if(AuthConstant.SUPER_PROJECT_ID.equals(projectId)){
-            //超级projectId返回所有的集群
-            List<ClusterPhy> phyList = clusterPhyService.listAllClusters();
-            return phyList.stream().map(ClusterPhy::getCluster).distinct().sorted(Comparator.naturalOrder()).collect(Collectors.toList());
-        }
-        List<Long> appAuthLogicClusters = clusterLogicService.getHasAuthClusterLogicIdsByProjectId(projectId);
-        Set<String> names = new HashSet<>();
-        for (Long logicClusterId : appAuthLogicClusters) {
-            ClusterLogicContext clusterLogicContext = clusterContextManager.getClusterLogicContextCache(logicClusterId);
-            if (clusterLogicContext != null) {
-                names.addAll(clusterLogicContext.getAssociatedClusterPhyNames());
-            }
-=======
-    public List<String> listClusterPhyNameByAppId(Integer appId) {
-        if (appService.isSuperApp(appId)) {
+    public List<String> listClusterPhyNameByAppId(Integer projectId) {
+        if (AuthConstant.SUPER_PROJECT_ID.equals(projectId)) {
             //超级appId返回所有的集群
             List<ClusterPhy> phyList = clusterPhyService.listAllClusters();
             return phyList.stream().map(ClusterPhy::getCluster).distinct().sorted(Comparator.naturalOrder())
                 .collect(Collectors.toList());
->>>>>>> 0b63236b
         }
         // 非超级管理员，获取拥有的逻辑集群对应的物理集群列表
-        List<ClusterLogic> clusterLogicList = clusterLogicService.getOwnedClusterLogicListByAppId(appId);
+        List<ClusterLogic> clusterLogicList = clusterLogicService.getOwnedClusterLogicListByAppId(projectId);
         //项目下的有管理权限逻辑集群会关联多个物理集群
         List<ClusterRegion> regions = clusterRegionService.getClusterRegionsByLogicIds(
             clusterLogicList.stream().map(ClusterLogic::getId).collect(Collectors.toList()));
@@ -522,13 +500,8 @@
     }
 
     @Override
-<<<<<<< HEAD
     public Result<List<String>> getTemplateSameVersionClusterNamesByTemplateId(Integer projectId, Integer templateId) {
-        List<String> clusterPhyNameList = getAppClusterPhyNames(projectId);
-=======
-    public Result<List<String>> getTemplateSameVersionClusterNamesByTemplateId(Integer appId, Integer templateId) {
-        List<String> clusterPhyNameList = listClusterPhyNameByAppId(appId);
->>>>>>> 0b63236b
+        List<String> clusterPhyNameList = listClusterPhyNameByAppId(projectId);
         // No permission, cut branches and return
         if (CollectionUtils.isEmpty(clusterPhyNameList)) { return Result.buildSucc();}
 
@@ -568,17 +541,10 @@
     }
 
     @Override
-<<<<<<< HEAD
-    public List<String> getProjectNodeNames(Integer projectId) {
+    public List<String> listNodeNameByAppId(Integer projectId) {
         List<String> appAuthNodeNames = Lists.newCopyOnWriteArrayList();
 
-        List<String> appClusterPhyNames = getAppClusterPhyNames(projectId);
-=======
-    public List<String> listNodeNameByAppId(Integer appId) {
-        List<String> appAuthNodeNames = Lists.newCopyOnWriteArrayList();
-
-        List<String> appClusterPhyNames = listClusterPhyNameByAppId(appId);
->>>>>>> 0b63236b
+        List<String> appClusterPhyNames = listClusterPhyNameByAppId(projectId);
         appClusterPhyNames
             .forEach(clusterPhyName -> appAuthNodeNames.addAll(esClusterNodeService.syncGetNodeNames(clusterPhyName)));
 
@@ -656,11 +622,7 @@
         BaseHandle baseHandle = handleFactory.getByHandlerNamePer(CLUSTER_PHY.getPageSearchType());
         if (baseHandle instanceof ClusterPhyPageSearchHandle) {
             ClusterPhyPageSearchHandle pageSearchHandle = (ClusterPhyPageSearchHandle) baseHandle;
-<<<<<<< HEAD
             return pageSearchHandle.selectPage(condition, projectId);
-=======
-            return pageSearchHandle.doPage(condition, appId);
->>>>>>> 0b63236b
         }
 
         LOGGER.warn("class=ClusterPhyManagerImpl||method=pageGetConsoleClusterVOS||msg=failed to get the ClusterPhyPageSearchHandle");
@@ -668,96 +630,6 @@
         return PaginationResult.buildFail("分页获取物理集群信息失败");
     }
 
-<<<<<<< HEAD
-    @Override
-    @Deprecated
-    public List<ClusterPhy> getClusterPhyByProjectIdAndAuthType(Integer projectId, Integer authType) {
-            if (!projectService.checkProjectExist(projectId)) {
-            return Lists.newArrayList();
-        }
-
-        boolean isSuperApp = AuthConstant.SUPER_PROJECT_ID.equals(projectId);
-        //超级用户对所有模板都是管理权限
-        if (isSuperApp && !AppClusterPhyAuthEnum.OWN.getCode().equals(authType)) {
-            return Lists.newArrayList();
-        }
-
-        if (!AppClusterPhyAuthEnum.isExitByCode(authType)) {
-            return Lists.newArrayList();
-        }
-
-        switch (AppClusterPhyAuthEnum.valueOf(authType)) {
-            case OWN:
-                if (isSuperApp) {
-                    return clusterPhyService.listAllClusters();
-                } else {
-                    return getAppOwnAuthClusterPhyList(projectId);
-                }
-            case ACCESS:
-                return getClusterPhysByProjectId(projectId);
-
-            case NO_PERMISSIONS:
-                List<Integer> appOwnAuthClusterPhyIdList = getAppOwnAuthClusterPhyList(projectId)
-                                                            .stream()
-                                                            .map(ClusterPhy::getId)
-                                                            .collect(Collectors.toList());
-
-                List<Integer> appAccessAuthClusterPhyIdList = getClusterPhysByProjectId(projectId)
-                                                                .stream()
-                                                                .map(ClusterPhy::getId)
-                                                                .collect(Collectors.toList());
-
-                List<ClusterPhy> allClusterPhyList  =  clusterPhyService.listAllClusters();
-
-                return allClusterPhyList.stream()
-                        .filter(clusterPhy -> !appAccessAuthClusterPhyIdList.contains(clusterPhy.getId())
-                                           && !appOwnAuthClusterPhyIdList.contains(clusterPhy.getId()))
-                        .collect(Collectors.toList());
-            default:
-                return Lists.newArrayList();
-
-        }
-    }
-
-    @Override
-    public List<ClusterPhy> getClusterPhysByProjectId(Integer projectId) {
-        // 非超级管理员，获取拥有的逻辑集群对应的物理集群列表
-        List<ClusterLogic> clusterLogicList = clusterLogicService.getOwnedClusterLogicListByProjectId(projectId);
-        //项目下的有管理权限逻辑集群会关联多个物理集群
-        List<ClusterRegion> regions = clusterRegionService.listClusterRegionsByLogicIds(
-            clusterLogicList.stream().map(ClusterLogic::getId).collect(Collectors.toList()));
-        List<String> clusterNames = regions.stream().map(ClusterRegion::getPhyClusterName).distinct()
-            .collect(Collectors.toList());
-
-        return clusterPhyService.listClustersByNames(clusterNames);
-    }
-
-    @Override
-    public List<ClusterPhy> getAppOwnAuthClusterPhyList(Integer projectId) {
-        List<ClusterPhy> appAuthClusterPhyList = Lists.newArrayList();
-
-        List<ClusterLogic> clusterLogicList = clusterLogicService.getOwnedClusterLogicListByProjectId(projectId);
-        if (CollectionUtils.isEmpty(clusterLogicList)) {
-            return appAuthClusterPhyList;
-        }
-
-        //项目下的有管理权限逻辑集群会关联多个物理集群
-        List<List<String>> appAuthClusterNameList = clusterLogicList
-                            .stream()
-                            .map(ClusterLogic::getId)
-                            .map(clusterContextManager::getClusterLogicContextCache)
-                            .map(ClusterLogicContext::getAssociatedClusterPhyNames)
-                            .collect(Collectors.toList());
-
-        for (List<String> clusterNameList : appAuthClusterNameList) {
-            clusterNameList.forEach(cluster -> appAuthClusterPhyList.add(clusterPhyService.getClusterByName(cluster)));
-        }
-
-        return appAuthClusterPhyList;
-    }
-
-=======
->>>>>>> 0b63236b
     /**
      * 构建用户控制台统计信息: 集群使用率
      */
