--- conflicted
+++ resolved
@@ -1,6 +1,5 @@
 package com.didichuxing.datachannel.arius.admin.biz.cluster.impl;
 
-<<<<<<< HEAD
 import static com.didichuxing.datachannel.arius.admin.common.constant.ClusterConstant.DEFAULT_CLUSTER_HEALTH;
 import static com.didichuxing.datachannel.arius.admin.common.constant.ClusterConstant.DEFAULT_CLUSTER_IDC;
 import static com.didichuxing.datachannel.arius.admin.common.constant.ClusterConstant.JOIN_MASTER_NODE_MIN_NUMBER;
@@ -8,11 +7,8 @@
 import static com.didichuxing.datachannel.arius.admin.common.constant.resource.ESClusterNodeRoleEnum.CLIENT_NODE;
 import static com.didichuxing.datachannel.arius.admin.common.constant.resource.ESClusterNodeRoleEnum.DATA_NODE;
 import static com.didichuxing.datachannel.arius.admin.common.constant.resource.ESClusterNodeRoleEnum.MASTER_NODE;
-=======
-import static com.didichuxing.datachannel.arius.admin.common.constant.ClusterConstant.*;
-import static com.didichuxing.datachannel.arius.admin.common.constant.PageSearchHandleTypeEnum.CLUSTER_PHY;
-import static com.didichuxing.datachannel.arius.admin.common.constant.resource.ESClusterNodeRoleEnum.*;
->>>>>>> 9758d699
+
+import java.util.stream.Collectors;
 
 import com.didichuxing.datachannel.arius.admin.biz.app.ProjectClusterPhyAuthManager;
 import com.didichuxing.datachannel.arius.admin.biz.cluster.ClusterContextManager;
@@ -32,7 +28,6 @@
 import com.didichuxing.datachannel.arius.admin.common.bean.dto.cluster.ClusterPhyDTO;
 import com.didichuxing.datachannel.arius.admin.common.bean.dto.cluster.ClusterSettingDTO;
 import com.didichuxing.datachannel.arius.admin.common.bean.dto.cluster.ESClusterRoleHostDTO;
-import com.didichuxing.datachannel.arius.admin.common.bean.entity.app.ProjectClusterPhyAuth;
 import com.didichuxing.datachannel.arius.admin.common.bean.entity.cluster.ClusterLogic;
 import com.didichuxing.datachannel.arius.admin.common.bean.entity.cluster.ClusterLogicContext;
 import com.didichuxing.datachannel.arius.admin.common.bean.entity.cluster.ClusterLogicRackInfo;
@@ -59,7 +54,6 @@
 import com.didichuxing.datachannel.arius.admin.common.constant.AuthConstant;
 import com.didichuxing.datachannel.arius.admin.common.constant.RunModeEnum;
 import com.didichuxing.datachannel.arius.admin.common.constant.app.AppClusterPhyAuthEnum;
-import com.didichuxing.datachannel.arius.admin.common.constant.app.ProjectClusterLogicAuthEnum;
 import com.didichuxing.datachannel.arius.admin.common.constant.arius.AriusUser;
 import com.didichuxing.datachannel.arius.admin.common.constant.cluster.ClusterConnectionStatus;
 import com.didichuxing.datachannel.arius.admin.common.constant.cluster.ClusterDynamicConfigsEnum;
@@ -82,7 +76,6 @@
 import com.didichuxing.datachannel.arius.admin.common.util.ConvertUtil;
 import com.didichuxing.datachannel.arius.admin.common.util.FutureUtil;
 import com.didichuxing.datachannel.arius.admin.common.util.ListUtils;
-import com.didichuxing.datachannel.arius.admin.common.util.RackUtils;
 import com.didichuxing.datachannel.arius.admin.core.component.HandleFactory;
 import com.didichuxing.datachannel.arius.admin.core.component.SpringTool;
 import com.didichuxing.datachannel.arius.admin.core.service.app.ProjectClusterLogicAuthService;
@@ -107,7 +100,6 @@
 import com.google.common.base.Strings;
 import com.google.common.collect.Lists;
 import com.google.common.collect.Maps;
-import com.google.common.collect.Sets;
 import java.util.Collections;
 import java.util.Comparator;
 import java.util.HashMap;
@@ -116,7 +108,6 @@
 import java.util.Map;
 import java.util.Objects;
 import java.util.Set;
-import java.util.stream.Collectors;
 import javax.annotation.PostConstruct;
 import org.apache.commons.collections4.CollectionUtils;
 import org.apache.commons.lang3.StringUtils;
@@ -301,61 +292,7 @@
 
     @Override
     @Deprecated
-<<<<<<< HEAD
-    public Result<Void> releaseRacks(String cluster, String racks, int retryCount) {
-        if (!isClusterExists(cluster)) {
-            return Result.buildNotExist("集群不存在");
-        }
-
-        Set<String> racksToRelease = Sets.newHashSet(racks.split(AdminConstant.RACK_COMMA));
-
-        // 获取分配到要释放的rack上的物理模板
-        List<IndexTemplatePhy> templatePhysicals = indexTemplatePhyService.getNormalTemplateByClusterAndRack(cluster,
-            racksToRelease);
-
-        // 没有模板被分配在要释放的rack上
-        if (CollectionUtils.isEmpty(templatePhysicals)) {
-            return Result.buildSucc();
-        }
-
-        List<String> errMsgList = Lists.newArrayList();
-        // 遍历模板，修改模板的rack设置
-        for (IndexTemplatePhy templatePhysical : templatePhysicals) {
-            // 去掉要释放的rack后的剩余racks
-            String tgtRack = RackUtils.removeRacks(templatePhysical.getRack(), racksToRelease);
-
-            LOGGER.info("class=ClusterPhyManagerImpl||method=releaseRack||template={}||srcRack={}||tgtRack={}", templatePhysical.getName(),
-                templatePhysical.getRack(), tgtRack);
-
-            try {
-                // 修改模板
-                Result<Void> result = templatePhyManager.editTemplateRackWithoutCheck(templatePhysical.getId(), tgtRack,
-                    AriusUser.SYSTEM.getDesc(), retryCount);
-
-                if (result.failed()) {
-                    errMsgList.add(templatePhysical.getName() + "失败：" + result.getMessage() + ";");
-                }
-
-            } catch (Exception e) {
-                errMsgList.add(templatePhysical.getName() + "失败：" + e.getMessage() + ";");
-                LOGGER.warn("class=ClusterPhyManagerImpl||method=releaseRack||template={}||srcRack={}||tgtRack={}||errMsg={}",
-                    templatePhysical.getName(), templatePhysical.getRack(), tgtRack, e.getMessage(), e);
-            }
-        }
-
-        if (CollectionUtils.isEmpty(errMsgList)) {
-            return Result.buildSucc();
-        }
-
-        return Result.buildFail(String.join(",", errMsgList));
-    }
-
-    @Override
-    @Deprecated
     public List<ConsoleClusterPhyVO> getConsoleClusterPhys(ClusterPhyDTO param, Integer currentProjectId) {
-=======
-    public List<ConsoleClusterPhyVO> getConsoleClusterPhys(ClusterPhyDTO param, Integer currentAppId) {
->>>>>>> 9758d699
 
         List<ClusterPhy> esClusterPhies = clusterPhyService.listClustersByCondt(param);
 
@@ -378,52 +315,12 @@
 
 
     @Override
-<<<<<<< HEAD
-    public List<ConsoleClusterPhyVO> buildClusterInfo(List<ClusterPhy> clusterPhyList, Integer projectId) {
-=======
-    public List<ClusterPhyVO> buildClusterInfo(List<ClusterPhy> clusterPhyList, Integer appId) {
->>>>>>> 9758d699
+    public List<ClusterPhyVO> buildClusterInfo(List<ClusterPhy> clusterPhyList, Integer projectId) {
         if (CollectionUtils.isEmpty(clusterPhyList)) {
             return Lists.newArrayList();
         }
 
-<<<<<<< HEAD
-        // 获取项目对集群列表的权限信息
-        List<ProjectClusterPhyAuth> projectClusterPhyAuthList = projectClusterPhyAuthManager.getByClusterPhyListAndProjectIdFromCache(
-                projectId, clusterPhyList);
-        Map<String, Integer>    clusterPhyName2AuthTypeMap = ConvertUtil.list2Map(projectClusterPhyAuthList, ProjectClusterPhyAuth::getClusterPhyName, ProjectClusterPhyAuth::getType);
-
-        List<ConsoleClusterPhyVO> consoleClusterPhyVOList = ConvertUtil.list2List(clusterPhyList, ConsoleClusterPhyVO.class);
-
-        //1. 设置单个集群权限
-        consoleClusterPhyVOList.forEach(consoleClusterPhyVO -> consoleClusterPhyVO.setCurrentAppAuth(clusterPhyName2AuthTypeMap.get(consoleClusterPhyVO.getCluster())));
-
-        //2.设置物理集群的所属项目和所属projectId
-        long timeForBuildClusterAppInfo = System.currentTimeMillis();
-        consoleClusterPhyVOList.forEach(consoleClusterPhyVO -> {
-            FUTURE_UTIL.runnableTask(() -> {
-                ClusterPhyContext clusterPhyContext = clusterContextManager.getClusterPhyContext(consoleClusterPhyVO.getCluster());
-                consoleClusterPhyVO.setBelongProjectIds(null != clusterPhyContext ? clusterPhyContext.getAssociatedProjectIds()   : null);
-                consoleClusterPhyVO.setBelongAppNames(null != clusterPhyContext ? clusterPhyContext.getAssociatedProjectNames() : null);
-
-                // 兼容旧版本
-                consoleClusterPhyVO.setBelongProjectId((null != clusterPhyContext &&
-                                                        CollectionUtils.isNotEmpty(clusterPhyContext.getAssociatedProjectIds())) ?
-                        clusterPhyContext.getAssociatedProjectIds().get(0) : null);
-                // 兼容旧版本
-                consoleClusterPhyVO.setBelongAppName(null != clusterPhyContext &&
-                        CollectionUtils.isNotEmpty(clusterPhyContext.getAssociatedProjectNames()) ?
-                        clusterPhyContext.getAssociatedProjectNames().get(0) : null);
-            });
-        });
-        FUTURE_UTIL.waitExecute();
-
-        LOGGER.info("class=ClusterPhyManagerImpl||method=buildClusterInfo||msg=time to build clusters "
-                    + "belongProjectIds and AppName is {} ms",
-                System.currentTimeMillis() - timeForBuildClusterAppInfo);
-=======
         List<ClusterPhyVO> clusterPhyVOList = ConvertUtil.list2List(clusterPhyList, ClusterPhyVO.class);
->>>>>>> 9758d699
 
         List<Integer> clusterIds = clusterPhyVOList.stream().map(ClusterPhyVO::getId).collect(Collectors.toList());
         Map<Long, List<ClusterRoleInfo>> roleListMap = clusterRoleService.getAllRoleClusterByClusterIds(clusterIds);
@@ -435,14 +332,9 @@
                 () -> buildClusterRole(consoleClusterPhyVO, roleListMap.get(consoleClusterPhyVO.getId().longValue())));
         }
         FUTURE_UTIL.waitExecute();
-<<<<<<< HEAD
-        LOGGER.info("class=ClusterPhyManagerImpl||method=buildClusterInfo||msg=consumed build cluster belongProjectIds and AppName time is {} ms",
-                System.currentTimeMillis() - timeForBuildClusterDiskInfo);
-=======
         LOGGER.info(
             "class=ClusterPhyManagerImpl||method=buildClusterInfo||msg=consumed build cluster belongAppIds and AppName time is {} ms",
             System.currentTimeMillis() - timeForBuildClusterDiskInfo);
->>>>>>> 9758d699
 
         return clusterPhyVOList;
     }
@@ -721,19 +613,11 @@
     }
 
     @Override
-<<<<<<< HEAD
-    public PaginationResult<ConsoleClusterPhyVO> pageGetClusterPhys(ClusterPhyConditionDTO condition, Integer projectId) {
-        BaseHandle baseHandle     = handleFactory.getByHandlerNamePer(CLUSTER_PHY.getPageSearchType());
-        if (baseHandle instanceof ClusterPhyPageSearchHandle) {
-            ClusterPhyPageSearchHandle handle =   (ClusterPhyPageSearchHandle) baseHandle;
-            return handle.doPageHandle(condition, condition.getAuthType(), projectId);
-=======
-    public PaginationResult<ClusterPhyVO> pageGetClusterPhys(ClusterPhyConditionDTO condition, Integer appId) {
+    public PaginationResult<ClusterPhyVO> pageGetClusterPhys(ClusterPhyConditionDTO condition, Integer projectId) {
         BaseHandle baseHandle = handleFactory.getByHandlerNamePer(CLUSTER_PHY.getPageSearchType());
         if (baseHandle instanceof ClusterPhyPageSearchHandle) {
             ClusterPhyPageSearchHandle pageSearchHandle = (ClusterPhyPageSearchHandle) baseHandle;
-            return pageSearchHandle.selectPage(condition, appId);
->>>>>>> 9758d699
+            return pageSearchHandle.selectPage(condition, projectId);
         }
 
         LOGGER.warn("class=ClusterPhyManagerImpl||method=pageGetConsoleClusterVOS||msg=failed to get the ClusterPhyPageSearchHandle");
@@ -742,17 +626,12 @@
     }
 
     @Override
-<<<<<<< HEAD
+    @Deprecated
     public List<ClusterPhy> getClusterPhyByProjectIdAndAuthType(Integer projectId, Integer authType) {
-        if (!projectService.checkProjectExist(projectId)) {
-=======
-    @Deprecated
-    public List<ClusterPhy> getClusterPhyByAppIdAndAuthType(Integer appId, Integer authType) {
-        App app = appService.getAppById(appId);
-        if (!appService.isAppExists(app)) {
->>>>>>> 9758d699
+            if (!projectService.checkProjectExist(projectId)) {
             return Lists.newArrayList();
         }
+        
 
         boolean isSuperApp = AuthConstant.SUPER_PROJECT_ID.equals(projectId);
         //超级用户对所有模板都是管理权限
