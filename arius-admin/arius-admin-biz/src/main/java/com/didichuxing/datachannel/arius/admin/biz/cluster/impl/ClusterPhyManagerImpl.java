--- conflicted
+++ resolved
@@ -619,7 +619,6 @@
             if (!projectService.checkProjectExist(projectId)) {
             return Lists.newArrayList();
         }
-        
 
         boolean isSuperApp = AuthConstant.SUPER_PROJECT_ID.equals(projectId);
         //超级用户对所有模板都是管理权限
@@ -665,12 +664,7 @@
     }
 
     @Override
-<<<<<<< HEAD
     public List<ClusterPhy> getClusterPhysByAppId(Integer projectId) {
-
-=======
-    public List<ClusterPhy> getClusterPhysByAppId(Integer appId) {
->>>>>>> c7ea9e10
         // 非超级管理员，获取拥有的逻辑集群对应的物理集群列表
         List<ClusterLogic> clusterLogicList = clusterLogicService.getOwnedClusterLogicListByProjectId(projectId);
         //项目下的有管理权限逻辑集群会关联多个物理集群
