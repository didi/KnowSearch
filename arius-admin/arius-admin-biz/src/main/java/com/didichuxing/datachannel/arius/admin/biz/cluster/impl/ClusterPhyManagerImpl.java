package com.didichuxing.datachannel.arius.admin.biz.cluster.impl;

import static com.didichuxing.datachannel.arius.admin.common.constant.ClusterConstant.DEFAULT_CLUSTER_HEALTH;
import static com.didichuxing.datachannel.arius.admin.common.constant.ClusterConstant.DEFAULT_CLUSTER_IDC;
import static com.didichuxing.datachannel.arius.admin.common.constant.ClusterConstant.JOIN_MASTER_NODE_MIN_NUMBER;
import static com.didichuxing.datachannel.arius.admin.common.constant.PageSearchHandleTypeEnum.CLUSTER_PHY;
import static com.didichuxing.datachannel.arius.admin.common.constant.cluster.ClusterResourceTypeEnum.EXCLUSIVE;
import static com.didichuxing.datachannel.arius.admin.common.constant.cluster.ClusterResourceTypeEnum.PRIVATE;
import static com.didichuxing.datachannel.arius.admin.common.constant.cluster.ClusterResourceTypeEnum.PUBLIC;
import static com.didichuxing.datachannel.arius.admin.common.constant.resource.ESClusterNodeRoleEnum.CLIENT_NODE;
import static com.didichuxing.datachannel.arius.admin.common.constant.resource.ESClusterNodeRoleEnum.DATA_NODE;
import static com.didichuxing.datachannel.arius.admin.common.constant.resource.ESClusterNodeRoleEnum.MASTER_NODE;

import com.alibaba.fastjson.JSON;
import com.alibaba.fastjson.JSONObject;
import com.didichuxing.datachannel.arius.admin.biz.cluster.ClusterPhyManager;
import com.didichuxing.datachannel.arius.admin.biz.page.ClusterPhyPageSearchHandle;
import com.didichuxing.datachannel.arius.admin.biz.template.TemplatePhyManager;
import com.didichuxing.datachannel.arius.admin.biz.template.srv.mapping.TemplatePhyMappingManager;
import com.didichuxing.datachannel.arius.admin.biz.template.srv.pipeline.PipelineManager;
import com.didichuxing.datachannel.arius.admin.common.Triple;
import com.didichuxing.datachannel.arius.admin.common.Tuple;
import com.didichuxing.datachannel.arius.admin.common.bean.common.PaginationResult;
import com.didichuxing.datachannel.arius.admin.common.bean.common.Result;
import com.didichuxing.datachannel.arius.admin.common.bean.dto.cluster.*;
import com.didichuxing.datachannel.arius.admin.common.bean.entity.cluster.ClusterLogic;
import com.didichuxing.datachannel.arius.admin.common.bean.entity.cluster.ClusterPhy;
import com.didichuxing.datachannel.arius.admin.common.bean.entity.cluster.ecm.ClusterRoleHost;
import com.didichuxing.datachannel.arius.admin.common.bean.entity.cluster.ecm.ClusterRoleInfo;
import com.didichuxing.datachannel.arius.admin.common.bean.entity.cluster.ecm.ClusterTag;
import com.didichuxing.datachannel.arius.admin.common.bean.entity.cluster.setting.ESClusterGetSettingsAllResponse;
import com.didichuxing.datachannel.arius.admin.common.bean.entity.region.ClusterRegion;
import com.didichuxing.datachannel.arius.admin.common.bean.entity.stats.ESClusterStatsResponse;
import com.didichuxing.datachannel.arius.admin.common.bean.entity.template.IndexTemplate;
import com.didichuxing.datachannel.arius.admin.common.bean.entity.template.IndexTemplatePhy;
import com.didichuxing.datachannel.arius.admin.common.bean.entity.template.IndexTemplateWithPhyTemplates;
import com.didichuxing.datachannel.arius.admin.common.bean.vo.cluster.ClusterLogicVO;
import com.didichuxing.datachannel.arius.admin.common.bean.vo.cluster.ClusterLogicVOWithProjects;
import com.didichuxing.datachannel.arius.admin.common.bean.vo.cluster.ClusterPhyVO;
import com.didichuxing.datachannel.arius.admin.common.bean.vo.cluster.ClusterRegionVO;
import com.didichuxing.datachannel.arius.admin.common.bean.vo.cluster.ESClusterRoleHostVO;
import com.didichuxing.datachannel.arius.admin.common.bean.vo.cluster.ESClusterRoleVO;
import com.didichuxing.datachannel.arius.admin.common.bean.vo.cluster.PluginVO;
import com.didichuxing.datachannel.arius.admin.common.component.BaseHandle;
import com.didichuxing.datachannel.arius.admin.common.constant.AdminConstant;
import com.didichuxing.datachannel.arius.admin.common.constant.AuthConstant;
import com.didichuxing.datachannel.arius.admin.common.constant.DataCenterEnum;
import com.didichuxing.datachannel.arius.admin.common.constant.RunModeEnum;
import com.didichuxing.datachannel.arius.admin.common.constant.arius.AriusUser;
import com.didichuxing.datachannel.arius.admin.common.constant.cluster.ClusterConnectionStatus;
import com.didichuxing.datachannel.arius.admin.common.constant.cluster.ClusterConnectionStatusWithTemplateEnum;
import com.didichuxing.datachannel.arius.admin.common.constant.cluster.ClusterDynamicConfigsEnum;
import com.didichuxing.datachannel.arius.admin.common.constant.cluster.ClusterDynamicConfigsTypeEnum;
import com.didichuxing.datachannel.arius.admin.common.constant.cluster.ClusterHealthEnum;
import com.didichuxing.datachannel.arius.admin.common.constant.cluster.ClusterResourceTypeEnum;
import com.didichuxing.datachannel.arius.admin.common.constant.operaterecord.OperateTypeEnum;
import com.didichuxing.datachannel.arius.admin.common.constant.resource.ESClusterCreateSourceEnum;
import com.didichuxing.datachannel.arius.admin.common.constant.resource.ESClusterImportRuleEnum;
import com.didichuxing.datachannel.arius.admin.common.constant.resource.ESClusterTypeEnum;
import com.didichuxing.datachannel.arius.admin.common.constant.resource.ResourceLogicLevelEnum;
import com.didichuxing.datachannel.arius.admin.common.event.resource.ClusterPhyEvent;
import com.didichuxing.datachannel.arius.admin.common.exception.AdminOperateException;
import com.didichuxing.datachannel.arius.admin.common.exception.AdminTaskException;
import com.didichuxing.datachannel.arius.admin.common.exception.ESOperateException;
import com.didichuxing.datachannel.arius.admin.common.exception.NotFindSubclassException;
import com.didichuxing.datachannel.arius.admin.common.threadpool.AriusScheduleThreadPool;
import com.didichuxing.datachannel.arius.admin.common.tuple.TupleThree;
import com.didichuxing.datachannel.arius.admin.common.tuple.TupleTwo;
import com.didichuxing.datachannel.arius.admin.common.tuple.Tuples;
import com.didichuxing.datachannel.arius.admin.common.util.AriusObjUtils;
import com.didichuxing.datachannel.arius.admin.common.util.ClusterUtils;
import com.didichuxing.datachannel.arius.admin.common.util.CommonUtils;
import com.didichuxing.datachannel.arius.admin.common.util.ConvertUtil;
import com.didichuxing.datachannel.arius.admin.common.util.ESVersionUtil;
import com.didichuxing.datachannel.arius.admin.common.util.FutureUtil;
import com.didichuxing.datachannel.arius.admin.common.util.ListUtils;
import com.didichuxing.datachannel.arius.admin.common.util.ProjectUtils;
import com.didichuxing.datachannel.arius.admin.core.component.HandleFactory;
import com.didichuxing.datachannel.arius.admin.core.component.RoleTool;
import com.didichuxing.datachannel.arius.admin.core.component.SpringTool;
import com.didichuxing.datachannel.arius.admin.core.service.cluster.logic.ClusterLogicService;
import com.didichuxing.datachannel.arius.admin.core.service.cluster.physic.ClusterPhyService;
import com.didichuxing.datachannel.arius.admin.core.service.cluster.physic.ClusterRoleHostService;
import com.didichuxing.datachannel.arius.admin.core.service.cluster.physic.ClusterRoleService;
import com.didichuxing.datachannel.arius.admin.core.service.cluster.region.ClusterRegionService;
import com.didichuxing.datachannel.arius.admin.core.service.common.OperateRecordService;
import com.didichuxing.datachannel.arius.admin.core.service.es.ESClusterNodeService;
import com.didichuxing.datachannel.arius.admin.core.service.es.ESClusterService;
import com.didichuxing.datachannel.arius.admin.core.service.es.ESTemplateService;
import com.didichuxing.datachannel.arius.admin.core.service.template.logic.IndexTemplateService;
import com.didichuxing.datachannel.arius.admin.core.service.template.physic.IndexTemplatePhyService;
import com.didichuxing.datachannel.arius.admin.persistence.component.ESGatewayClient;
import com.didichuxing.datachannel.arius.admin.persistence.component.ESOpClient;
import com.didichuxing.datachannel.arius.admin.remote.zeus.ZeusClusterRemoteService;
import com.didiglobal.logi.elasticsearch.client.response.setting.common.MappingConfig;
import com.didiglobal.logi.log.ILog;
import com.didiglobal.logi.log.LogFactory;
import com.didiglobal.logi.security.common.vo.project.ProjectBriefVO;
import com.didiglobal.logi.security.service.ProjectService;
import com.google.common.base.Strings;
import com.google.common.cache.Cache;
import com.google.common.cache.CacheBuilder;
import com.google.common.collect.Lists;
import com.google.common.collect.Maps;
import com.google.common.collect.Sets;
import java.util.Collection;
import java.util.Collections;
import java.util.Comparator;
import java.util.HashMap;
import java.util.List;
import java.util.Map;
import java.util.Objects;
import java.util.Optional;
import java.util.Set;
import java.util.concurrent.TimeUnit;
import java.util.function.Consumer;
import java.util.function.Predicate;
import java.util.stream.Collectors;
import javax.annotation.PostConstruct;
import org.apache.commons.collections4.CollectionUtils;
import org.apache.commons.lang3.StringUtils;
import org.elasticsearch.ElasticsearchTimeoutException;
import org.springframework.beans.factory.annotation.Autowired;
import org.springframework.stereotype.Component;
import org.springframework.transaction.annotation.Transactional;
import org.springframework.transaction.interceptor.TransactionAspectSupport;

/**
 *
 * @author ohushenglin_v
 * @date 2022-05-10
 */
@Component
public class ClusterPhyManagerImpl implements ClusterPhyManager {

    private static final ILog                                    LOGGER                                      = LogFactory
        .getLog(ClusterPhyManagerImpl.class);

    private static final String                                  NODE_NOT_EXISTS_TIPS                        = "集群缺少类型为%s的节点";

    private static final String                                  IP_DUPLICATE_TIPS                           = "集群ip:%s重复, 请重新输入";
    /**
     * Map< cluster , Triple< diskUsage , diskTotal , diskUsagePercent >>
     */
    private static final Map<String, Triple<Long, Long, Double>> CLUSTER_NAME_TO_ES_CLUSTER_STATS_TRIPLE_MAP = Maps
        .newConcurrentMap();

    public static final String                                   SEPARATOR_CHARS                             = ",";
    private static final String COLD             = "cold";
    public static final  String ZEUS_AGENTS_LIST = "zeus_agents_list";

    @Autowired
    private ESGatewayClient                                      esGatewayClient;

    @Autowired
    private ESTemplateService                                    esTemplateService;

    @Autowired
    private ClusterPhyService                                    clusterPhyService;

    @Autowired
    private ClusterLogicService                                  clusterLogicService;

    @Autowired
    private ClusterRoleService                                   clusterRoleService;

    @Autowired
    private ClusterRoleHostService                               clusterRoleHostService;

    @Autowired
    private IndexTemplatePhyService                              indexTemplatePhyService;

    @Autowired
    private TemplatePhyMappingManager                            templatePhyMappingManager;

    @Autowired
    private PipelineManager                                      templatePipelineManager;

    @Autowired
    private IndexTemplateService                                 indexTemplateService;

    @Autowired
    private TemplatePhyManager                                   templatePhyManager;

    @Autowired
    private ClusterRegionService                                 clusterRegionService;

    @Autowired
    private ProjectService                                       projectService;

    @Autowired
    private OperateRecordService                                 operateRecordService;

    @Autowired
    private ESClusterNodeService                                 esClusterNodeService;

    @Autowired
    private ESClusterService                                     esClusterService;

    @Autowired
    private HandleFactory                                        handleFactory;

    @Autowired
    private AriusScheduleThreadPool                              ariusScheduleThreadPool;

    @Autowired
    private ESOpClient                                           esOpClient;
    
    @Autowired
    private RoleTool                                             roleTool;

    @Autowired
    private ZeusClusterRemoteService                             zeusClusterRemoteService;
    
    private static final FutureUtil<Void>                        FUTURE_UTIL = FutureUtil.init(
                                                                "ClusterPhyManagerImpl", 20, 40, 100);

    private static final Cache</*clusterPhy*/String, TupleThree</*dcdrExist*/Boolean,/*pipelineExist*/ Boolean,/*existColdRegion*/ Boolean>> CLUSTER_PHY_DCDR_PIPELINE   = CacheBuilder.newBuilder()
            .expireAfterWrite(10, TimeUnit.MINUTES).maximumSize(10000).build();

    private static final Cache</*clusterPhy*/String, ClusterConnectionStatusWithTemplateEnum> CLUSTER_PHY_CONNECTION_ENUM = CacheBuilder.newBuilder()
            .expireAfterWrite(10, TimeUnit.MINUTES).maximumSize(10000).build();

    public static final Cache</*zeus_agents_list*/String, /*agents_list*/ List<String>> ZEUS_AGENTS_LIST_CACHE = CacheBuilder.newBuilder()
            .expireAfterWrite(45, TimeUnit.MINUTES).build();

    @PostConstruct
    private void init() {
        ariusScheduleThreadPool.submitScheduleAtFixedDelayTask(this::refreshClusterDistInfo, 60, 180);
        ariusScheduleThreadPool.submitScheduleAtFixedDelayTask(this::refreshClusterPhyInfoWithCache, 60, 10 * 60L);
        ariusScheduleThreadPool.submitScheduleAtFixedDelayTask(this::refreshWhitIpList, 60, 45 * 60L);
    }

    /**
     * @param clusterPhy
     */
    @Override
    public TupleThree</*dcdrExist*/Boolean,/*pipelineExist*/ Boolean,/*existColdRegion*/ Boolean> getDCDRAndPipelineAndColdRegionTupleByClusterPhyWithCache(
            String clusterPhy) {
        try {
           return CLUSTER_PHY_DCDR_PIPELINE.get(
                clusterPhy,()->getDCDRAndPipelineTupleByClusterPhy(clusterPhy));
        }catch (Exception e){
            return Tuples.of(false, false, false);
        }
    }
    
    @Override
    public ClusterConnectionStatusWithTemplateEnum getClusterConnectionStatusWithCache(String clusterPhy) {
        try {
            return CLUSTER_PHY_CONNECTION_ENUM.get(clusterPhy, () -> getClusterConnectionStatus(clusterPhy));
        } catch (Exception e) {
            return ClusterConnectionStatusWithTemplateEnum.DISCONNECTED;
        }
    }

    @Override
    public boolean copyMapping(String cluster, int retryCount) {
        // 获取物理集群下的所有物理模板
        List<IndexTemplatePhy> physicals = indexTemplatePhyService.getNormalTemplateByCluster(cluster);
        if (CollectionUtils.isEmpty(physicals)) {
            LOGGER.info("class=ESClusterPhyServiceImpl||method=copyMapping||cluster={}||msg=copyMapping no template",
                cluster);
            return true;
        }

        int succeedCount = 0;
        // 遍历物理模板，copy mapping
        for (IndexTemplatePhy physical : physicals) {
            try {
                // 获取物理模板对应的逻辑模板
                IndexTemplate templateLogic = indexTemplateService.getLogicTemplateById(physical.getLogicId());
                // 同步索引的mapping到模板
                Result<MappingConfig> result = templatePhyMappingManager.syncMappingConfig(cluster, physical.getName(),
                    physical.getExpression(), templateLogic.getDateFormat());

                if (result.success()) {
                    succeedCount++;
                    if (!setTemplateSettingSingleType(cluster, physical.getName())) {
                        LOGGER.error(
                            "class=ESClusterPhyServiceImpl||method=copyMapping||errMsg=failedUpdateSingleType||cluster={}||template={}",
                            cluster, physical.getName());
                    }
                } else {
                    LOGGER.warn(
                        "class=ESClusterPhyServiceImpl||method=copyMapping||cluster={}||template={}||msg=copyMapping fail",
                        cluster, physical.getName());
                }
            } catch (Exception e) {
                LOGGER.error("class=ESClusterPhyServiceImpl||method=copyMapping||errMsg={}||cluster={}||template={}",
                    e.getMessage(), cluster, physical.getName(), e);
            }
        }

        return succeedCount * 1.0 / physicals.size() > 0.7;
    }

    @Override
    public void syncTemplateMetaData(String cluster, int retryCount) {
        // 获取物理集群下的所有物理模板
        List<IndexTemplatePhy> physicals = indexTemplatePhyService.getNormalTemplateByCluster(cluster);
        if (CollectionUtils.isEmpty(physicals)) {
            LOGGER.info(
                "class=ESClusterPhyServiceImpl||method=syncTemplateMetaData||cluster={}||msg=syncTemplateMetaData no template",
                cluster);
            return;
        }

        // 遍历物理模板
        for (IndexTemplatePhy physical : physicals) {
            try {
                // 同步模板元数据到ES集群（修改ES集群中的模板）
                templatePhyManager.syncMeta(physical.getId(), retryCount);
                // 同步最新元数据到ES集群pipeline
                templatePipelineManager.syncPipeline(physical.getLogicId());
            } catch (Exception e) {
                LOGGER.error(
                    "class=ESClusterPhyServiceImpl||method=syncTemplateMetaData||errMsg={}||cluster={}||template={}",
                    e.getMessage(), cluster, physical.getName(), e);
            }
        }
    }

    @Override
    public boolean isClusterExists(String clusterName) {
        return clusterPhyService.isClusterExists(clusterName);
    }

    @Override
    public List<ClusterPhyVO> listClusterPhys(ClusterPhyDTO param) {
        List<ClusterPhy> phyClusters = clusterPhyService.listClustersByCondt(param);
        return buildClusterInfo(phyClusters);
    }

    @Override
    public List<ClusterPhyVO> buildClusterInfo(List<ClusterPhy> clusterPhyList) {
        if (CollectionUtils.isEmpty(clusterPhyList)) {
            return Lists.newArrayList();
        }

        List<ClusterPhyVO> clusterPhyVOList = ConvertUtil.list2List(clusterPhyList, ClusterPhyVO.class);

        List<Integer> clusterIds = clusterPhyVOList.stream().map(ClusterPhyVO::getId).collect(Collectors.toList());
        Map<Long, List<ClusterRoleInfo>> roleListMap = clusterRoleService.getAllRoleClusterByClusterIds(clusterIds);
        //3. 设置集群基本统计信息：磁盘使用信息
        long timeForBuildClusterDiskInfo = System.currentTimeMillis();
        List<String> ipList = ipListWithCache();
        final List<ClusterRoleHost> clusterRoleHosts = clusterRoleHostService.listAllNode();
        final Map<String, List<String>> clusterPhy2IpListMap = ConvertUtil.list2MapOfList(clusterRoleHosts,
                ClusterRoleHost::getCluster, ClusterRoleHost::getIp);
        for (ClusterPhyVO clusterPhyVO : clusterPhyVOList) {
            FUTURE_UTIL.runnableTask(
                            () -> buildClusterRole(clusterPhyVO, roleListMap.get(clusterPhyVO.getId().longValue())))
                    // 判断集群是否支持 zeus，并设置对应的参数值
                    .runnableTask(() -> buildSupportZeusByClusterPhy(clusterPhyVO,
                            clusterPhy2IpListMap.get(clusterPhyVO.getCluster()), ipList))
            
            ;
        }
        buildClusterPhyWithLogicAndRegion(clusterPhyVOList);
        FUTURE_UTIL.waitExecute();
        LOGGER.info(
            "class=ClusterPhyManagerImpl||method=buildClusterInfo||msg=consumed build cluster belongProjectIds and ProjectName time is {} ms",
            System.currentTimeMillis() - timeForBuildClusterDiskInfo);

        return clusterPhyVOList;
    }

    @Override
    public ClusterPhyVO getClusterPhyOverview(Integer clusterId, Integer currentProjectId) {
        // 获取基本信息
        ClusterPhy clusterPhy = clusterPhyService.getClusterById(clusterId);
        if (clusterPhy == null) {
            return new ClusterPhyVO();
        }

        ClusterPhyVO clusterPhyVO = ConvertUtil.obj2Obj(clusterPhy, ClusterPhyVO.class);
        // 构建overView信息
        buildPhyCluster(clusterPhyVO);
        return clusterPhyVO;
    }

    @Override
    public Result<List<String>> listCanBeAssociatedRegionOfClustersPhys(Integer clusterLogicType, Long clusterLogicId) {
        if (!ClusterResourceTypeEnum.isExist(clusterLogicType)) {
            return Result.buildParamIllegal("集群资源类型非法");
        }
        List<String> clusters = Lists.newArrayList();
        ClusterLogic clusterLogic =
                clusterLogicService.getClusterLogicByIdThatNotContainsProjectId(clusterLogicId );
        if (clusterLogic == null) {
            return Result.buildFail("选定的逻辑集群不存在");
        }

        ClusterRegion logicClusterRegions = clusterRegionService.getRegionByLogicClusterId(clusterLogic.getId());
        if (null != logicClusterRegions) {
            return Result.buildSucc(clusters);
        }
        return listCanBeAssociatedClustersPhys(clusterLogicType);
    }

    @Override
    public Result<List<String>> listCanBeAssociatedClustersPhys(Integer clusterLogicType) {
        if (!ClusterResourceTypeEnum.isExist(clusterLogicType)) {
            return Result.buildParamIllegal("集群资源类型非法");
        }

        List<String> clusters = Lists.newArrayList();
        ClusterPhyDTO clusterPhyDTO = new ClusterPhyDTO();
        clusterPhyDTO.setResourceType(clusterLogicType);
        List<ClusterPhy> list = clusterPhyService.listClustersByCondt(clusterPhyDTO);

        if (PUBLIC.getCode() == clusterLogicType) {
            //共享
            clusters = list.stream().map(ClusterPhy::getCluster).collect(Collectors.toList());
        } else if (EXCLUSIVE.getCode() == clusterLogicType) {
            //独享，需要查询是否有未绑定的region和节点
            clusters = list.stream().filter(cluster -> {
                List<ClusterRegion> regions = clusterRegionService.listPhyClusterRegions(cluster.getCluster());
                if (regions.stream().anyMatch(region -> !clusterRegionService.isRegionBound(region))) {
                    return true;
                }
                List<ClusterRoleHost> roleHostList = clusterRoleHostService
                    .getByRoleAndClusterId(Long.valueOf(cluster.getId()), DATA_NODE.getDesc());
                return roleHostList.stream().anyMatch(node -> node.getRegionId() == -1);
            }).map(ClusterPhy::getCluster).collect(Collectors.toList());
        } else if (PRIVATE.getCode() == clusterLogicType) {
            //独立，未绑定逻辑集群
            clusters = list.stream().filter(cluster -> {
                Set<Long> logicIds = clusterRegionService.getLogicClusterIdByPhyClusterId(cluster.getId());
                return CollectionUtils.isEmpty(logicIds);
            }).map(ClusterPhy::getCluster).collect(Collectors.toList());
        }

        return Result.buildSucc(clusters);
    }

    @Override
    @Transactional(rollbackFor = Exception.class)
    public Result<ClusterPhyVO> joinCluster(ClusterJoinDTO param, String operator, Integer projectId) {
        if (param.getProjectId() == null) {
            param.setProjectId(projectId);
        }

        //这里其实是需要一个内置trim 用来保证传输进行的roleClusterHosts是正确的
        param.getRoleClusterHosts().forEach(roleClusterHostsTrimHostnameAndPort);
        Result<Void> checkResult = checkClusterJoin(param, operator);
        if (checkResult.failed()) {
            return Result.buildFail(checkResult.getMessage());
        }

        String esClientHttpAddressesStr = clusterRoleHostService
            .buildESClientHttpAddressesStr(param.getRoleClusterHosts());
        for (ESClusterRoleHostDTO roleClusterHost : param.getRoleClusterHosts()) {
            if (roleClusterHost.getRegionId() == null) {
                roleClusterHost.setRegionId(-1);
            }
        }
        Result<Void> initResult = initClusterJoin(param, esClientHttpAddressesStr);
        if (initResult.failed()) {
            return Result.buildFail(initResult.getMessage());
        }

        try {
            // 1.保存物理集群信息(集群、角色、节点)
            Result<ClusterPhyVO> saveClusterResult = saveClusterPhy(param, operator);

            if (saveClusterResult.failed()) {
                throw new AdminOperateException(saveClusterResult.getMessage());
            } else {
    
                postProcessingForClusterJoin(param);
                SpringTool.publish(new ClusterPhyEvent(param.getCluster(), operator));
                 operateRecordService.saveOperateRecordWithManualTrigger(String.format("集群接入：%s", saveClusterResult.getData().getCluster()), operator,
                        AuthConstant.SUPER_PROJECT_ID, saveClusterResult.getData().getId(),
                        OperateTypeEnum.PHYSICAL_CLUSTER_JOIN);
            }
            return saveClusterResult;
        } catch (AdminOperateException | ElasticsearchTimeoutException e) {
            LOGGER.error("class=ClusterPhyManagerImpl||method=clusterJoin||clusterPhy={}||es operation errMsg={}",
                param.getCluster(), e);
            // 这里必须显示事务回滚
            TransactionAspectSupport.currentTransactionStatus().setRollbackOnly();
            return Result.buildFail("接入失败, 请重新尝试接入集群,多次重试不成功,请联系管理员");
        } catch (NullPointerException e) {
            LOGGER.error(
                "class=ClusterPhyManagerImpl||method=clusterJoin||clusterPhy={}||join cluster operation null point exception errMsg={}",
                param.getCluster(), e);
            // 这里必须显示事务回滚
            TransactionAspectSupport.currentTransactionStatus().setRollbackOnly();
            return Result.buildFail("接入集群发生致命错误,请联系管理员");
        } catch (Exception e) {
            LOGGER.error("class=ClusterPhyManagerImpl||method=clusterJoin||clusterPhy={}||errMsg={}",
                param.getCluster(), e);
            // 这里必须显示事务回滚
            TransactionAspectSupport.currentTransactionStatus().setRollbackOnly();
            return Result.buildFail("操作失败,请联系管理员");
        }
    }

    @Override
    @Transactional(rollbackFor = Exception.class)
    public Result<Void> deleteClusterJoin(Integer clusterId, String operator, Integer projectId) {
        ClusterPhy clusterPhy = clusterPhyService.getClusterById(clusterId);
        if (AriusObjUtils.isNull(clusterPhy)) {
            return Result.buildParamIllegal("物理集群不存在");
        }

        try {
            doDeleteClusterJoin(clusterPhy, operator, projectId);
        } catch (AdminOperateException e) {
            LOGGER.error("class=ClusterPhyManagerImpl||method=deleteClusterJoin||errMsg={}||e={}||clusterId={}",
                e.getMessage(), e, clusterId);
            // 这里显示回滚处理特殊异常场景
            TransactionAspectSupport.currentTransactionStatus().setRollbackOnly();
            return Result.buildFail(e.getMessage());
        }
         operateRecordService.saveOperateRecordWithManualTrigger(String.format("删除接入集群：%s", clusterPhy.getCluster()), operator, projectId, clusterId,
                OperateTypeEnum.PHYSICAL_CLUSTER_JOIN);
    
        return Result.buildSucc();
    }

    @Override
    public Result<List<PluginVO>> listPlugins(String cluster) {
        return Result.buildSucc(ConvertUtil.list2List(clusterPhyService.listClusterPlugins(cluster), PluginVO.class));
    }

    @Override
    public Result<Map<ClusterDynamicConfigsTypeEnum, Map<String, Object>>> getPhyClusterDynamicConfigs(String cluster) {
        if (!isClusterExists(cluster)) {
            return Result.buildFail(String.format("集群[%s]不存在", cluster));
        }

        ESClusterGetSettingsAllResponse clusterSetting = null;
        try {
            clusterSetting = esClusterService.syncGetClusterSetting(cluster);
        } catch (Exception e) {
            LOGGER.error("class=ClusterPhyManagerImpl||method=getPhyClusterDynamicConfigs||clusterName={}", cluster, e);
            return Result.buildFail(String.format("获取集群setting异常，请确认是否集群[%s]是否正常", cluster));
        }
        if (null == clusterSetting) {
            return Result.buildFail(String.format("获取集群动态配置信息失败, 请确认是否集群[%s]是否正常", cluster));
        }

        // 构建defaults和persistent的配置信息，transient中的配置信息并非是动态配置的内容
        Map<String, Object> clusterConfigMap = new HashMap<>(16);
        clusterConfigMap.putAll(ConvertUtil.directFlatObject(clusterSetting.getDefaults()));
        clusterConfigMap.putAll(ConvertUtil.directFlatObject(clusterSetting.getPersistentObj()));

        // Map<ClusterDynamicConfigsTypeEnum, Map<String, Object>>中Map的String表示的是动态配置的字段，例如cluster.routing.allocation.awareness.attributes
        // Object则是对应动态配置字段的值
        Map<ClusterDynamicConfigsTypeEnum, Map<String, Object>> clusterDynamicConfigsTypeEnumMapMap = initClusterDynamicConfigs();
        for (ClusterDynamicConfigsEnum param : ClusterDynamicConfigsEnum.valuesWithoutUnknown()) {
            Map<String, Object> dynamicConfig = clusterDynamicConfigsTypeEnumMapMap
                .get(param.getClusterDynamicConfigsType());
            dynamicConfig.put(param.getName(), clusterConfigMap.get(param.getName()));
        }

        return Result.buildSucc(clusterDynamicConfigsTypeEnumMapMap);
    }

    @Override
    public Result<Boolean> updatePhyClusterDynamicConfig(ClusterSettingDTO param, String operator, Integer projectId) {
        final Result<Void> resultCheck = ProjectUtils.checkProjectCorrectly(i -> i, projectId, projectId);
        if (resultCheck.failed()) {
            return Result.buildFail(resultCheck.getMessage());
        }
        final Result<Map<ClusterDynamicConfigsTypeEnum, Map<String, Object>>> beforeChangeConfigs = getPhyClusterDynamicConfigs(
            param.getClusterName());
        if (beforeChangeConfigs.failed()) {
            return Result.buildFail(beforeChangeConfigs.getMessage());
        }
        String changeKey = param.getKey();
        if (beforeChangeConfigs.getData().values() == null) {
            return Result.buildFail("获取要更新的集群配置项的信息失败");
        }
        Object beforeValue = beforeChangeConfigs.getData().values().stream()
            .filter(
                clusterDynamicConfigsTypeEnumMapValues -> clusterDynamicConfigsTypeEnumMapValues.containsKey(changeKey))
            .map(clusterDynamicConfigsTypeEnumMapValues -> clusterDynamicConfigsTypeEnumMapValues.get(changeKey))
            .findFirst().orElse("");
        Object changeValue = param.getValue();
        final ClusterPhy clusterByName = clusterPhyService.getClusterByName(param.getClusterName());
        final Result<Boolean> result = clusterPhyService.updatePhyClusterDynamicConfig(param);
        if (result.success()) {
             operateRecordService.saveOperateRecordWithManualTrigger(String.format("%s:%s->%s", changeKey, beforeValue, changeValue), operator,
                    AuthConstant.SUPER_PROJECT_ID, clusterByName.getId(),
                    OperateTypeEnum.PHYSICAL_CLUSTER_DYNAMIC_CONF_CHANGE);
        }
        return result;
    }

    @Override
    public Result<Set<String>> getRoutingAllocationAwarenessAttributes(String cluster) {
        return Result.buildSucc(clusterPhyService.getRoutingAllocationAwarenessAttributes(cluster));
    }

    @Override
    public List<String> listClusterPhyNameByProjectId(Integer projectId) {
        if (AuthConstant.SUPER_PROJECT_ID.equals(projectId)) {
            //超级projectId返回所有的集群
            List<ClusterPhy> phyList = clusterPhyService.listAllClusters();
            return phyList.stream().map(ClusterPhy::getCluster).distinct().sorted(Comparator.naturalOrder())
                .collect(Collectors.toList());
        }
        // 非超级管理员，获取拥有的逻辑集群对应的物理集群列表
        List<ClusterLogic> clusterLogicList = clusterLogicService.getOwnedClusterLogicListByProjectId(projectId);
        //项目下的有管理权限逻辑集群会关联多个物理集群
        List<ClusterRegion> regions = clusterRegionService.getClusterRegionsByLogicIds(
            clusterLogicList.stream().map(ClusterLogic::getId).collect(Collectors.toList()));
        return regions.stream().map(ClusterRegion::getPhyClusterName).distinct().sorted(Comparator.naturalOrder())
            .collect(Collectors.toList());
    }
    
    /**
     * @param clusterPhy
     * @return
     */
    @Override
    public Result<ClusterPhy> getClusterByName(String clusterPhy) {
        return Result.buildSucc(clusterPhyService.getClusterByName(clusterPhy));
    }
    
    /**
     * @param cluster
     * @param remoteCluster
     * @return
     */
    @Override
    public boolean ensureDCDRRemoteCluster(String cluster, String remoteCluster) throws ESOperateException {
        return clusterPhyService.ensureDCDRRemoteCluster(cluster,remoteCluster);
    }
    
    @Override
    public Result<List<String>> listClusterPhyNameByResourceType(Integer clusterResourceType, Integer projectId) {
        if (null != clusterResourceType && !ClusterResourceTypeEnum.isExist(clusterResourceType)) {
            return Result.buildParamIllegal("集群资源类型非法");
        }
        List<String> clusters;
        List<ClusterPhy> clusterPhyList;
        if (null != clusterResourceType) {
            ClusterPhyDTO clusterPhyDTO = new ClusterPhyDTO();
            clusterPhyDTO.setResourceType(clusterResourceType);
            clusterPhyList = clusterPhyService.listClustersByCondt(clusterPhyDTO);

        } else {
            clusterPhyList = clusterPhyService.listAllClusters();
        }

        Set<String> clusterNameSet = ConvertUtil.list2Set(clusterPhyList, ClusterPhy::getCluster);
        if (AuthConstant.SUPER_PROJECT_ID.equals(projectId)) {
            clusters = clusterPhyList.stream().map(ClusterPhy::getCluster).distinct().sorted(Comparator.naturalOrder())
                .collect(Collectors.toList());
        } else {
            List<ClusterLogic> clusterLogicList = clusterLogicService.getOwnedClusterLogicListByProjectId(projectId);
            //项目下的有管理权限逻辑集群会关联多个物理集群
            List<ClusterRegion> regions = clusterRegionService.getClusterRegionsByLogicIds(
                clusterLogicList.stream().map(ClusterLogic::getId).collect(Collectors.toList()));
            clusters = regions.stream().map(ClusterRegion::getPhyClusterName).distinct()
                .filter(clusterNameSet::contains).sorted(Comparator.naturalOrder()).collect(Collectors.toList());
        }
        return Result.buildSucc(clusters);
    }
    
    @Override
    public Result<List<String>> getTemplateSameVersionClusterNamesByTemplateId(Integer projectId, Integer templateId) {
        List<String> clusterPhyNameList = listClusterPhyNameByProjectId(projectId);
        // No permission, cut branches and return
        if (CollectionUtils.isEmpty(clusterPhyNameList)) {
            return Result.buildSucc();
        }

        IndexTemplateWithPhyTemplates logicTemplateWithPhysicals = indexTemplateService
            .getLogicTemplateWithPhysicalsById(templateId);
        if (null == logicTemplateWithPhysicals) {
            return Result.buildFail(String.format("templateId[%s] is not exist", templateId));
        }

        IndexTemplatePhy masterPhyTemplate = logicTemplateWithPhysicals.getMasterPhyTemplate();
        if (null == masterPhyTemplate) {
            return Result.buildFail(String.format("the physicals of templateId[%s] is empty", templateId));
        }

        String cluster = masterPhyTemplate.getCluster();
        ClusterPhy clusterPhy = clusterPhyService.getClusterByName(cluster);
        if (null == clusterPhy) {
            return Result.buildFail(String.format("the cluster[%s] from templateId[%s] is empty", cluster, templateId));
        }
        
        String esVersion = clusterPhy.getEsVersion();

        List<ClusterPhy> clusterPhies = clusterPhyService.listAllClusters();

        Predicate<ClusterPhy> matchingSameVersionESVersionPredicate =
                cp -> ESVersionUtil.compareBigVersionConsistency(esVersion,cp.getEsVersion());
        List<String> sameVersionClusterNameList = clusterPhies.stream().filter(Objects::nonNull)
                .filter(r-> !ClusterHealthEnum.UNKNOWN.getCode().equals(r.getHealth()))
            .filter(r -> clusterPhyNameList.contains(r.getCluster()))
            .filter(rCluster -> !StringUtils.equals(logicTemplateWithPhysicals.getMasterPhyTemplate().getCluster(),
                rCluster.getCluster()))
            .filter(matchingSameVersionESVersionPredicate).map(ClusterPhy::getCluster)
                .distinct()
            .collect(Collectors.toList());

        return Result.buildSucc(sameVersionClusterNameList);
    }
    
    /**
     * @param projectId
     * @param templateId
     * @return
     */
    @Override
    public Result<List<String>> getTemplateSameVersionClusterNamesByTemplateIdExistDCDR(Integer projectId,
                                                                                        Integer templateId) {
        final Result<List<String>> clusterPhyListRes = getTemplateSameVersionClusterNamesByTemplateId(projectId,
                templateId);
        if (clusterPhyListRes.failed()) {
            return clusterPhyListRes;
        }
        final List<String> existDCDRPluginClusterPhyList = clusterPhyListRes.getData().stream()
                .filter(clusterPhy -> Boolean.TRUE.equals(
                        getDCDRAndPipelineAndColdRegionTupleByClusterPhyWithCache(clusterPhy).v1))
                .collect(Collectors.toList());
        return Result.buildSucc(existDCDRPluginClusterPhyList);
    }
    
    @Override
    public List<String> listClusterPhyNodeName(String clusterPhyName) {
        if (null == clusterPhyName) {
            LOGGER.error("class=ClusterPhyManagerImpl||method=getAppClusterPhyNodeNames||errMsg=集群名称为空");
            return Lists.newArrayList();
        }
        return esClusterNodeService.syncGetNodeNames(clusterPhyName);
    }

    @Override
    public List<String> listNodeNameByProjectId(Integer projectId) {
        List<String> appAuthNodeNames = Lists.newCopyOnWriteArrayList();

        List<String> appClusterPhyNames = listClusterPhyNameByProjectId(projectId);
        appClusterPhyNames
            .forEach(clusterPhyName -> appAuthNodeNames.addAll(esClusterNodeService.syncGetNodeNames(clusterPhyName)));

        return appAuthNodeNames;
    }

    @Override
    @Transactional(rollbackFor = Exception.class)
    public Result<Boolean> deleteCluster(Integer clusterPhyId, String operator, Integer projectId) {
        if (!roleTool.isAdmin(operator) || !AuthConstant.SUPER_PROJECT_ID.equals(projectId)) {
            return Result.buildFail("当前登录人或项目没有权限进行该操作！");
        }

        ClusterPhy clusterPhy = clusterPhyService.getClusterById(clusterPhyId);
        if (null == clusterPhy) {
            return Result.buildFail(String.format("物理集群Id[%s]不存在", clusterPhyId));
        }

        Set<Long> clusterLogicIdList = clusterRegionService.getLogicClusterIdByPhyClusterId(clusterPhyId);
        if (CollectionUtils.isNotEmpty(clusterLogicIdList)) {
            List<ClusterLogic> clusterLogicList = clusterLogicService
                .getClusterLogicListByIds(Lists.newArrayList(clusterLogicIdList));
            return Result.buildFail(String.format("物理集群[%s]和逻辑集群[%s]关联", clusterPhy.getCluster(),
                ConvertUtil.list2String(Lists.newArrayList(clusterLogicList), ",", ClusterLogic::getName)));
        }

        List<String> templatePhyNameList = indexTemplatePhyService.getNormalTemplateByCluster(clusterPhy.getCluster())
            .stream().map(IndexTemplatePhy::getName).collect(Collectors.toList());
        if (CollectionUtils.isNotEmpty(templatePhyNameList)) {
            return Result.buildFail(String.format("物理集群[%s]中已经存在模板[%s]", clusterPhy.getCluster(),
                ListUtils.strList2String(templatePhyNameList)));
        }

        Result<Boolean> deleteClusterResult = deleteClusterInner(clusterPhyId, projectId);
        if (deleteClusterResult.failed()) {
            return Result.buildFrom(deleteClusterResult);
        }

        SpringTool.publish(new ClusterPhyEvent(clusterPhy.getCluster(), operator));
         operateRecordService.saveOperateRecordWithManualTrigger(String.format("删除集群：%s", clusterPhy.getCluster()), operator,
                AuthConstant.SUPER_PROJECT_ID, clusterPhyId, OperateTypeEnum.PHYSICAL_CLUSTER_OFFLINE);
        return Result.buildSucc(true);
    }

    @Override
    public Result<Boolean> addCluster(ClusterPhyDTO param, String operator, Integer projectId) {
        Result<Boolean> result = clusterPhyService.createCluster(param, operator);

        if (result.success()) {
            SpringTool.publish(new ClusterPhyEvent(param.getCluster(), operator));
             operateRecordService.saveOperateRecordWithManualTrigger(String.format("新建集群：%s", param.getCluster()), operator, projectId, param.getId(),
                    OperateTypeEnum.PHYSICAL_CLUSTER_NEW);
        }
        return result;
    }

    @Override
    public Result<Boolean> editCluster(ClusterPhyDTO param, String operator) {
        final ClusterPhy oldClusterPhy = clusterPhyService.getClusterById(param.getId());
        final Result<Boolean> result = clusterPhyService.editCluster(param, operator);
        if (result.success()) {

            if (!StringUtils.equals(oldClusterPhy.getDesc(), param.getDesc())) {
                 operateRecordService.saveOperateRecordWithManualTrigger(
                        String.format("%s, 修改集群描述:%s-->%s", oldClusterPhy.getCluster(), oldClusterPhy.getDesc(),
                                param.getDesc()), operator, AuthConstant.SUPER_PROJECT_ID, param.getId(),
                        OperateTypeEnum.PHYSICAL_CLUSTER_INFO_MODIFY);
            }

        }
        return result;
    }

    @Override
    public PaginationResult<ClusterPhyVO> pageGetClusterPhys(ClusterPhyConditionDTO condition,
                                                             Integer projectId) throws NotFindSubclassException {
        BaseHandle baseHandle = handleFactory.getByHandlerNamePer(CLUSTER_PHY.getPageSearchType());
        if (baseHandle instanceof ClusterPhyPageSearchHandle) {
            ClusterPhyPageSearchHandle pageSearchHandle = (ClusterPhyPageSearchHandle) baseHandle;
            return pageSearchHandle.doPage(condition, projectId);
        }

        LOGGER.warn(
            "class=ClusterPhyManagerImpl||method=pageGetConsoleClusterVOS||msg=failed to get the ClusterPhyPageSearchHandle");

        return PaginationResult.buildFail("分页获取物理集群信息失败");
    }

    @Override
    public Result<List<String>> listClusterPhyNameBySuperApp(Integer projectId) {
        List<String> names = Lists.newArrayList();
        if (AuthConstant.SUPER_PROJECT_ID.equals(projectId)) {
            names.addAll(clusterPhyService.listClusterNames());
        } else {
            return Result.buildFail("非超级项目，不能查看物理集群列表");
        }
        if (names.size()==0){
            return Result.buildFail("超级项目无集群信息，请前往集群管理-->物理集群，进行新建集群或者接入集群。");
        }
        return Result.buildSucc(names);
    }

    /**
     * 构建用户控制台统计信息: 集群使用率
     */
    @Override
    public void buildPhyClusterStatics(ClusterPhyVO cluster) {
        try {
            Triple<Long, Long, Double> esClusterStaticInfoTriple = getESClusterStaticInfoTriple(cluster.getCluster());
            cluster.setDiskTotal(esClusterStaticInfoTriple.v1());
            cluster.setDiskUsage(esClusterStaticInfoTriple.v2());
            cluster.setDiskUsagePercent(esClusterStaticInfoTriple.v3());
        } catch (Exception e) {
            LOGGER.warn("class=ClusterPhyManagerImpl||method=buildPhyClusterResourceUsage||logicClusterId={}",
                cluster.getId(), e);
        }
    }

    @Override
    public void buildClusterRole(ClusterPhyVO cluster) {
        try {
            List<ClusterRoleInfo> clusterRoleInfos = clusterRoleService.getAllRoleClusterByClusterId(cluster.getId());

            buildClusterRole(cluster, clusterRoleInfos);
        } catch (Exception e) {
            LOGGER.warn("class=ClusterPhyManagerImpl||method=buildClusterRole||logicClusterId={}", cluster.getId(), e);
        }
    }

    @Override
    public void buildClusterRole(ClusterPhyVO cluster, List<ClusterRoleInfo> clusterRoleInfos) {
        try {
            List<ESClusterRoleVO> roleClusters = ConvertUtil.list2List(clusterRoleInfos, ESClusterRoleVO.class);

            List<Long> roleClusterIds = roleClusters.stream().map(ESClusterRoleVO::getId).collect(Collectors.toList());
            Map<Long, List<ClusterRoleHost>> roleIdsMap = clusterRoleHostService.getByRoleClusterIds(roleClusterIds);

            for (ESClusterRoleVO esClusterRoleVO : roleClusters) {
                List<ClusterRoleHost> clusterRoleHosts = roleIdsMap.get(esClusterRoleVO.getId());
                List<ESClusterRoleHostVO> esClusterRoleHosts = ConvertUtil.list2List(clusterRoleHosts,
                    ESClusterRoleHostVO.class);
                esClusterRoleVO.setEsClusterRoleHostVO(esClusterRoleHosts);
            }

            cluster.setEsClusterRoleVOS(roleClusters);
        } catch (Exception e) {
            LOGGER.warn("class=ClusterPhyManagerImpl||method=buildClusterRole||logicClusterId={}", cluster.getId(), e);
        }
    }

    @Override
    public boolean updateClusterHealth(String clusterPhyName, String operator) {
        ClusterPhy clusterPhy = clusterPhyService.getClusterByName(clusterPhyName);
        if (null == clusterPhy) {
            LOGGER.warn(
                "class=ClusterPhyManagerImpl||method=updateClusterHealth||clusterPhyName={}||msg=clusterPhy is empty",
                clusterPhyName);
            return false;
        }

        ClusterPhyDTO esClusterDTO = new ClusterPhyDTO();
        ClusterHealthEnum clusterHealthEnum = null;
        try {
            clusterHealthEnum = esClusterService.syncGetClusterHealthEnum(clusterPhyName);
        } catch (ESOperateException e) {
<<<<<<< HEAD
            LOGGER.error("class=ClusterPhyManagerImpl||method=updateClusterHealth||clusterPhyName={}||errMsg={}",
                    clusterPhyName,e.getMessage());
=======
            LOGGER.error(
                    "class=ClusterPhyManagerImpl||method=updateClusterHealth||clusterPhyName={}||msg=fail to get clusterHealthEnum",
                    clusterPhyName);
>>>>>>> 5fd98f4f
            return false;
        }

        esClusterDTO.setId(clusterPhy.getId());
        esClusterDTO.setHealth(clusterHealthEnum.getCode());
        Result<Boolean> editClusterResult = clusterPhyService.editCluster(esClusterDTO, operator);
        if (editClusterResult.failed()) {
            LOGGER.error("class=ClusterPhyManagerImpl||method=updateClusterHealth||clusterPhyName={}||errMsg={}",
                clusterPhyName, editClusterResult.getMessage());
            return false;
        }

        return true;
    }

    @Override
    public boolean updateClusterInfo(String cluster, String operator) {
        ClusterPhy clusterPhy = clusterPhyService.getClusterByName(cluster);
        if (null == clusterPhy) {
            LOGGER.warn(
                "class=ClusterPhyManagerImpl||method=updateClusterInfo||clusterPhyName={}||msg=clusterPhy is empty",
                cluster);
            return false;
        }

        ESClusterStatsResponse clusterStats = esClusterService.syncGetClusterStats(cluster);
        long totalFsBytes = clusterStats.getTotalFs().getBytes();
        long usageFsBytes = clusterStats.getTotalFs().getBytes() - clusterStats.getFreeFs().getBytes();

        double diskFreePercent = 0d;
        double clusterTotalFs = clusterStats.getTotalFs().getGbFrac();
        if(clusterTotalFs > 0){
            diskFreePercent = clusterStats.getFreeFs().getGbFrac() / clusterTotalFs;
            diskFreePercent = CommonUtils.formatDouble(1 - diskFreePercent, 5);
        }

        ClusterPhyDTO esClusterDTO = new ClusterPhyDTO();
        esClusterDTO.setId(clusterPhy.getId());
        esClusterDTO.setDiskTotal(totalFsBytes);
        esClusterDTO.setDiskUsage(usageFsBytes);
        esClusterDTO.setDiskUsagePercent(diskFreePercent);
        Result<Boolean> editClusterResult = clusterPhyService.editCluster(esClusterDTO, operator);
        if (editClusterResult.failed()) {
            LOGGER.error("class=ClusterPhyManagerImpl||method=updateClusterInfo||clusterPhyName={}||errMsg={}", cluster,
                editClusterResult.getMessage());
            return false;
        }

        return true;
    }

    @Override
    public Result<Boolean> checkClusterHealth(String clusterPhyName, String operator) {
        ClusterPhy clusterPhy = clusterPhyService.getClusterByName(clusterPhyName);
        if (null == clusterPhy) {
            return Result.buildFail();
        }

        if (ClusterHealthEnum.GREEN.getCode().equals(clusterPhy.getHealth())
            || ClusterHealthEnum.YELLOW.getCode().equals(clusterPhy.getHealth())) {
            return Result.buildSucc(true);
        }

        updateClusterHealth(clusterPhyName, operator);
        return Result.buildSucc();
    }

    @Override
    public Result<Boolean> checkClusterIsExit(String clusterPhyName, String operator) {
        return Result.build(clusterPhyService.isClusterExists(clusterPhyName));
    }

    @Override
    public Result<Boolean> deleteClusterExit(String clusterPhyName, Integer projectId, String operator) {
        if (!AuthConstant.SUPER_PROJECT_ID.equals(projectId)) {
            return Result.buildFail("无权限删除集群");
        }

        ClusterPhy clusterPhy = clusterPhyService.getClusterByName(clusterPhyName);
        if (null == clusterPhy) {
            return Result.buildSucc(true);
        }

        return deleteClusterInner(clusterPhy.getId(), projectId);
    }

    @Override
    public Result<List<String>> getPhyClusterNameWithSameEsVersion(Integer clusterLogicType,
                                                                   /*用户在新建逻辑集群阶段已选择的物理集群名称*/String hasSelectedClusterNameWhenBind) {
        //获取可以绑定的物理集群名称列表
        Result<List<String>> canBeAssociatedClustersPhyNamesResult = validLogicAndReturnPhyNamesWhenBindPhy(null,
            clusterLogicType);
        if (canBeAssociatedClustersPhyNamesResult.failed()) {
            return Result.buildFrom(canBeAssociatedClustersPhyNamesResult);
        }

        //没有指定物理集群名称，则返回全量的匹配数据，不做版本的筛选
        if (AriusObjUtils.isNull(hasSelectedClusterNameWhenBind)) {
            return canBeAssociatedClustersPhyNamesResult;
        }

        //根据已绑定的物理集群的版本进行筛选
        return Result.buildSucc(getPhyClusterNameWithSameEsVersion(hasSelectedClusterNameWhenBind,
            canBeAssociatedClustersPhyNamesResult.getData()));
    }

    @Override
    public Result<List<String>> getPhyClusterNameWithSameEsVersionAfterBuildLogic(Long clusterLogicId) {
        //获取可以绑定的物理集群名称列表
        Result<List<String>> canBeAssociatedClustersPhyNamesResult = validLogicAndReturnPhyNamesWhenBindPhy(
            clusterLogicId, null);
        if (canBeAssociatedClustersPhyNamesResult.failed()) {
            return Result.buildFrom(canBeAssociatedClustersPhyNamesResult);
        }

        //获取逻辑集群已绑定的物理集群信息
        ClusterRegion clusterRegion = clusterRegionService.getRegionByLogicClusterId(clusterLogicId);
        if (null == clusterRegion) {
            return canBeAssociatedClustersPhyNamesResult;
        }

        //根据已绑定的物理集群的版本进行筛选
        return Result.buildSucc(getPhyClusterNameWithSameEsVersion(clusterRegion.getPhyClusterName(),
            canBeAssociatedClustersPhyNamesResult.getData()));
    }

    @Override
    public Result<ClusterPhyVO> updateClusterGateway(ClusterPhyDTO param, String operator) {
        ClusterPhyDTO clusterPhyDTO = new ClusterPhyDTO();
        clusterPhyDTO.setId(param.getId());
        clusterPhyDTO.setGatewayUrl(param.getGatewayUrl());
        Result<Boolean> result = clusterPhyService.editCluster(clusterPhyDTO, operator);
        if (result.failed()) {
            return Result.buildFail("编辑gateway失败！");
        }

        ClusterPhy clusterPhy = clusterPhyService.getClusterById(param.getId());
        operateRecordService.saveOperateRecordWithManualTrigger(String.format("%s, 绑定 gateway 集群 gateway_cluster:%s", clusterPhy.getCluster(),
                        param.getGatewayUrl()), operator, AuthConstant.SUPER_PROJECT_ID, param.getId(),
                OperateTypeEnum.PHYSICAL_CLUSTER_GATEWAY_CHANGE);

        return Result.buildSucc(ConvertUtil.obj2Obj(clusterPhy, ClusterPhyVO.class));
    }

    @Override
    public List<ClusterRoleInfo> listClusterRolesByClusterId(Integer clusterId) {
        return clusterRoleService.getAllRoleClusterByClusterId(clusterId);
    }

    @Override
    public  List<ClusterRoleHost> listClusterRoleHostByCluster(String cluster) {
        return clusterRoleHostService.getNodesByCluster(cluster);
    }
    
    /**
     * 它返回满足条件的总数。
     *
     * @param condition 查询的条件。
     * @return 长
     */
    @Override
    public Long fuzzyClusterPhyHitByCondition(ClusterPhyConditionDTO condition) {
        return clusterPhyService.fuzzyClusterPhyHitByCondition(condition);
    }
    
    /**
     * 按条件获取集群物理信息
     *
     * @param condition 查询的条件。
     * @return 列表<ClusterPhy>
     */
    @Override
    public List<ClusterPhy> pagingGetClusterPhyByCondition(ClusterPhyConditionDTO condition) {
        return  clusterPhyService.pagingGetClusterPhyByCondition(condition);
    }

    /**
     * 批量更新物理集群的动态配置项
     * @param param        要更新的配置项
     * @param operator
     * @param projectId
     * @return
     */
    @Override
<<<<<<< HEAD
    public Result<Boolean> batchUpdateClusterDynamicConfig(List<String> clusterList, ClusterSettingDTO param,
                                                        String operator, Integer projectId) {
        Result<Void> projectCheck = ProjectUtils.checkProjectCorrectly(i -> i, projectId, projectId);
        if (projectCheck.failed()) {
            return Result.buildFail(projectCheck.getMessage());
        }

        Result<Boolean> result = checkClusterExistAndConfigType(clusterList, param);
=======
    public Result<Boolean> batchUpdateClusterDynamicConfig(MultiClusterSettingDTO param, String operator,
                                                           Integer projectId) throws ESOperateException {
        final Result<Void> projectCheck = ProjectUtils.checkProjectCorrectly(i -> i, projectId, projectId);
        if (projectCheck.failed()) {
            return Result.buildFail(projectCheck.getMessage());
        }
        Result<Boolean> result = checkClusterExistAndConfigType(param);
>>>>>>> 5fd98f4f
        if (result.failed()) {
            return Result.buildFail(result.getMessage());
        }

        boolean updateFail = false;
        StringBuilder updateFailClusters = new StringBuilder();

        // 对每个集群进行更新配置操作
        for (String cluster : param.getClusterNameList()) {
            Map<String, Object> persistentConfig = Maps.newHashMap();
            String changeKey   = param.getKey();
            Object changeValue = param.getValue();
            persistentConfig.put(changeKey, changeValue);

            boolean succ = esClusterService.syncPutPersistentConfig(cluster, persistentConfig);
            if(!succ){
                updateFail = true;
                updateFailClusters.append(cluster).append(",");
            }else {
                // 记录操作
<<<<<<< HEAD
                Result<Map<ClusterDynamicConfigsTypeEnum, Map<String, Object>>> beforeChangeConfigs
                        = getPhyClusterDynamicConfigs(cluster);

                if (beforeChangeConfigs.failed()
                        || null == beforeChangeConfigs.getData()
                        || null == beforeChangeConfigs.getData().values()){
=======
                final Result<Map<ClusterDynamicConfigsTypeEnum, Map<String, Object>>> beforeChangeConfigs = getPhyClusterDynamicConfigs(cluster);
                if (beforeChangeConfigs.failed() || beforeChangeConfigs.getData().values() == null){
>>>>>>> 5fd98f4f
                    updateFail = true;
                    updateFailClusters.append(cluster).append(",");
                } else {
                    Object beforeValue = beforeChangeConfigs.getData().values().stream()
                            .filter(m -> m.containsKey(changeKey))
                            .map(m -> m.get(changeKey))
                            .findFirst().orElse("");

                    final ClusterPhy clusterPhy = clusterPhyService.getClusterByName(cluster);
                    operateRecordService.saveOperateRecordWithManualTrigger(String.format("%s:%s->%s", changeKey, beforeValue, changeValue),
                            operator, AuthConstant.SUPER_PROJECT_ID, null == clusterPhy ? -1 : clusterPhy.getId(),
                            OperateTypeEnum.PHYSICAL_CLUSTER_DYNAMIC_CONF_CHANGE);
                }
            }
        }

        if(updateFail){
            return Result.buildFail(updateFailClusters.deleteCharAt(updateFailClusters.length()-1) + " 集群更新动态配置失败");
        }

        return Result.buildSucc();
    }
    
    /**************************************** private method ***************************************************/

    private Result<Boolean> checkClusterExistAndConfigType(MultiClusterSettingDTO param) {
        // check集群是否都存在
        for (String cluster : param.getClusterNameList()) {
            boolean clusterExist = clusterPhyService.isClusterExists(cluster);
            if(!clusterExist) {
                return Result.buildFail(cluster + "集群不存在");
            }
        }

        // check配置项是否合规
        ClusterDynamicConfigsEnum clusterSettingEnum = ClusterDynamicConfigsEnum.valueCodeOfName(param.getKey());
        if (clusterSettingEnum.equals(ClusterDynamicConfigsEnum.UNKNOWN)) {
            return Result.buildFail("传入的字段类型未知");
        }
        if (!clusterSettingEnum.getCheckFun().apply(String.valueOf(param.getValue())).booleanValue()) {
            return Result.buildFail("传入的字段参数格式有误");
        }

        return Result.buildSucc();
    }

    private Result<Boolean> deleteClusterInner(Integer clusterPhyId, Integer projectId) {
        ClusterPhy clusterPhy = clusterPhyService.getClusterById(clusterPhyId);
        if (null == clusterPhy) {
            return Result.buildFail(String.format("物理集群Id[%s]不存在", clusterPhyId));
        }
        try {
            List<ClusterRoleHost> clusterRoleHosts = clusterRoleHostService.getNodesByCluster(clusterPhy.getCluster());
            // 该物理集群有采集到host数据才执行删除操作
            if (!CollectionUtils.isEmpty(clusterRoleHosts)) {
                Result<Void> deleteHostResult = clusterRoleHostService.deleteByCluster(clusterPhy.getCluster(),
                    projectId);
                if (deleteHostResult.failed()) {
                    throw new AdminOperateException(String.format("删除集群[%s]节点信息失败", clusterPhy.getCluster()));
                }
            }

            Result<Void> deleteRoleResult = clusterRoleService.deleteRoleClusterByClusterId(clusterPhy.getId(),
                projectId);
            if (deleteRoleResult.failed()) {
                throw new AdminOperateException(String.format("删除集群[%s]角色信息失败", clusterPhy.getCluster()));
            }

            List<ClusterRegion> clusterRegionList = clusterRegionService.listPhyClusterRegions(clusterPhy.getCluster());
            if (!AriusObjUtils.isEmptyList(clusterRegionList)) {
                // 该物理集群有Region才删除
                Result<Void> deletePhyClusterRegionResult = clusterRegionService
                    .deleteByClusterPhy(clusterPhy.getCluster());
                if (deletePhyClusterRegionResult.failed()) {
                    throw new AdminOperateException(String.format("删除集群[%s]Region新失败", clusterPhy.getCluster()));
                }
            }

            Result<Boolean> deleteClusterResult = clusterPhyService.deleteClusterById(clusterPhyId, projectId);
            if (deleteClusterResult.failed()) {
                throw new AdminOperateException(String.format("删除集群[%s]信息失败", clusterPhy.getCluster()));
            }
        } catch (AdminOperateException e) {
            LOGGER.error("class=ClusterPhyManagerImpl||method=deleteClusterInfo||clusterName={}||errMsg={}||e={}",
                clusterPhy.getCluster(), e.getMessage(), e);

            // 这里显示回滚处理特殊异常场景
            TransactionAspectSupport.currentTransactionStatus().setRollbackOnly();
            return Result.buildFail("删除物理集群失败");
        }
        return Result.buildSucc(true);
    }

    /**
     * 更新物理模板setting single_type为true
     * @param cluster  集群
     * @param template 物理模板
     * @return
     */
    private boolean setTemplateSettingSingleType(String cluster, String template) {
        Map<String, String> setting = new HashMap<>(2);
        try {
            return esTemplateService.syncUpsertSetting(cluster, template, setting, 3);
        } catch (ESOperateException e) {
            LOGGER.warn(
                "class=ClusterPhyManagerImpl||method=setTemplateSettingSingleType||errMsg={}||e={}||cluster={}||template={}",
                e.getMessage(), e, cluster, template);
        }

        return false;
    }

    /**
     * 新建逻辑集群和已创建逻辑集群时绑定物理集群时进行校验,并且获取可以绑定的物理集群民称列表
     * @param clusterLogicId 逻辑集群id
     * @param clusterLogicType 逻辑集群类型
     * @return 可以绑定的物理集群民称列表
     */
    private Result<List<String>> validLogicAndReturnPhyNamesWhenBindPhy(Long clusterLogicId, Integer clusterLogicType) {
        if (clusterLogicId == null && clusterLogicType == null) {
            return Result.buildFail("传入的参数错误");
        }

        Result<List<String>> canBeAssociatedClustersPhyNames = Result.buildSucc(Lists.newArrayList());
        if (clusterLogicId != null) {
            ClusterLogic clusterLogicById =
                    clusterLogicService.listClusterLogicByIdThatProjectIdStrConvertProjectIdList(clusterLogicId).stream().findFirst().orElse(null);
            if (clusterLogicById == null) {
                return Result.buildFail("选定的逻辑集群不存在");
            }

            clusterLogicType = clusterLogicById.getType();
            canBeAssociatedClustersPhyNames = listCanBeAssociatedRegionOfClustersPhys(clusterLogicType, clusterLogicId);
        } else {
            canBeAssociatedClustersPhyNames = listCanBeAssociatedClustersPhys(clusterLogicType);
        }

        if (!ClusterResourceTypeEnum.isExist(clusterLogicType)) {
            return Result.buildParamIllegal("逻辑集群类型非法");
        }

        if (canBeAssociatedClustersPhyNames.failed()) {
            LOGGER.warn(
                "class=ClusterPhyManagerImpl||method=validLogicAndReturnPhyNamesWhenBindPhy||errMsg={}",
                canBeAssociatedClustersPhyNames.getMessage());
            Result.buildFail("无法获取对应的物理集群名称列表");
        }

        return canBeAssociatedClustersPhyNames;
    }

    /**
     * 根据已经选定的物理集群筛选出版本相同的可以绑定的物理集群名称列表
     * @param hasSelectedPhyClusterName 已经选择的物理集群名称
     * @param canBeAssociatedClustersPhyNames 可以匹配的物理集群名称列表（待筛选状态）
     * @return 物理集群名称列表
     */
    private List<String> getPhyClusterNameWithSameEsVersion(String hasSelectedPhyClusterName,
                                                            List<String> canBeAssociatedClustersPhyNames) {
        //获取用户已选择的物理集群的信息
        ClusterPhy hasSelectedCluster = clusterPhyService.getClusterByName(hasSelectedPhyClusterName);
        //如果指定的物理集群名称为null，则返回全量的物理集群名称列表
        if (AriusObjUtils.isNull(hasSelectedPhyClusterName) || AriusObjUtils.isNull(hasSelectedCluster)
            || CollectionUtils.isEmpty(canBeAssociatedClustersPhyNames)) {
            return null;
        }

        //筛选出和用户以指定的物理集群的版本号相同的物理集群名称列表
        List<String> canBeAssociatedPhyClusterNameWithSameEsVersion = Lists.newArrayList();
        for (String canBeAssociatedClustersPhyName : canBeAssociatedClustersPhyNames) {
            ClusterPhy canBeAssociatedClustersPhy = clusterPhyService.getClusterByName(canBeAssociatedClustersPhyName);
            if (!AriusObjUtils.isNull(canBeAssociatedClustersPhy)
                && !AriusObjUtils.isNull(canBeAssociatedClustersPhy.getEsVersion())
                && !AriusObjUtils.isNull(canBeAssociatedClustersPhy.getCluster())
                && canBeAssociatedClustersPhy.getEsVersion().equals(hasSelectedCluster.getEsVersion())) {
                canBeAssociatedPhyClusterNameWithSameEsVersion.add(canBeAssociatedClustersPhy.getCluster());
            }
        }

        return canBeAssociatedPhyClusterNameWithSameEsVersion;
    }

    /**
     * 构建物理集群详情
     * @param clusterPhyVO 物理集群元数据信息
     * @return
     */
    private void buildPhyCluster(ClusterPhyVO clusterPhyVO) {
        if (!AriusObjUtils.isNull(clusterPhyVO)) {
            clusterPhyVO.setGatewayUrl(esGatewayClient.getSingleGatewayAddress());
            buildPhyClusterStatics(clusterPhyVO);
            buildClusterRole(clusterPhyVO);
            buildClusterPhyWithLogicAndRegion(Collections.singletonList(clusterPhyVO));
        }
    }

    private Result<ClusterPhyVO> saveClusterPhy(ClusterJoinDTO param, String operator) {
        //保存集群信息
        ClusterPhyDTO clusterDTO = buildPhyClusters(param, operator);
        Result<Boolean> addClusterRet = clusterPhyService.createCluster(clusterDTO, operator);
        if (addClusterRet.failed()) {
            return Result.buildFrom(addClusterRet);
        }

        return Result.buildSucc(ConvertUtil.obj2Obj(clusterDTO, ClusterPhyVO.class));
    }

    private ClusterPhyDTO buildPhyClusters(ClusterJoinDTO param, String operator) {
        ClusterPhyDTO clusterDTO = ConvertUtil.obj2Obj(param, ClusterPhyDTO.class);

        String clientAddress = clusterRoleHostService.buildESClientHttpAddressesStr(param.getRoleClusterHosts());

        clusterDTO.setDesc(param.getPhyClusterDesc());
        if (StringUtils.isBlank(clusterDTO.getDataCenter())) {
            clusterDTO.setDataCenter(DataCenterEnum.CN.getCode());
        }
        if (null == clusterDTO.getType()) {
            clusterDTO.setType(ESClusterTypeEnum.ES_HOST.getCode());
        }
        clusterDTO.setHttpAddress(clientAddress);
        clusterDTO.setHttpWriteAddress(clientAddress);
        clusterDTO.setIdc(DEFAULT_CLUSTER_IDC);
        clusterDTO.setLevel(ResourceLogicLevelEnum.NORMAL.getCode());
        clusterDTO.setImageName("");
        clusterDTO.setPackageId(-1L);
        clusterDTO.setNsTree("");
        clusterDTO.setPlugIds("");
        clusterDTO.setCreator(operator);
        clusterDTO.setRunMode(RunModeEnum.READ_WRITE_SHARE.getRunMode());
        clusterDTO.setHealth(DEFAULT_CLUSTER_HEALTH);
        return clusterDTO;
    }

    /**
     * 集群接入参数校验
     *
     * @param param    参数
     * @param operator 操作人
     * @return {@link Result}<{@link Void}>
     */
    private Result<Void> checkClusterJoin(ClusterJoinDTO param, String operator) {
        if (AriusObjUtils.isNull(param)) {
            return Result.buildParamIllegal("参数为空");
        }
        ClusterTag clusterTag = ConvertUtil.str2ObjByJson(param.getTags(), ClusterTag.class);

        if (AriusObjUtils.isNull(operator)) {
            return Result.buildParamIllegal("操作人不存在");
        }

        if (!ESClusterTypeEnum.validCode(param.getType())) {
            return Result.buildParamIllegal("非支持的集群类型");
        }

        if (!ClusterResourceTypeEnum.isExist(param.getResourceType())) {
            return Result.buildParamIllegal("非支持的集群资源类型");
        }

        if (ESClusterCreateSourceEnum.ES_IMPORT != ESClusterCreateSourceEnum.valueOf(clusterTag.getCreateSource())) {
            return Result.buildParamIllegal("非集群接入来源");
        }

        if (!ESClusterImportRuleEnum.validCode(param.getImportRule())) {
            return Result.buildParamIllegal("非支持的接入规则");
        }

        return checkClusterNodes(param);
    }

    private Result<Void> checkClusterNodes(ClusterJoinDTO param) {
        List<ESClusterRoleHostDTO> roleClusterHosts = param.getRoleClusterHosts();
        if (CollectionUtils.isEmpty(roleClusterHosts)) {
            return Result.buildParamIllegal("集群节点信息为空");
        }

        // 对于接入集群的节点端口进行校验
        Set<String> wrongPortSet = roleClusterHosts.stream().map(ESClusterRoleHostDTO::getPort)
            .filter(this::wrongPortDetect).collect(Collectors.toSet());
        if (!CollectionUtils.isEmpty(wrongPortSet)) {
            return Result.buildParamIllegal("接入集群中端口号存在异常" + wrongPortSet);
        }

        if (ESClusterImportRuleEnum.FULL_IMPORT.getCode() == param.getImportRule()) {
            Set<Integer> roleForNode = roleClusterHosts.stream().map(ESClusterRoleHostDTO::getRole)
                .collect(Collectors.toSet());

            if (!roleForNode.contains(MASTER_NODE.getCode())) {
                return Result.buildParamIllegal(String.format(NODE_NOT_EXISTS_TIPS, MASTER_NODE.getDesc()));
            }

            Map<Integer, List<String>> role2IpsMap = ConvertUtil.list2MapOfList(roleClusterHosts,
                ESClusterRoleHostDTO::getRole, ESClusterRoleHostDTO::getIp);

            List<String> masterIps = role2IpsMap.get(MASTER_NODE.getCode());
            if (masterIps.size() < JOIN_MASTER_NODE_MIN_NUMBER) {
                return Result.buildParamIllegal(String.format("集群%s的masternode角色节点个数要求大于等于1，且不重复", param.getCluster()));
            }

            String duplicateIpForMaster = ClusterUtils.getDuplicateIp(masterIps);
            if (!AriusObjUtils.isBlack(duplicateIpForMaster)) {
                return Result.buildParamIllegal(String.format(IP_DUPLICATE_TIPS, duplicateIpForMaster));
            }

            String duplicateIpForClient = ClusterUtils.getDuplicateIp(role2IpsMap.get(CLIENT_NODE.getCode()));
            if (!AriusObjUtils.isBlack(duplicateIpForClient)) {
                return Result.buildParamIllegal(String.format(IP_DUPLICATE_TIPS, duplicateIpForClient));
            }

            String duplicateIpForData = ClusterUtils.getDuplicateIp(role2IpsMap.get(DATA_NODE.getCode()));
            if (!AriusObjUtils.isBlack(duplicateIpForData)) {
                return Result.buildParamIllegal(String.format(IP_DUPLICATE_TIPS, duplicateIpForData));
            }
        } else {

            List<String> ips = roleClusterHosts.stream().map(ESClusterRoleHostDTO::getIp)
                .filter(StringUtils::isNotBlank).collect(Collectors.toList());
            if (ips.size() < JOIN_MASTER_NODE_MIN_NUMBER) {
                return Result.buildParamIllegal(String.format("集群%s的节点个数要求大于等于1，且不重复", param.getCluster()));
            }

            String duplicateIpForMaster = ClusterUtils.getDuplicateIp(ips);
            if (!AriusObjUtils.isBlack(duplicateIpForMaster)) {
                return Result.buildParamIllegal(String.format(IP_DUPLICATE_TIPS, duplicateIpForMaster));
            }
        }

        if (clusterPhyService.isClusterExists(param.getCluster())) {
            return Result.buildParamIllegal(String.format("物理集群名称:%s已存在", param.getCluster()));
        }

        String esClientHttpAddressesStr = clusterRoleHostService.buildESClientHttpAddressesStr(roleClusterHosts);

        // 密码验证
        Result<Void> passwdResult = checkClusterWithoutPasswd(param, esClientHttpAddressesStr);
        if (passwdResult.failed()) {
            return passwdResult;
        }
        // 同集群验证
        Result<Void> sameClusterResult = checkSameCluster(param.getPassword(),
            clusterRoleHostService.buildESAllRoleHttpAddressesList(roleClusterHosts));
        if (sameClusterResult.failed()) {
            return Result.buildParamIllegal("禁止同时接入超过两个不同集群节点");
        }

        // 校验 是否接入同一集群
        Result<Void> checkSameClientOrMasterClusterRet = checkSameESClientHttpAddresses(esClientHttpAddressesStr);
        if (checkSameClientOrMasterClusterRet.failed()) {
            return Result.buildFrom(checkSameClientOrMasterClusterRet);
        }

        return Result.buildSucc();
    }

    /**
     * 检查ESClientHttpAddresses是否已经存在
     * @param esClientHttpAddressesStr
     * @return
     */
    private Result<Void> checkSameESClientHttpAddresses(String esClientHttpAddressesStr) {
        List<ClusterPhy> clusterPhies = clusterPhyService.listAllClusters();
        if (CollectionUtils.isEmpty(clusterPhies)) {
            return Result.buildSucc();
        }

        // 过滤出目前平台存在的ES集群链接ip:port
        List<String> existClusterHttpAddress = Lists.newArrayList();
        List<String> clusterHttpAddressList = clusterPhies.stream().map(ClusterPhy::getHttpAddress)
            .collect(Collectors.toList());
        for (String clusterHttpAddress : clusterHttpAddressList) {
            for (String httpAddress : ListUtils.string2StrList(clusterHttpAddress)) {
                if (!existClusterHttpAddress.contains(httpAddress.trim())) {
                    existClusterHttpAddress.add(httpAddress.trim());
                }
            }
        }

        List<String> esClientHttpAddressesFromJoin = ListUtils.string2StrList(esClientHttpAddressesStr);
        for (String esClientHttpAddressFromJoin : esClientHttpAddressesFromJoin) {
            if (existClusterHttpAddress.contains(esClientHttpAddressFromJoin.trim())) {
                return Result.buildFail(String.format("平台已经存在相同的集群，连接信息为[%s], 不允许重复接入", esClientHttpAddressFromJoin));
            }
        }

        return Result.buildSucc();
    }

    private Result<Void> initClusterJoin(ClusterJoinDTO param, String esClientHttpAddressesStr) {
        //获取设置es版本
        Result<Void> esVersionSetResult = initESVersionForClusterJoin(param, esClientHttpAddressesStr);
        if (esVersionSetResult.failed()) {
            return esVersionSetResult;
        }

        return Result.buildSucc();
    }

    /**
     * 检测「未设置密码的集群」接入时是否携带账户信息
     */
    private Result<Void> checkClusterWithoutPasswd(ClusterJoinDTO param, String esClientHttpAddressesStr) {
        ClusterConnectionStatus status = esClusterService.checkClusterPassword(esClientHttpAddressesStr, null);
        if (ClusterConnectionStatus.DISCONNECTED == status) {
            return Result.buildParamIllegal("集群离线未能连通");
        }

        if (!Strings.isNullOrEmpty(param.getPassword())) {
            if (ClusterConnectionStatus.NORMAL == status) {
                return Result.buildParamIllegal("未设置密码的集群，请勿输入账户信息");
            }
            status = esClusterService.checkClusterPassword(esClientHttpAddressesStr, param.getPassword());
            if (ClusterConnectionStatus.UNAUTHORIZED == status) {
                return Result.buildParamIllegal("集群的账户信息错误");
            }
        } else {
            if (ClusterConnectionStatus.UNAUTHORIZED == status) {
                return Result.buildParamIllegal("集群设置有密码，请输入账户信息");
            }
        }
        return Result.buildSucc();
    }

    private Result<Void> checkSameCluster(String passwd, List<String> esClientHttpAddressesList) {
        return esClusterService.checkSameCluster(passwd, esClientHttpAddressesList);
    }

    /**
     * 初始化集群版本
     * @param param
     * @param esClientHttpAddressesStr
     * @return
     */
    private Result<Void> initESVersionForClusterJoin(ClusterJoinDTO param, String esClientHttpAddressesStr) {
        String esVersion = esClusterService.synGetESVersionByHttpAddress(esClientHttpAddressesStr, param.getPassword());
        if (Strings.isNullOrEmpty(esVersion)) {
            return Result.buildParamIllegal(String.format("%s无法获取es版本", esClientHttpAddressesStr));
        }
        param.setEsVersion(esVersion);
        return Result.buildSucc();
    }

    private void doDeleteClusterJoin(ClusterPhy clusterPhy, String operator,
                                     Integer projectId) throws AdminOperateException {
        // 1. set region
        List<ClusterRegion> regions = clusterRegionService.listPhyClusterRegions(clusterPhy.getCluster());
        if (CollectionUtils.isEmpty(regions)) {
            return;
        }
    
        List<Long> associatedRegionIds = regions.stream().map(ClusterRegion::getId).collect(Collectors.toList());
        for (Long associatedRegionId : associatedRegionIds) {
            final ClusterRegion region = clusterRegionService.getRegionById(associatedRegionId);

            Result<Void> unbindRegionResult = clusterRegionService.unbindRegion(associatedRegionId, null, operator);
            if (unbindRegionResult.failed()) {
                throw new AdminOperateException(String.format("解绑region(%s)失败", associatedRegionId));
            } else {
                //解绑region
                 operateRecordService.saveOperateRecordWithManualTrigger(String.format("解绑 region：%s", region.getName()), operator, projectId,
                        clusterPhy.getId(), OperateTypeEnum.PHYSICAL_CLUSTER_REGION_CHANGE);
            }

            Result<Void> deletePhyClusterRegionResult = clusterRegionService.deletePhyClusterRegion(associatedRegionId,
                operator);
            if (deletePhyClusterRegionResult.failed()) {
                throw new AdminOperateException(String.format("删除region(%s)失败", associatedRegionId));
            } else {
                //删除region
                 operateRecordService.saveOperateRecordWithManualTrigger(String.format("删除 region：%s", region.getName()), operator, projectId,
                        clusterPhy.getId(), OperateTypeEnum.PHYSICAL_CLUSTER_REGION_CHANGE);
            }
        }

        List<Long> clusterLogicIds =regions.stream()
                .filter(clusterRegion -> Objects.nonNull(clusterRegion.getLogicClusterIds()))
                .map(clusterRegion -> ListUtils.string2LongList(clusterRegion.getLogicClusterIds()))
                .filter(CollectionUtils::isNotEmpty).flatMap(Collection::stream)
                .filter(logicId -> Objects.equals(logicId, Long.parseLong(AdminConstant.REGION_NOT_BOUND_LOGIC_CLUSTER_ID))).distinct()
                .collect(Collectors.toList());

        for (Long clusterLogicId : clusterLogicIds) {
            final ClusterLogic clusterLogic = clusterLogicService.getClusterLogicByIdThatNotContainsProjectId(clusterLogicId);
            if (Objects.isNull(clusterLogic)){
                continue;
            }

            Result<Void> deleteLogicClusterResult = clusterLogicService.deleteClusterLogicById(clusterLogicId, operator,
                projectId);
            if (deleteLogicClusterResult.failed()) {
                throw new AdminOperateException(String.format("删除逻辑集群(%s)失败", clusterLogicId));
            } else {
                //删除逻辑集群
                 operateRecordService.saveOperateRecordWithManualTrigger(String.format("删除逻辑集群：%s", clusterLogic.getName()), operator, projectId,
                        clusterPhy.getId(), OperateTypeEnum.MY_CLUSTER_OFFLINE);
            }
        }

        Result<Boolean> deleteClusterResult = clusterPhyService.deleteClusterById(clusterPhy.getId(), projectId);
        if (deleteClusterResult.failed()) {
            throw new AdminOperateException(String.format("删除物理集群(%s)失败", clusterPhy.getCluster()));
        } else {
            //删除物理集群
             operateRecordService.saveOperateRecordWithManualTrigger(String.format("cluster:[%s] 删除", clusterPhy.getCluster()), operator, projectId,
                    clusterPhy.getId(), OperateTypeEnum.PHYSICAL_CLUSTER_OFFLINE);
        }

        Result<Void> deleteRoleClusterResult = clusterRoleService.deleteRoleClusterByClusterId(clusterPhy.getId(),
            projectId);
        if (deleteRoleClusterResult.failed()) {
            throw new AdminOperateException(String.format("删除物理集群角色(%s)失败", clusterPhy.getCluster()));
        } else {
            //删除物理集群角色
              operateRecordService.saveOperateRecordWithManualTrigger(String.format("cluster:[%s]删除物理集群角色;[%d]", clusterPhy.getCluster(), clusterPhy.getId()), operator,
                    projectId, clusterPhy.getId(), OperateTypeEnum.PHYSICAL_CLUSTER_OFFLINE);
        }

        Result<Void> deleteRoleClusterHostResult = clusterRoleHostService.deleteByCluster(clusterPhy.getCluster(),
            projectId);
        if (deleteRoleClusterHostResult.failed()) {
            throw new AdminOperateException(String.format("删除物理集群节点(%s)失败", clusterPhy.getCluster()));
        } else {
            //删除物理集群角色
             operateRecordService.saveOperateRecordWithManualTrigger(String.format("cluster:[%s] 删除物理集群节点", clusterPhy.getCluster()), operator,
                    projectId, clusterPhy.getId(), OperateTypeEnum.PHYSICAL_CLUSTER_OFFLINE);
        }
    }

    /**
     * 初始化物理集群配置信息
     * @return Map<ClusterDynamicConfigsTypeEnum, Map<String, Object>>中Map的String表示的是动态配置的字段，例如cluster.routing.allocation.awareness.attributes
     * Object则是对应动态配置字段的值
     */
    private Map<ClusterDynamicConfigsTypeEnum, Map<String, Object>> initClusterDynamicConfigs() {
        Map<ClusterDynamicConfigsTypeEnum, Map<String, Object>> esClusterPhyDynamicConfig = Maps.newHashMap();
        for (ClusterDynamicConfigsTypeEnum clusterDynamicConfigsTypeEnum : ClusterDynamicConfigsTypeEnum
            .valuesWithoutUnknown()) {
            esClusterPhyDynamicConfig.put(clusterDynamicConfigsTypeEnum, Maps.newHashMap());
        }

        return esClusterPhyDynamicConfig;
    }

    private Triple<Long/*diskTotal*/, Long/*diskUsage*/, Double/*diskUsagePercent*/> getESClusterStaticInfoTriple(String cluster) {
        Triple<Long, Long, Double> initTriple = buildInitTriple();
        if (!clusterPhyService.isClusterExists(cluster)) {
            LOGGER.error(
                "class=ClusterPhyManagerImpl||method=getESClusterStaticInfoTriple||clusterName={}||msg=cluster is empty",
                cluster);
            return initTriple;
        }

        return getClusterStatsTriple(cluster, initTriple);
    }

    private Triple<Long, Long, Double> getClusterStatsTriple(String cluster, Triple<Long, Long, Double> initTriple) {
        if (CLUSTER_NAME_TO_ES_CLUSTER_STATS_TRIPLE_MAP.containsKey(cluster)) {
            return CLUSTER_NAME_TO_ES_CLUSTER_STATS_TRIPLE_MAP.get(cluster);
        } else {
            refreshClusterStats(cluster, initTriple);
            return initTriple;
        }
    }

    private Triple<Long/*diskTotal*/, Long/*diskTotal*/, Double/*diskUsagePercent*/> buildInitTriple() {
        Triple<Long/*diskTotal*/, Long/*diskTotal*/, Double/*diskUsagePercent*/> triple = new Triple<>();
        triple.setV1(0L);
        triple.setV2(0L);
        triple.setV3(0d);
        return triple;
    }

    private void postProcessingForClusterJoin(ClusterJoinDTO param) throws AdminTaskException {
        esOpClient.connect(param.getCluster());

        if (ESClusterImportRuleEnum.AUTO_IMPORT == ESClusterImportRuleEnum.valueOf(param.getImportRule())) {
            clusterRoleHostService.collectClusterNodeSettings(param.getCluster());
        } else if (ESClusterImportRuleEnum.FULL_IMPORT == ESClusterImportRuleEnum.valueOf(param.getImportRule())) {
            //1.先持久化用户输入的节点信息
            clusterRoleHostService.saveClusterNodeSettings(param);
            //2.直接拉es 更新节点信息，去除因为定时任务触发导致的更新延时
            clusterRoleHostService.collectClusterNodeSettings(param.getCluster());
        }
        updateClusterHealth(param.getCluster(), AriusUser.SYSTEM.getDesc());

    }

    private void refreshClusterDistInfo() {
        List<String> clusterNameList = clusterPhyService.listAllClusters().stream().map(ClusterPhy::getCluster)
            .collect(Collectors.toList());
        for (String clusterName : clusterNameList) {
            Triple<Long, Long, Double> initTriple = buildInitTriple();
            refreshClusterStats(clusterName, initTriple);
        }
    }

    private void refreshClusterStats(String clusterName, Triple<Long, Long, Double> initTriple) {
        ESClusterStatsResponse clusterStats = esClusterService.syncGetClusterStats(clusterName);
        if (null != clusterStats && null != clusterStats.getFreeFs() && null != clusterStats.getTotalFs()
            && clusterStats.getTotalFs().getBytes() > 0 && clusterStats.getFreeFs().getBytes() > 0) {
            initTriple.setV1(clusterStats.getTotalFs().getBytes());
            initTriple.setV2(clusterStats.getTotalFs().getBytes() - clusterStats.getFreeFs().getBytes());
            double diskFreePercent = clusterStats.getFreeFs().getGbFrac() / clusterStats.getTotalFs().getGbFrac();
            initTriple.setV3(1 - diskFreePercent);
        }

        CLUSTER_NAME_TO_ES_CLUSTER_STATS_TRIPLE_MAP.put(clusterName, initTriple);
    }

    /**
     * 对于异常的端口号的检测
     * @param port 端口号
     * @return 校验结果
     */
    private boolean wrongPortDetect(String port) {
        try {
            int portValue = Integer.parseInt(port);
            return portValue < AdminConstant.MIN_BIND_PORT_VALUE || portValue > AdminConstant.MAX_BIND_PORT_VALUE;
        } catch (NumberFormatException e) {
            LOGGER.error("class=ClusterPhyManagerImpl||method=wrongPortDetect||port={}||msg=Integer format error",
                port);
            return true;
        }
    }
    
    private TupleThree</*dcdrExist*/Boolean,/*pipelineExist*/ Boolean,/*existColdRegion*/ Boolean> getDCDRAndPipelineTupleByClusterPhy(
            String clusterPhy) {
        TupleTwo<Boolean, Boolean> tupleTwo = esClusterNodeService.existDCDRAndPipelineModule(clusterPhy);
        return Tuples.of(tupleTwo.v1,tupleTwo.v2,CollectionUtils.isNotEmpty(getColdRegionByPhyCluster(clusterPhy)));
    }
    
    private ClusterConnectionStatusWithTemplateEnum getClusterConnectionStatus(String clusterPhy) {
        return esClusterService.isConnectionStatus(clusterPhy)
                ? ClusterConnectionStatusWithTemplateEnum.NORMAL
                : ClusterConnectionStatusWithTemplateEnum.DISCONNECTED;
    }
    
    public List<ClusterRegion> getColdRegionByPhyCluster(String phyCluster) {
        List<ClusterRegion> clusterRegions = clusterRegionService.listPhyClusterRegions(phyCluster);
        //冷region是不会保存在逻辑集群侧的，所以这里关联的region肯定是大于1的，如果是小于1，那么是一定不会具备的
        if (clusterRegions.size()<=1){
            return Collections.emptyList();
        }
          return clusterRegions.stream().filter(coldTruePreByClusterRegion).collect(Collectors.toList());
    }

    private final static Predicate<ClusterRegion> coldTruePreByClusterRegion = clusterRegion -> {
        if (StringUtils.isBlank(clusterRegion.getConfig())) {
            return Boolean.FALSE;
        }

        try {
            return JSON.parseObject(clusterRegion.getConfig()).getBoolean(COLD);
        } catch (Exception e) {
            return Boolean.FALSE;
        }
    };
    
    /**
     * 该函数用于获取存储 zeus 部署的 ip 列表的缓存 return List<String>
     */
    private List<String> ipListWithCache() {
        return ZEUS_AGENTS_LIST_CACHE.getIfPresent(ZEUS_AGENTS_LIST);
    }
    
    private void refreshWhitIpList() {
        ZEUS_AGENTS_LIST_CACHE.put(ZEUS_AGENTS_LIST, getIpList());
    }

    /**
     * 该函数用于缓存初次获取zeus部署的agents list
     * return List<String>
     */
    private List<String> getIpList() {
        Result<List<String>> result = zeusClusterRemoteService.getAgentsList();
        //如果获取zeus失败则返回空列表
        if (result.failed()) {
            return Collections.emptyList();
        }
        return result.getData();
    }

    /**
     * 该函数用于构建支持zeus by cluster phy
     *
     * @param clusterPhyVO 集群物理信息
     */
    private void buildSupportZeusByClusterPhy(ClusterPhyVO clusterPhyVO, List<String> ipList,
                                              List<String> zeusAgentsList) {
        // 物理集群上所有的节点都需要在 zeus 的 ip 列表上，那么它才属于支持 zeus 的，一旦发现有一个不在就是不支持，不再遍历
        clusterPhyVO.setSupportZeus(
                CollectionUtils.isNotEmpty(ipList) && Sets.newHashSet(zeusAgentsList).containsAll(ipList));
    }

    /**
     * 每45分钟全量更新一遍集群
     */
    private synchronized void refreshClusterPhyInfoWithCache() {
        for (String clusterName : clusterPhyService.listClusterNames()) {
            CLUSTER_PHY_DCDR_PIPELINE.put(clusterName, getDCDRAndPipelineTupleByClusterPhy(clusterName));
            CLUSTER_PHY_CONNECTION_ENUM.put(clusterName, getClusterConnectionStatus(clusterName));
        }
    }

    private long buildClusterPhyWithLogicAndRegion(List<ClusterPhyVO> clusterPhyVOList) {
        List<ClusterRegion> regions = clusterRegionService.listRegionByPhyClusterNames(
                clusterPhyVOList.stream().map(ClusterPhyVO::getCluster).distinct().collect(Collectors.toList()));
        Map<String, Set<Long>> phyCluster2logicClusterIds = Maps.newHashMap();
        final List<ProjectBriefVO> projectBriefList = projectService.getProjectBriefList();
        final Map<Integer, String> projectId2ProjectNameMap = ConvertUtil.list2Map(projectBriefList, ProjectBriefVO::getId,
                ProjectBriefVO::getProjectName);
        Map<Long,  List<ClusterLogicVO>> logicClusterId2LogicClusterList = Maps.newHashMap();
        Map<Long, ClusterRegionVO> logicClusterId2Region = Maps.newHashMap();
        List<Long> logicIds = Lists.newArrayList();
        regions.stream()
                .filter(region -> StringUtils.isNotBlank(region.getPhyClusterName())
                        && StringUtils.isNotBlank(region.getLogicClusterIds())
                        && !AdminConstant.REGION_NOT_BOUND_LOGIC_CLUSTER_ID.equals(region.getLogicClusterIds()))
                .forEach(region -> {
                    String idStr = region.getLogicClusterIds();
                    List<Long> list = Lists.newArrayList();
                    for (String id : StringUtils.split(idStr, SEPARATOR_CHARS)) {
                        if (StringUtils.isNumeric(id)) {
                            list.add(Long.valueOf(id));
                        }
                    }
                    Set<Long> ids = phyCluster2logicClusterIds.getOrDefault(region.getPhyClusterName(), Sets.newHashSet());
                    ids.addAll(list);
                    phyCluster2logicClusterIds.put(region.getPhyClusterName(), ids);
                    list.forEach(id -> logicClusterId2Region.put(id, ConvertUtil.obj2Obj(region, ClusterRegionVO.class, regionVO -> regionVO.setClusterName(region.getPhyClusterName()))));
                    logicIds.addAll(list);
                });
        if (CollectionUtils.isNotEmpty(logicIds)) {
            List<ClusterLogic> clusterLogicList = clusterLogicService.getClusterLogicListByIds(logicIds);

            logicClusterId2LogicClusterList = ConvertUtil.list2MapOfList(clusterLogicList, ClusterLogic::getId,
                    clusterLogic -> ConvertUtil.obj2Obj(clusterLogic, ClusterLogicVO.class,
                            clusterLogicVO -> clusterLogicVO.setProjectName(
                                    projectId2ProjectNameMap.get(clusterLogicVO.getProjectId()))));
        }

        //3. 设置集群基本统计信息：磁盘使用信息
        long timeForBuildClusterDiskInfo = System.currentTimeMillis();
        for (ClusterPhyVO clusterPhyVO : clusterPhyVOList) {
            Set<Long> set = phyCluster2logicClusterIds.getOrDefault(clusterPhyVO.getCluster(), Sets.newHashSet());
            Map<Long, List<ClusterLogicVO>> finalLogicClusterId2Vo = logicClusterId2LogicClusterList;
            FUTURE_UTIL.runnableTask(()-> {
                set.forEach(id -> {
                    List<ClusterLogicVO> clusterLogicVOList = finalLogicClusterId2Vo.get(id);
                    if (CollectionUtils.isNotEmpty(clusterLogicVOList)) {
                        List<String> projectNames = clusterLogicVOList.stream().map(ClusterLogicVO::getProjectName).collect(Collectors.toList());
                        ClusterLogicVOWithProjects clusterLogicVOWithProjects = ConvertUtil.obj2Obj(clusterLogicVOList.get(0),
                                ClusterLogicVOWithProjects.class, cp -> cp.setProjectNameList(projectNames));
                        clusterPhyVO.addLogicCluster(clusterLogicVOWithProjects, logicClusterId2Region.get(id));
                    }

                });
                Optional.ofNullable(clusterPhyVO.getLogicClusterAndRegionList())
                        .map(logicClusterAndRegionList -> logicClusterAndRegionList.stream().map(Tuple::getV1).map(ClusterLogicVOWithProjects::getName).distinct().collect(Collectors.toList()))
                        .ifPresent(clusterPhyVO::setBindLogicCluster);
            });
        }
        FUTURE_UTIL.waitExecute();
        return timeForBuildClusterDiskInfo;
    }

    private final Consumer<ESClusterRoleHostDTO> roleClusterHostsTrimHostnameAndPort = esClusterRoleHostDTO -> {
        esClusterRoleHostDTO.setCluster(StringUtils.trim(esClusterRoleHostDTO.getCluster()));
        esClusterRoleHostDTO.setHostname(StringUtils.trim(esClusterRoleHostDTO.getHostname()));
        esClusterRoleHostDTO.setIp(StringUtils.trim(esClusterRoleHostDTO.getIp()));
        esClusterRoleHostDTO.setPort(StringUtils.trim(esClusterRoleHostDTO.getPort()));
    };
}<|MERGE_RESOLUTION|>--- conflicted
+++ resolved
@@ -144,11 +144,12 @@
      */
     private static final Map<String, Triple<Long, Long, Double>> CLUSTER_NAME_TO_ES_CLUSTER_STATS_TRIPLE_MAP = Maps
         .newConcurrentMap();
-
     public static final String                                   SEPARATOR_CHARS                             = ",";
     private static final String COLD             = "cold";
     public static final  String ZEUS_AGENTS_LIST = "zeus_agents_list";
 
+    
+
     @Autowired
     private ESGatewayClient                                      esGatewayClient;
 
@@ -185,6 +186,8 @@
     @Autowired
     private ClusterRegionService                                 clusterRegionService;
 
+    
+
     @Autowired
     private ProjectService                                       projectService;
 
@@ -207,30 +210,39 @@
     private ESOpClient                                           esOpClient;
     
     @Autowired
-    private RoleTool                                             roleTool;
-
-    @Autowired
-    private ZeusClusterRemoteService                             zeusClusterRemoteService;
-    
-    private static final FutureUtil<Void>                        FUTURE_UTIL = FutureUtil.init(
-                                                                "ClusterPhyManagerImpl", 20, 40, 100);
-
+    private RoleTool                 roleTool;
+    @Autowired
+    private ZeusClusterRemoteService zeusClusterRemoteService;
+    
+    private static final FutureUtil<Void>         FUTURE_UTIL               = FutureUtil.init(
+            "ClusterPhyManagerImpl", 20, 40, 100);
     private static final Cache</*clusterPhy*/String, TupleThree</*dcdrExist*/Boolean,/*pipelineExist*/ Boolean,/*existColdRegion*/ Boolean>> CLUSTER_PHY_DCDR_PIPELINE   = CacheBuilder.newBuilder()
             .expireAfterWrite(10, TimeUnit.MINUTES).maximumSize(10000).build();
-
     private static final Cache</*clusterPhy*/String, ClusterConnectionStatusWithTemplateEnum> CLUSTER_PHY_CONNECTION_ENUM = CacheBuilder.newBuilder()
             .expireAfterWrite(10, TimeUnit.MINUTES).maximumSize(10000).build();
-
     public static final Cache</*zeus_agents_list*/String, /*agents_list*/ List<String>> ZEUS_AGENTS_LIST_CACHE = CacheBuilder.newBuilder()
             .expireAfterWrite(45, TimeUnit.MINUTES).build();
-
     @PostConstruct
     private void init() {
         ariusScheduleThreadPool.submitScheduleAtFixedDelayTask(this::refreshClusterDistInfo, 60, 180);
         ariusScheduleThreadPool.submitScheduleAtFixedDelayTask(this::refreshClusterPhyInfoWithCache, 60, 10 * 60L);
         ariusScheduleThreadPool.submitScheduleAtFixedDelayTask(this::refreshWhitIpList, 60, 45 * 60L);
-    }
-
+    
+    }
+    
+    /**
+     * 每45分钟全量更新一遍集群
+     */
+    private synchronized void refreshClusterPhyInfoWithCache() {
+    
+        for (String clusterName : clusterPhyService.listClusterNames()) {
+            CLUSTER_PHY_DCDR_PIPELINE.put(clusterName, getDCDRAndPipelineTupleByClusterPhy(clusterName));
+            CLUSTER_PHY_CONNECTION_ENUM.put(clusterName, getClusterConnectionStatus(clusterName));
+        }
+    }
+
+  
+    
     /**
      * @param clusterPhy
      */
@@ -253,7 +265,9 @@
             return ClusterConnectionStatusWithTemplateEnum.DISCONNECTED;
         }
     }
-
+    
+   
+    
     @Override
     public boolean copyMapping(String cluster, int retryCount) {
         // 获取物理集群下的所有物理模板
@@ -364,6 +378,68 @@
             System.currentTimeMillis() - timeForBuildClusterDiskInfo);
 
         return clusterPhyVOList;
+    }
+
+    private long buildClusterPhyWithLogicAndRegion(List<ClusterPhyVO> clusterPhyVOList) {
+        List<ClusterRegion> regions = clusterRegionService.listRegionByPhyClusterNames(
+            clusterPhyVOList.stream().map(ClusterPhyVO::getCluster).distinct().collect(Collectors.toList()));
+        Map<String, Set<Long>> phyCluster2logicClusterIds = Maps.newHashMap();
+        final List<ProjectBriefVO> projectBriefList = projectService.getProjectBriefList();
+        final Map<Integer, String> projectId2ProjectNameMap = ConvertUtil.list2Map(projectBriefList, ProjectBriefVO::getId,
+                ProjectBriefVO::getProjectName);
+        Map<Long,  List<ClusterLogicVO>> logicClusterId2LogicClusterList = Maps.newHashMap();
+        Map<Long, ClusterRegionVO> logicClusterId2Region = Maps.newHashMap();
+        List<Long> logicIds = Lists.newArrayList();
+        regions.stream()
+            .filter(region -> StringUtils.isNotBlank(region.getPhyClusterName())
+                              && StringUtils.isNotBlank(region.getLogicClusterIds())
+                              && !AdminConstant.REGION_NOT_BOUND_LOGIC_CLUSTER_ID.equals(region.getLogicClusterIds()))
+            .forEach(region -> {
+                String idStr = region.getLogicClusterIds();
+                List<Long> list = Lists.newArrayList();
+                for (String id : StringUtils.split(idStr, SEPARATOR_CHARS)) {
+                    if (StringUtils.isNumeric(id)) {
+                        list.add(Long.valueOf(id));
+                    }
+                }
+                Set<Long> ids = phyCluster2logicClusterIds.getOrDefault(region.getPhyClusterName(), Sets.newHashSet());
+                ids.addAll(list);
+                phyCluster2logicClusterIds.put(region.getPhyClusterName(), ids);
+                list.forEach(id -> logicClusterId2Region.put(id, ConvertUtil.obj2Obj(region, ClusterRegionVO.class, regionVO -> regionVO.setClusterName(region.getPhyClusterName()))));
+                logicIds.addAll(list);
+            });
+        if (CollectionUtils.isNotEmpty(logicIds)) {
+            List<ClusterLogic> clusterLogicList = clusterLogicService.getClusterLogicListByIds(logicIds);
+    
+            logicClusterId2LogicClusterList = ConvertUtil.list2MapOfList(clusterLogicList, ClusterLogic::getId,
+                    clusterLogic -> ConvertUtil.obj2Obj(clusterLogic, ClusterLogicVO.class,
+                            clusterLogicVO -> clusterLogicVO.setProjectName(
+                                    projectId2ProjectNameMap.get(clusterLogicVO.getProjectId()))));
+        }
+        
+        //3. 设置集群基本统计信息：磁盘使用信息
+        long timeForBuildClusterDiskInfo = System.currentTimeMillis();
+        for (ClusterPhyVO clusterPhyVO : clusterPhyVOList) {
+            Set<Long> set = phyCluster2logicClusterIds.getOrDefault(clusterPhyVO.getCluster(), Sets.newHashSet());
+            Map<Long, List<ClusterLogicVO>> finalLogicClusterId2Vo = logicClusterId2LogicClusterList;
+            FUTURE_UTIL.runnableTask(()-> {
+                set.forEach(id -> {
+                    List<ClusterLogicVO> clusterLogicVOList = finalLogicClusterId2Vo.get(id);
+                    if (CollectionUtils.isNotEmpty(clusterLogicVOList)) {
+                        List<String> projectNames = clusterLogicVOList.stream().map(ClusterLogicVO::getProjectName).collect(Collectors.toList());
+                        ClusterLogicVOWithProjects clusterLogicVOWithProjects = ConvertUtil.obj2Obj(clusterLogicVOList.get(0),
+                                ClusterLogicVOWithProjects.class, cp -> cp.setProjectNameList(projectNames));
+                        clusterPhyVO.addLogicCluster(clusterLogicVOWithProjects, logicClusterId2Region.get(id));
+                    }
+        
+                });
+                Optional.ofNullable(clusterPhyVO.getLogicClusterAndRegionList())
+                        .map(logicClusterAndRegionList -> logicClusterAndRegionList.stream().map(Tuple::getV1).map(ClusterLogicVOWithProjects::getName).distinct().collect(Collectors.toList()))
+                        .ifPresent(clusterPhyVO::setBindLogicCluster);
+            });
+        }
+        FUTURE_UTIL.waitExecute();
+        return timeForBuildClusterDiskInfo;
     }
 
     @Override
@@ -435,20 +511,26 @@
         return Result.buildSucc(clusters);
     }
 
+    private final Consumer<ESClusterRoleHostDTO> roleClusterHostsTrimHostnameAndPort = esClusterRoleHostDTO -> {
+        esClusterRoleHostDTO.setCluster(StringUtils.trim(esClusterRoleHostDTO.getCluster()));
+        esClusterRoleHostDTO.setHostname(StringUtils.trim(esClusterRoleHostDTO.getHostname()));
+        esClusterRoleHostDTO.setIp(StringUtils.trim(esClusterRoleHostDTO.getIp()));
+        esClusterRoleHostDTO.setPort(StringUtils.trim(esClusterRoleHostDTO.getPort()));
+
+    };
+
     @Override
     @Transactional(rollbackFor = Exception.class)
     public Result<ClusterPhyVO> joinCluster(ClusterJoinDTO param, String operator, Integer projectId) {
         if (param.getProjectId() == null) {
             param.setProjectId(projectId);
         }
-
         //这里其实是需要一个内置trim 用来保证传输进行的roleClusterHosts是正确的
         param.getRoleClusterHosts().forEach(roleClusterHostsTrimHostnameAndPort);
         Result<Void> checkResult = checkClusterJoin(param, operator);
         if (checkResult.failed()) {
             return Result.buildFail(checkResult.getMessage());
         }
-
         String esClientHttpAddressesStr = clusterRoleHostService
             .buildESClientHttpAddressesStr(param.getRoleClusterHosts());
         for (ESClusterRoleHostDTO roleClusterHost : param.getRoleClusterHosts()) {
@@ -462,6 +544,7 @@
         }
 
         try {
+
             // 1.保存物理集群信息(集群、角色、节点)
             Result<ClusterPhyVO> saveClusterResult = saveClusterPhy(param, operator);
 
@@ -475,6 +558,7 @@
                         AuthConstant.SUPER_PROJECT_ID, saveClusterResult.getData().getId(),
                         OperateTypeEnum.PHYSICAL_CLUSTER_JOIN);
             }
+
             return saveClusterResult;
         } catch (AdminOperateException | ElasticsearchTimeoutException e) {
             LOGGER.error("class=ClusterPhyManagerImpl||method=clusterJoin||clusterPhy={}||es operation errMsg={}",
@@ -496,6 +580,7 @@
             TransactionAspectSupport.currentTransactionStatus().setRollbackOnly();
             return Result.buildFail("操作失败,请联系管理员");
         }
+
     }
 
     @Override
@@ -634,6 +719,7 @@
     
     @Override
     public Result<List<String>> listClusterPhyNameByResourceType(Integer clusterResourceType, Integer projectId) {
+
         if (null != clusterResourceType && !ClusterResourceTypeEnum.isExist(clusterResourceType)) {
             return Result.buildParamIllegal("集群资源类型非法");
         }
@@ -647,7 +733,6 @@
         } else {
             clusterPhyList = clusterPhyService.listAllClusters();
         }
-
         Set<String> clusterNameSet = ConvertUtil.list2Set(clusterPhyList, ClusterPhy::getCluster);
         if (AuthConstant.SUPER_PROJECT_ID.equals(projectId)) {
             clusters = clusterPhyList.stream().map(ClusterPhy::getCluster).distinct().sorted(Comparator.naturalOrder())
@@ -905,14 +990,9 @@
         try {
             clusterHealthEnum = esClusterService.syncGetClusterHealthEnum(clusterPhyName);
         } catch (ESOperateException e) {
-<<<<<<< HEAD
-            LOGGER.error("class=ClusterPhyManagerImpl||method=updateClusterHealth||clusterPhyName={}||errMsg={}",
-                    clusterPhyName,e.getMessage());
-=======
             LOGGER.error(
                     "class=ClusterPhyManagerImpl||method=updateClusterHealth||clusterPhyName={}||msg=fail to get clusterHealthEnum",
                     clusterPhyName);
->>>>>>> 5fd98f4f
             return false;
         }
 
@@ -1044,19 +1124,20 @@
         ClusterPhyDTO clusterPhyDTO = new ClusterPhyDTO();
         clusterPhyDTO.setId(param.getId());
         clusterPhyDTO.setGatewayUrl(param.getGatewayUrl());
+        ClusterPhy oldCluster = clusterPhyService.getClusterById(param.getId());
         Result<Boolean> result = clusterPhyService.editCluster(clusterPhyDTO, operator);
         if (result.failed()) {
             return Result.buildFail("编辑gateway失败！");
         }
-
         ClusterPhy clusterPhy = clusterPhyService.getClusterById(param.getId());
-        operateRecordService.saveOperateRecordWithManualTrigger(String.format("%s, 绑定 gateway 集群 gateway_cluster:%s", clusterPhy.getCluster(),
+         operateRecordService.saveOperateRecordWithManualTrigger(String.format("%s, 绑定 gateway 集群 gateway_cluster:%s", oldCluster.getCluster(),
                         param.getGatewayUrl()), operator, AuthConstant.SUPER_PROJECT_ID, param.getId(),
                 OperateTypeEnum.PHYSICAL_CLUSTER_GATEWAY_CHANGE);
-
         return Result.buildSucc(ConvertUtil.obj2Obj(clusterPhy, ClusterPhyVO.class));
     }
-
+    
+   
+    
     @Override
     public List<ClusterRoleInfo> listClusterRolesByClusterId(Integer clusterId) {
         return clusterRoleService.getAllRoleClusterByClusterId(clusterId);
@@ -1097,16 +1178,6 @@
      * @return
      */
     @Override
-<<<<<<< HEAD
-    public Result<Boolean> batchUpdateClusterDynamicConfig(List<String> clusterList, ClusterSettingDTO param,
-                                                        String operator, Integer projectId) {
-        Result<Void> projectCheck = ProjectUtils.checkProjectCorrectly(i -> i, projectId, projectId);
-        if (projectCheck.failed()) {
-            return Result.buildFail(projectCheck.getMessage());
-        }
-
-        Result<Boolean> result = checkClusterExistAndConfigType(clusterList, param);
-=======
     public Result<Boolean> batchUpdateClusterDynamicConfig(MultiClusterSettingDTO param, String operator,
                                                            Integer projectId) throws ESOperateException {
         final Result<Void> projectCheck = ProjectUtils.checkProjectCorrectly(i -> i, projectId, projectId);
@@ -1114,54 +1185,43 @@
             return Result.buildFail(projectCheck.getMessage());
         }
         Result<Boolean> result = checkClusterExistAndConfigType(param);
->>>>>>> 5fd98f4f
         if (result.failed()) {
             return Result.buildFail(result.getMessage());
         }
 
         boolean updateFail = false;
         StringBuilder updateFailClusters = new StringBuilder();
-
         // 对每个集群进行更新配置操作
         for (String cluster : param.getClusterNameList()) {
             Map<String, Object> persistentConfig = Maps.newHashMap();
-            String changeKey   = param.getKey();
+            String changeKey = param.getKey();
             Object changeValue = param.getValue();
             persistentConfig.put(changeKey, changeValue);
-
             boolean succ = esClusterService.syncPutPersistentConfig(cluster, persistentConfig);
             if(!succ){
                 updateFail = true;
                 updateFailClusters.append(cluster).append(",");
             }else {
                 // 记录操作
-<<<<<<< HEAD
-                Result<Map<ClusterDynamicConfigsTypeEnum, Map<String, Object>>> beforeChangeConfigs
-                        = getPhyClusterDynamicConfigs(cluster);
-
-                if (beforeChangeConfigs.failed()
-                        || null == beforeChangeConfigs.getData()
-                        || null == beforeChangeConfigs.getData().values()){
-=======
                 final Result<Map<ClusterDynamicConfigsTypeEnum, Map<String, Object>>> beforeChangeConfigs = getPhyClusterDynamicConfigs(cluster);
                 if (beforeChangeConfigs.failed() || beforeChangeConfigs.getData().values() == null){
->>>>>>> 5fd98f4f
                     updateFail = true;
                     updateFailClusters.append(cluster).append(",");
                 } else {
+
                     Object beforeValue = beforeChangeConfigs.getData().values().stream()
-                            .filter(m -> m.containsKey(changeKey))
-                            .map(m -> m.get(changeKey))
+                            .filter(
+                                    clusterDynamicConfigsTypeEnumMapValues -> clusterDynamicConfigsTypeEnumMapValues.containsKey(changeKey))
+                            .map(clusterDynamicConfigsTypeEnumMapValues -> clusterDynamicConfigsTypeEnumMapValues.get(changeKey))
                             .findFirst().orElse("");
 
-                    final ClusterPhy clusterPhy = clusterPhyService.getClusterByName(cluster);
+                    final ClusterPhy clusterByName = clusterPhyService.getClusterByName(cluster);
                     operateRecordService.saveOperateRecordWithManualTrigger(String.format("%s:%s->%s", changeKey, beforeValue, changeValue),
-                            operator, AuthConstant.SUPER_PROJECT_ID, null == clusterPhy ? -1 : clusterPhy.getId(),
+                            operator, AuthConstant.SUPER_PROJECT_ID, clusterByName.getId(),
                             OperateTypeEnum.PHYSICAL_CLUSTER_DYNAMIC_CONF_CHANGE);
                 }
             }
         }
-
         if(updateFail){
             return Result.buildFail(updateFailClusters.deleteCharAt(updateFailClusters.length()-1) + " 集群更新动态配置失败");
         }
@@ -1231,7 +1291,6 @@
         } catch (AdminOperateException e) {
             LOGGER.error("class=ClusterPhyManagerImpl||method=deleteClusterInfo||clusterName={}||errMsg={}||e={}",
                 clusterPhy.getCluster(), e.getMessage(), e);
-
             // 这里显示回滚处理特殊异常场景
             TransactionAspectSupport.currentTransactionStatus().setRollbackOnly();
             return Result.buildFail("删除物理集群失败");
@@ -1264,11 +1323,10 @@
      * @param clusterLogicType 逻辑集群类型
      * @return 可以绑定的物理集群民称列表
      */
-    private Result<List<String>> validLogicAndReturnPhyNamesWhenBindPhy(Long clusterLogicId, Integer clusterLogicType) {
+    Result<List<String>> validLogicAndReturnPhyNamesWhenBindPhy(Long clusterLogicId, Integer clusterLogicType) {
         if (clusterLogicId == null && clusterLogicType == null) {
             return Result.buildFail("传入的参数错误");
         }
-
         Result<List<String>> canBeAssociatedClustersPhyNames = Result.buildSucc(Lists.newArrayList());
         if (clusterLogicId != null) {
             ClusterLogic clusterLogicById =
@@ -1276,7 +1334,6 @@
             if (clusterLogicById == null) {
                 return Result.buildFail("选定的逻辑集群不存在");
             }
-
             clusterLogicType = clusterLogicById.getType();
             canBeAssociatedClustersPhyNames = listCanBeAssociatedRegionOfClustersPhys(clusterLogicType, clusterLogicId);
         } else {
@@ -1289,7 +1346,7 @@
 
         if (canBeAssociatedClustersPhyNames.failed()) {
             LOGGER.warn(
-                "class=ClusterPhyManagerImpl||method=validLogicAndReturnPhyNamesWhenBindPhy||errMsg={}",
+                "class=ClusterPhyManagerImpl||method=getPhyClusterNameWithSameEsVersionAfterBuildLogic||errMsg={}",
                 canBeAssociatedClustersPhyNames.getMessage());
             Result.buildFail("无法获取对应的物理集群名称列表");
         }
@@ -1330,6 +1387,19 @@
 
     /**
      * 构建物理集群详情
+     * @param phyClusters 物理集群元数据信息
+     */
+    private List<ClusterPhyVO> buildPhyClusters(List<ClusterPhyVO> phyClusters) {
+
+        phyClusters.parallelStream().forEach(this::buildPhyCluster);
+
+        Collections.sort(phyClusters);
+
+        return phyClusters;
+    }
+
+    /**
+     * 构建物理集群详情
      * @param clusterPhyVO 物理集群元数据信息
      * @return
      */
@@ -1349,7 +1419,6 @@
         if (addClusterRet.failed()) {
             return Result.buildFrom(addClusterRet);
         }
-
         return Result.buildSucc(ConvertUtil.obj2Obj(clusterDTO, ClusterPhyVO.class));
     }
 
@@ -1588,7 +1657,8 @@
 
     private void doDeleteClusterJoin(ClusterPhy clusterPhy, String operator,
                                      Integer projectId) throws AdminOperateException {
-        // 1. set region
+        
+           // 1. set region
         List<ClusterRegion> regions = clusterRegionService.listPhyClusterRegions(clusterPhy.getCluster());
         if (CollectionUtils.isEmpty(regions)) {
             return;
@@ -1597,21 +1667,21 @@
         List<Long> associatedRegionIds = regions.stream().map(ClusterRegion::getId).collect(Collectors.toList());
         for (Long associatedRegionId : associatedRegionIds) {
             final ClusterRegion region = clusterRegionService.getRegionById(associatedRegionId);
-
             Result<Void> unbindRegionResult = clusterRegionService.unbindRegion(associatedRegionId, null, operator);
             if (unbindRegionResult.failed()) {
                 throw new AdminOperateException(String.format("解绑region(%s)失败", associatedRegionId));
             } else {
+                
                 //解绑region
                  operateRecordService.saveOperateRecordWithManualTrigger(String.format("解绑 region：%s", region.getName()), operator, projectId,
                         clusterPhy.getId(), OperateTypeEnum.PHYSICAL_CLUSTER_REGION_CHANGE);
             }
-
             Result<Void> deletePhyClusterRegionResult = clusterRegionService.deletePhyClusterRegion(associatedRegionId,
                 operator);
             if (deletePhyClusterRegionResult.failed()) {
                 throw new AdminOperateException(String.format("删除region(%s)失败", associatedRegionId));
             } else {
+                
                 //删除region
                  operateRecordService.saveOperateRecordWithManualTrigger(String.format("删除 region：%s", region.getName()), operator, projectId,
                         clusterPhy.getId(), OperateTypeEnum.PHYSICAL_CLUSTER_REGION_CHANGE);
@@ -1622,15 +1692,14 @@
                 .filter(clusterRegion -> Objects.nonNull(clusterRegion.getLogicClusterIds()))
                 .map(clusterRegion -> ListUtils.string2LongList(clusterRegion.getLogicClusterIds()))
                 .filter(CollectionUtils::isNotEmpty).flatMap(Collection::stream)
-                .filter(logicId -> Objects.equals(logicId, Long.parseLong(AdminConstant.REGION_NOT_BOUND_LOGIC_CLUSTER_ID))).distinct()
+                .filter(logicId -> Objects.equals(logicId,
+                        Long.parseLong(AdminConstant.REGION_NOT_BOUND_LOGIC_CLUSTER_ID))).distinct()
                 .collect(Collectors.toList());
-
         for (Long clusterLogicId : clusterLogicIds) {
             final ClusterLogic clusterLogic = clusterLogicService.getClusterLogicByIdThatNotContainsProjectId(clusterLogicId);
             if (Objects.isNull(clusterLogic)){
                 continue;
             }
-
             Result<Void> deleteLogicClusterResult = clusterLogicService.deleteClusterLogicById(clusterLogicId, operator,
                 projectId);
             if (deleteLogicClusterResult.failed()) {
@@ -1781,7 +1850,9 @@
                 : ClusterConnectionStatusWithTemplateEnum.DISCONNECTED;
     }
     
-    public List<ClusterRegion> getColdRegionByPhyCluster(String phyCluster) {
+   
+    
+     public List<ClusterRegion> getColdRegionByPhyCluster(String phyCluster) {
         List<ClusterRegion> clusterRegions = clusterRegionService.listPhyClusterRegions(phyCluster);
         //冷region是不会保存在逻辑集群侧的，所以这里关联的region肯定是大于1的，如果是小于1，那么是一定不会具备的
         if (clusterRegions.size()<=1){
@@ -1789,21 +1860,21 @@
         }
           return clusterRegions.stream().filter(coldTruePreByClusterRegion).collect(Collectors.toList());
     }
-
-    private final static Predicate<ClusterRegion> coldTruePreByClusterRegion = clusterRegion -> {
+     private final static Predicate<ClusterRegion> coldTruePreByClusterRegion = clusterRegion -> {
         if (StringUtils.isBlank(clusterRegion.getConfig())) {
             return Boolean.FALSE;
         }
-
         try {
             return JSON.parseObject(clusterRegion.getConfig()).getBoolean(COLD);
+        
         } catch (Exception e) {
             return Boolean.FALSE;
         }
+    
     };
     
     /**
-     * 该函数用于获取存储 zeus 部署的 ip 列表的缓存 return List<String>
+     * > 该函数用于获取存储 zeus 部署的 ip 列表的缓存 return List<String>
      */
     private List<String> ipListWithCache() {
         return ZEUS_AGENTS_LIST_CACHE.getIfPresent(ZEUS_AGENTS_LIST);
@@ -1814,8 +1885,8 @@
     }
 
     /**
-     * 该函数用于缓存初次获取zeus部署的agents list
-     * return List<String>
+     * > 该函数用于缓存初次获取zeus部署的agents list
+     *return List<String>
      */
     private List<String> getIpList() {
         Result<List<String>> result = zeusClusterRemoteService.getAgentsList();
@@ -1825,95 +1896,15 @@
         }
         return result.getData();
     }
-
-    /**
-     * 该函数用于构建支持zeus by cluster phy
+        /**
+     * > 该函数用于构建支持zeus by cluster phy
      *
      * @param clusterPhyVO 集群物理信息
      */
-    private void buildSupportZeusByClusterPhy(ClusterPhyVO clusterPhyVO, List<String> ipList,
-                                              List<String> zeusAgentsList) {
-        // 物理集群上所有的节点都需要在 zeus 的 ip 列表上，那么它才属于支持 zeus 的，一旦发现有一个不在就是不支持，不再遍历
-        clusterPhyVO.setSupportZeus(
-                CollectionUtils.isNotEmpty(ipList) && Sets.newHashSet(zeusAgentsList).containsAll(ipList));
-    }
-
-    /**
-     * 每45分钟全量更新一遍集群
-     */
-    private synchronized void refreshClusterPhyInfoWithCache() {
-        for (String clusterName : clusterPhyService.listClusterNames()) {
-            CLUSTER_PHY_DCDR_PIPELINE.put(clusterName, getDCDRAndPipelineTupleByClusterPhy(clusterName));
-            CLUSTER_PHY_CONNECTION_ENUM.put(clusterName, getClusterConnectionStatus(clusterName));
-        }
-    }
-
-    private long buildClusterPhyWithLogicAndRegion(List<ClusterPhyVO> clusterPhyVOList) {
-        List<ClusterRegion> regions = clusterRegionService.listRegionByPhyClusterNames(
-                clusterPhyVOList.stream().map(ClusterPhyVO::getCluster).distinct().collect(Collectors.toList()));
-        Map<String, Set<Long>> phyCluster2logicClusterIds = Maps.newHashMap();
-        final List<ProjectBriefVO> projectBriefList = projectService.getProjectBriefList();
-        final Map<Integer, String> projectId2ProjectNameMap = ConvertUtil.list2Map(projectBriefList, ProjectBriefVO::getId,
-                ProjectBriefVO::getProjectName);
-        Map<Long,  List<ClusterLogicVO>> logicClusterId2LogicClusterList = Maps.newHashMap();
-        Map<Long, ClusterRegionVO> logicClusterId2Region = Maps.newHashMap();
-        List<Long> logicIds = Lists.newArrayList();
-        regions.stream()
-                .filter(region -> StringUtils.isNotBlank(region.getPhyClusterName())
-                        && StringUtils.isNotBlank(region.getLogicClusterIds())
-                        && !AdminConstant.REGION_NOT_BOUND_LOGIC_CLUSTER_ID.equals(region.getLogicClusterIds()))
-                .forEach(region -> {
-                    String idStr = region.getLogicClusterIds();
-                    List<Long> list = Lists.newArrayList();
-                    for (String id : StringUtils.split(idStr, SEPARATOR_CHARS)) {
-                        if (StringUtils.isNumeric(id)) {
-                            list.add(Long.valueOf(id));
-                        }
-                    }
-                    Set<Long> ids = phyCluster2logicClusterIds.getOrDefault(region.getPhyClusterName(), Sets.newHashSet());
-                    ids.addAll(list);
-                    phyCluster2logicClusterIds.put(region.getPhyClusterName(), ids);
-                    list.forEach(id -> logicClusterId2Region.put(id, ConvertUtil.obj2Obj(region, ClusterRegionVO.class, regionVO -> regionVO.setClusterName(region.getPhyClusterName()))));
-                    logicIds.addAll(list);
-                });
-        if (CollectionUtils.isNotEmpty(logicIds)) {
-            List<ClusterLogic> clusterLogicList = clusterLogicService.getClusterLogicListByIds(logicIds);
-
-            logicClusterId2LogicClusterList = ConvertUtil.list2MapOfList(clusterLogicList, ClusterLogic::getId,
-                    clusterLogic -> ConvertUtil.obj2Obj(clusterLogic, ClusterLogicVO.class,
-                            clusterLogicVO -> clusterLogicVO.setProjectName(
-                                    projectId2ProjectNameMap.get(clusterLogicVO.getProjectId()))));
-        }
-
-        //3. 设置集群基本统计信息：磁盘使用信息
-        long timeForBuildClusterDiskInfo = System.currentTimeMillis();
-        for (ClusterPhyVO clusterPhyVO : clusterPhyVOList) {
-            Set<Long> set = phyCluster2logicClusterIds.getOrDefault(clusterPhyVO.getCluster(), Sets.newHashSet());
-            Map<Long, List<ClusterLogicVO>> finalLogicClusterId2Vo = logicClusterId2LogicClusterList;
-            FUTURE_UTIL.runnableTask(()-> {
-                set.forEach(id -> {
-                    List<ClusterLogicVO> clusterLogicVOList = finalLogicClusterId2Vo.get(id);
-                    if (CollectionUtils.isNotEmpty(clusterLogicVOList)) {
-                        List<String> projectNames = clusterLogicVOList.stream().map(ClusterLogicVO::getProjectName).collect(Collectors.toList());
-                        ClusterLogicVOWithProjects clusterLogicVOWithProjects = ConvertUtil.obj2Obj(clusterLogicVOList.get(0),
-                                ClusterLogicVOWithProjects.class, cp -> cp.setProjectNameList(projectNames));
-                        clusterPhyVO.addLogicCluster(clusterLogicVOWithProjects, logicClusterId2Region.get(id));
-                    }
-
-                });
-                Optional.ofNullable(clusterPhyVO.getLogicClusterAndRegionList())
-                        .map(logicClusterAndRegionList -> logicClusterAndRegionList.stream().map(Tuple::getV1).map(ClusterLogicVOWithProjects::getName).distinct().collect(Collectors.toList()))
-                        .ifPresent(clusterPhyVO::setBindLogicCluster);
-            });
-        }
-        FUTURE_UTIL.waitExecute();
-        return timeForBuildClusterDiskInfo;
-    }
-
-    private final Consumer<ESClusterRoleHostDTO> roleClusterHostsTrimHostnameAndPort = esClusterRoleHostDTO -> {
-        esClusterRoleHostDTO.setCluster(StringUtils.trim(esClusterRoleHostDTO.getCluster()));
-        esClusterRoleHostDTO.setHostname(StringUtils.trim(esClusterRoleHostDTO.getHostname()));
-        esClusterRoleHostDTO.setIp(StringUtils.trim(esClusterRoleHostDTO.getIp()));
-        esClusterRoleHostDTO.setPort(StringUtils.trim(esClusterRoleHostDTO.getPort()));
-    };
+        private void buildSupportZeusByClusterPhy(ClusterPhyVO clusterPhyVO, List<String> ipList,
+                                                  List<String> zeusAgentsList) {
+            // 物理集群上所有的节点都需要在 zeus 的 ip 列表上，那么它才属于支持 zeus 的，一旦发现有一个不在就是不支持，不再遍历
+            clusterPhyVO.setSupportZeus(
+                    CollectionUtils.isNotEmpty(ipList) && Sets.newHashSet(zeusAgentsList).containsAll(ipList));
+        }
 }