package com.didichuxing.datachannel.arius.admin.biz.cluster.impl;

import static com.didichuxing.datachannel.arius.admin.common.constant.ClusterConstant.*;
import static com.didichuxing.datachannel.arius.admin.common.constant.DataCenterEnum.CN;
import static com.didichuxing.datachannel.arius.admin.common.constant.PageSearchHandleTypeEnum.CLUSTER_PHY;
import static com.didichuxing.datachannel.arius.admin.common.constant.resource.ESClusterNodeRoleEnum.*;
import static com.didichuxing.datachannel.arius.admin.common.constant.resource.ResourceLogicTypeEnum.PRIVATE;

import java.util.*;
import java.util.stream.Collectors;

import javax.annotation.PostConstruct;

import org.apache.commons.collections4.CollectionUtils;
import org.apache.commons.lang3.StringUtils;
import org.springframework.beans.factory.annotation.Autowired;
import org.springframework.stereotype.Component;
import org.springframework.transaction.annotation.Transactional;
import org.springframework.transaction.interceptor.TransactionAspectSupport;

import com.didichuxing.datachannel.arius.admin.biz.app.AppClusterPhyAuthManager;
import com.didichuxing.datachannel.arius.admin.biz.cluster.ClusterContextManager;
import com.didichuxing.datachannel.arius.admin.biz.cluster.ClusterLogicManager;
import com.didichuxing.datachannel.arius.admin.biz.cluster.ClusterNodeManager;
import com.didichuxing.datachannel.arius.admin.biz.cluster.ClusterPhyManager;
import com.didichuxing.datachannel.arius.admin.biz.page.ClusterPhyPageSearchHandle;
import com.didichuxing.datachannel.arius.admin.biz.template.TemplatePhyManager;
import com.didichuxing.datachannel.arius.admin.biz.template.srv.TemplateSrvManager;
import com.didichuxing.datachannel.arius.admin.biz.template.srv.mapping.TemplatePhyMappingManager;
import com.didichuxing.datachannel.arius.admin.biz.template.srv.pipeline.TemplatePipelineManager;
import com.didichuxing.datachannel.arius.admin.common.Triple;
import com.didichuxing.datachannel.arius.admin.common.Tuple;
import com.didichuxing.datachannel.arius.admin.common.bean.common.PaginationResult;
import com.didichuxing.datachannel.arius.admin.common.bean.common.Result;
import com.didichuxing.datachannel.arius.admin.common.bean.dto.cluster.*;
import com.didichuxing.datachannel.arius.admin.common.bean.entity.app.App;
import com.didichuxing.datachannel.arius.admin.common.bean.entity.app.AppClusterPhyAuth;
import com.didichuxing.datachannel.arius.admin.common.bean.entity.cluster.*;
import com.didichuxing.datachannel.arius.admin.common.bean.entity.cluster.ecm.ClusterRoleHost;
import com.didichuxing.datachannel.arius.admin.common.bean.entity.cluster.ecm.ClusterRoleInfo;
import com.didichuxing.datachannel.arius.admin.common.bean.entity.cluster.ecm.ClusterTags;
import com.didichuxing.datachannel.arius.admin.common.bean.entity.cluster.setting.ESClusterGetSettingsAllResponse;
import com.didichuxing.datachannel.arius.admin.common.bean.entity.region.ClusterRegion;
import com.didichuxing.datachannel.arius.admin.common.bean.entity.stats.ESClusterStatsResponse;
import com.didichuxing.datachannel.arius.admin.common.bean.entity.template.IndexTemplate;
import com.didichuxing.datachannel.arius.admin.common.bean.entity.template.IndexTemplatePhy;
import com.didichuxing.datachannel.arius.admin.common.bean.entity.template.IndexTemplateWithPhyTemplates;
import com.didichuxing.datachannel.arius.admin.common.bean.vo.cluster.*;
import com.didichuxing.datachannel.arius.admin.common.component.BaseHandle;
import com.didichuxing.datachannel.arius.admin.common.constant.AdminConstant;
import com.didichuxing.datachannel.arius.admin.common.constant.RunModeEnum;
import com.didichuxing.datachannel.arius.admin.common.constant.app.AppClusterLogicAuthEnum;
import com.didichuxing.datachannel.arius.admin.common.constant.app.AppClusterPhyAuthEnum;
import com.didichuxing.datachannel.arius.admin.common.constant.arius.AriusUser;
import com.didichuxing.datachannel.arius.admin.common.constant.cluster.ClusterConnectionStatus;
import com.didichuxing.datachannel.arius.admin.common.constant.cluster.ClusterDynamicConfigsEnum;
import com.didichuxing.datachannel.arius.admin.common.constant.cluster.ClusterDynamicConfigsTypeEnum;
import com.didichuxing.datachannel.arius.admin.common.constant.cluster.ClusterHealthEnum;
import com.didichuxing.datachannel.arius.admin.common.constant.operaterecord.ModuleEnum;
import com.didichuxing.datachannel.arius.admin.common.constant.operaterecord.OperationEnum;
import com.didichuxing.datachannel.arius.admin.common.constant.resource.*;
import com.didichuxing.datachannel.arius.admin.common.event.resource.ClusterPhyEvent;
import com.didichuxing.datachannel.arius.admin.common.exception.AdminOperateException;
import com.didichuxing.datachannel.arius.admin.common.exception.ESOperateException;
import com.didichuxing.datachannel.arius.admin.common.threadpool.AriusScheduleThreadPool;
import com.didichuxing.datachannel.arius.admin.common.util.*;
import com.didichuxing.datachannel.arius.admin.core.component.HandleFactory;
import com.didichuxing.datachannel.arius.admin.core.component.SpringTool;
import com.didichuxing.datachannel.arius.admin.core.service.app.AppClusterLogicAuthService;
import com.didichuxing.datachannel.arius.admin.core.service.app.AppService;
import com.didichuxing.datachannel.arius.admin.core.service.cluster.logic.ClusterLogicService;
import com.didichuxing.datachannel.arius.admin.core.service.cluster.physic.ClusterPhyService;
import com.didichuxing.datachannel.arius.admin.core.service.cluster.physic.ClusterRoleHostService;
import com.didichuxing.datachannel.arius.admin.core.service.cluster.physic.ClusterRoleService;
import com.didichuxing.datachannel.arius.admin.core.service.cluster.region.RegionRackService;
import com.didichuxing.datachannel.arius.admin.core.service.common.OperateRecordService;
import com.didichuxing.datachannel.arius.admin.core.service.es.ESClusterNodeService;
import com.didichuxing.datachannel.arius.admin.core.service.es.ESClusterService;
import com.didichuxing.datachannel.arius.admin.core.service.es.ESTemplateService;
import com.didichuxing.datachannel.arius.admin.core.service.template.logic.IndexTemplateService;
import com.didichuxing.datachannel.arius.admin.core.service.template.physic.IndexTemplatePhyService;
import com.didichuxing.datachannel.arius.admin.persistence.component.ESGatewayClient;
import com.didichuxing.datachannel.arius.admin.persistence.component.ESOpClient;
import com.didiglobal.logi.elasticsearch.client.response.setting.common.MappingConfig;
import com.didiglobal.logi.log.ILog;
import com.didiglobal.logi.log.LogFactory;
import com.google.common.base.Strings;
import com.google.common.collect.Lists;
import com.google.common.collect.Maps;
import com.google.common.collect.Sets;

/**
 *
 * @author ohushenglin_v
 * @date 2022-05-10
 */
@Component
public class ClusterPhyManagerImpl implements ClusterPhyManager {

    private static final ILog                                LOGGER                        = LogFactory
        .getLog(ClusterPhyManagerImpl.class);

    private static final String                              NODE_NOT_EXISTS_TIPS          = "集群缺少类型为%s的节点";

    private static final String                              IP_DUPLICATE_TIPS             = "集群ip:%s重复, 请重新输入";

    private static final Map<String/*cluster*/, Triple<Long/*diskUsage*/, Long/*diskTotal*/, Double/*diskUsagePercent*/>> CLUSTER_NAME_TO_ES_CLUSTER_STATS_TRIPLE_MAP = Maps.newConcurrentMap();

    @Autowired
    private ESTemplateService                                esTemplateService;

    @Autowired
    private ClusterPhyService                                clusterPhyService;

    @Autowired
    private ClusterLogicService                              clusterLogicService;
    
    @Autowired
    private ClusterLogicManager                              clusterLogicManager;

    @Autowired
    private ClusterRoleService clusterRoleService;

    @Autowired
    private ClusterRoleHostService clusterRoleHostService;

    @Autowired
    private IndexTemplatePhyService indexTemplatePhyService;

    @Autowired
    private TemplateSrvManager                               templateSrvManager;

    @Autowired
    private TemplatePhyMappingManager                        templatePhyMappingManager;

    @Autowired
    private TemplatePipelineManager                          templatePipelineManager;

    @Autowired
    private IndexTemplateService indexTemplateService;

    @Autowired
    private TemplatePhyManager                               templatePhyManager;

    @Autowired
    private RegionRackService                                regionRackService;

    @Autowired
    private AppClusterLogicAuthService                       appClusterLogicAuthService;

    @Autowired
    private ESGatewayClient                                  esGatewayClient;

    @Autowired
    private ClusterNodeManager                               clusterNodeManager;

    @Autowired
    private ClusterContextManager                            clusterContextManager;

    @Autowired
    private AppService                                       appService;

    @Autowired
    private OperateRecordService operateRecordService;

    @Autowired
    private ESClusterNodeService                             esClusterNodeService;

    @Autowired
    private ESClusterService                                 esClusterService;

    @Autowired
    private HandleFactory                                    handleFactory;

    @Autowired
    private AppClusterPhyAuthManager                         appClusterPhyAuthManager;

    @Autowired
    private AriusScheduleThreadPool                          ariusScheduleThreadPool;

    @Autowired
    private ESOpClient                                       esOpClient;

    @PostConstruct
    private void init(){
        ariusScheduleThreadPool.submitScheduleAtFixedDelayTask(this::refreshClusterDistInfo,60,180);
    }

    private static final FutureUtil<Void> FUTURE_UTIL = FutureUtil.init("ClusterPhyManagerImpl",20, 40,100);

    @Override
    public boolean copyMapping(String cluster, int retryCount) {
        // 获取物理集群下的所有物理模板
        List<IndexTemplatePhy> physicals = indexTemplatePhyService.getNormalTemplateByCluster(cluster);
        if (CollectionUtils.isEmpty(physicals)) {
            LOGGER.info("class=ESClusterPhyServiceImpl||method=copyMapping||cluster={}||msg=copyMapping no template",
                cluster);
            return true;
        }

        int succeedCount = 0;
        // 遍历物理模板，copy mapping
        for (IndexTemplatePhy physical : physicals) {
            try {
                // 获取物理模板对应的逻辑模板
                IndexTemplate templateLogic = indexTemplateService.getLogicTemplateById(physical.getLogicId());
                // 同步索引的mapping到模板
                Result<MappingConfig> result = templatePhyMappingManager.syncMappingConfig(cluster, physical.getName(),
                    physical.getExpression(), templateLogic.getDateFormat());

                if (result.success()) {
                    succeedCount++;
                    if (!setTemplateSettingSingleType(cluster, physical.getName())) {
                        LOGGER.error(
                            "class=ESClusterPhyServiceImpl||method=copyMapping||errMsg=failedUpdateSingleType||cluster={}||template={}",
                            cluster, physical.getName());
                    }
                } else {
                    LOGGER.warn(
                        "class=ESClusterPhyServiceImpl||method=copyMapping||cluster={}||template={}||msg=copyMapping fail",
                        cluster, physical.getName());
                }
            } catch (Exception e) {
                LOGGER.error("class=ESClusterPhyServiceImpl||method=copyMapping||errMsg={}||cluster={}||template={}",
                    e.getMessage(), cluster, physical.getName(), e);
            }
        }

        return succeedCount * 1.0 / physicals.size() > 0.7;
    }

    @Override
    public void syncTemplateMetaData(String cluster, int retryCount) {
        // 获取物理集群下的所有物理模板
        List<IndexTemplatePhy> physicals = indexTemplatePhyService.getNormalTemplateByCluster(cluster);
        if (CollectionUtils.isEmpty(physicals)) {
            LOGGER.info(
                "class=ESClusterPhyServiceImpl||method=syncTemplateMetaData||cluster={}||msg=syncTemplateMetaData no template",
                cluster);
            return;
        }

        // 遍历物理模板
        for (IndexTemplatePhy physical : physicals) {
            try {
                // 同步模板元数据到ES集群（修改ES集群中的模板）
                templatePhyManager.syncMeta(physical.getId(), retryCount);
                // 同步最新元数据到ES集群pipeline
                templatePipelineManager.syncPipeline(physical,
                    indexTemplateService.getLogicTemplateWithPhysicalsById(physical.getLogicId()));
            } catch (Exception e) {
                LOGGER.error(
                    "class=ESClusterPhyServiceImpl||method=syncTemplateMetaData||errMsg={}||cluster={}||template={}",
                    e.getMessage(), cluster, physical.getName(), e);
            }
        }
    }

    @Override
    public boolean isClusterExists(String clusterName) {
        return clusterPhyService.isClusterExists(clusterName);
    }

    @Override
    public Result<Void> releaseRacks(String cluster, String racks, int retryCount) {
        if (!isClusterExists(cluster)) {
            return Result.buildNotExist("集群不存在");
        }

        Set<String> racksToRelease = Sets.newHashSet(racks.split(AdminConstant.RACK_COMMA));

        // 获取分配到要释放的rack上的物理模板
        List<IndexTemplatePhy> templatePhysicals = indexTemplatePhyService.getNormalTemplateByClusterAndRack(cluster,
            racksToRelease);

        // 没有模板被分配在要释放的rack上
        if (CollectionUtils.isEmpty(templatePhysicals)) {
            return Result.buildSucc();
        }

        List<String> errMsgList = Lists.newArrayList();
        // 遍历模板，修改模板的rack设置
        for (IndexTemplatePhy templatePhysical : templatePhysicals) {
            // 去掉要释放的rack后的剩余racks
            String tgtRack = RackUtils.removeRacks(templatePhysical.getRack(), racksToRelease);

            LOGGER.info("class=ClusterPhyManagerImpl||method=releaseRack||template={}||srcRack={}||tgtRack={}", templatePhysical.getName(),
                templatePhysical.getRack(), tgtRack);

            try {
                // 修改模板
                Result<Void> result = templatePhyManager.editTemplateRackWithoutCheck(templatePhysical.getId(), tgtRack,
                    AriusUser.SYSTEM.getDesc(), retryCount);

                if (result.failed()) {
                    errMsgList.add(templatePhysical.getName() + "失败：" + result.getMessage() + ";");
                }

            } catch (Exception e) {
                errMsgList.add(templatePhysical.getName() + "失败：" + e.getMessage() + ";");
                LOGGER.warn("class=ClusterPhyManagerImpl||method=releaseRack||template={}||srcRack={}||tgtRack={}||errMsg={}",
                    templatePhysical.getName(), templatePhysical.getRack(), tgtRack, e.getMessage(), e);
            }
        }

        if (CollectionUtils.isEmpty(errMsgList)) {
            return Result.buildSucc();
        }

        return Result.buildFail(String.join(",", errMsgList));
    }

    // @Cacheable(cacheNames = CACHE_GLOBAL_NAME, key = "#currentAppId + '@' + 'getConsoleClusterPhyVOS'")
    @Override
    public List<ConsoleClusterPhyVO> getConsoleClusterPhyVOS(ClusterPhyDTO param, Integer currentAppId) {

        List<ClusterPhy> esClusterPhies = clusterPhyService.listClustersByCondt(param);

        return buildConsoleClusterPhy(esClusterPhies, currentAppId);
    }

    @Override
    public List<ConsoleClusterPhyVO> getConsoleClusterPhyVOS(ClusterPhyDTO param) {

        List<ClusterPhy> phyClusters = clusterPhyService.listClustersByCondt(param);
        List<ConsoleClusterPhyVO> consoleClusterPhyVOS = ConvertUtil.list2List(phyClusters, ConsoleClusterPhyVO.class);

        consoleClusterPhyVOS.parallelStream()
                .forEach(this::buildClusterRole);

        Collections.sort(consoleClusterPhyVOS);

        return consoleClusterPhyVOS;
    }


    @Override
    public List<ConsoleClusterPhyVO> buildClusterInfo(List<ClusterPhy> clusterPhyList, Integer appId) {
        if (CollectionUtils.isEmpty(clusterPhyList)) {
            return Lists.newArrayList();
        }

        // 获取项目对集群列表的权限信息
        List<AppClusterPhyAuth> appClusterPhyAuthList      = appClusterPhyAuthManager.getByClusterPhyListAndAppIdFromCache(appId, clusterPhyList);
        Map<String, Integer>    clusterPhyName2AuthTypeMap = ConvertUtil.list2Map(appClusterPhyAuthList, AppClusterPhyAuth::getClusterPhyName, AppClusterPhyAuth::getType);

        List<ConsoleClusterPhyVO> consoleClusterPhyVOList = ConvertUtil.list2List(clusterPhyList, ConsoleClusterPhyVO.class);

        //1. 设置单个集群权限
        consoleClusterPhyVOList.forEach(consoleClusterPhyVO -> consoleClusterPhyVO.setCurrentAppAuth(clusterPhyName2AuthTypeMap.get(consoleClusterPhyVO.getCluster())));

        //2.设置物理集群的所属项目和所属AppId
        long timeForBuildClusterAppInfo = System.currentTimeMillis();
        consoleClusterPhyVOList.forEach(consoleClusterPhyVO -> {
            FUTURE_UTIL.runnableTask(() -> {
                ClusterPhyContext clusterPhyContext = clusterContextManager.getClusterPhyContext(consoleClusterPhyVO.getCluster());
                consoleClusterPhyVO.setBelongAppIds(  null != clusterPhyContext ? clusterPhyContext.getAssociatedAppIds()   : null);
                consoleClusterPhyVO.setBelongAppNames(null != clusterPhyContext ? clusterPhyContext.getAssociatedAppNames() : null);

                // 兼容旧版本
                consoleClusterPhyVO.setBelongAppId((null != clusterPhyContext &&
                        CollectionUtils.isNotEmpty(clusterPhyContext.getAssociatedAppIds())) ?
                        clusterPhyContext.getAssociatedAppIds().get(0) : null);
                // 兼容旧版本
                consoleClusterPhyVO.setBelongAppName(null != clusterPhyContext &&
                        CollectionUtils.isNotEmpty(clusterPhyContext.getAssociatedAppNames()) ?
                        clusterPhyContext.getAssociatedAppNames().get(0) : null);
            });
        });
        FUTURE_UTIL.waitExecute();

        LOGGER.info("class=ClusterPhyManagerImpl||method=buildClusterInfo||msg=time to build clusters belongAppIds and AppName is {} ms",
                System.currentTimeMillis() - timeForBuildClusterAppInfo);

        List<Integer> clusterIds = consoleClusterPhyVOList.stream().map(ConsoleClusterPhyVO::getId).collect(Collectors.toList());
        Map<Long, List<ClusterRoleInfo>> roleListMap = clusterRoleService.getAllRoleClusterByClusterIds(clusterIds);

        //3. 设置集群基本统计信息：磁盘使用信息
        long timeForBuildClusterDiskInfo = System.currentTimeMillis();
        for (ConsoleClusterPhyVO consoleClusterPhyVO : consoleClusterPhyVOList) {
            FUTURE_UTIL.runnableTask(() -> buildClusterRole(consoleClusterPhyVO, roleListMap.get(consoleClusterPhyVO.getId().longValue())));
        }
        FUTURE_UTIL.waitExecute();
        LOGGER.info("class=ClusterPhyManagerImpl||method=buildClusterInfo||msg=consumed build cluster belongAppIds and AppName time is {} ms",
                System.currentTimeMillis() - timeForBuildClusterDiskInfo);

        return consoleClusterPhyVOList;
    }

    @Override
    public ConsoleClusterPhyVO getConsoleClusterPhy(Integer clusterId, Integer currentAppId) {
        // 获取基本信息
        ClusterPhy clusterPhy = clusterPhyService.getClusterById(clusterId);
        if(clusterPhy == null) {
            return new ConsoleClusterPhyVO();
        }
        ConsoleClusterPhyVO consoleClusterPhyVO = ConvertUtil.obj2Obj(clusterPhy, ConsoleClusterPhyVO.class);

        // 构建overView信息
        buildWithOtherInfo(consoleClusterPhyVO, currentAppId);
        buildPhyClusterStatics(consoleClusterPhyVO);
        buildClusterRole(consoleClusterPhyVO);
        return consoleClusterPhyVO;
    }

    @Override
    public Result<List<String>> listCanBeAssociatedRegionOfClustersPhys(Integer clusterLogicType, Long clusterLogicId) {
        return clusterContextManager.getCanBeAssociatedClustersPhys(clusterLogicType, clusterLogicId);
    }

    @Override
    public Result<List<String>> listCanBeAssociatedClustersPhys(Integer clusterLogicType) {
        return clusterContextManager.getCanBeAssociatedClustersPhys(clusterLogicType, null);
    }

    @Override
    public Result<List<ESClusterRoleHostVO>> getClusterPhyRegionInfos(Integer clusterId) {
        ClusterPhy clusterPhy = clusterPhyService.getClusterById(clusterId);
        if (AriusObjUtils.isNull(clusterPhy)) {
            return Result.buildFail(String.format("集群[%s]不存在", clusterId));
        }

        List<ClusterRoleHost> nodesInfo = clusterRoleHostService.getNodesByCluster(clusterPhy.getCluster());
        return Result.buildSucc(clusterNodeManager.convertClusterPhyNodes(nodesInfo, clusterPhy.getCluster()));
    }

    @Override
    @Transactional(rollbackFor = Exception.class)
    public Result<Tuple<Long, String>> clusterJoin(ClusterJoinDTO param, String operator) {
        try {
            Result<Void> checkResult = validCheckAndInitForClusterJoin(param, operator);
            if (checkResult.failed())  { return Result.buildFail(checkResult.getMessage()); }

            Result<Tuple<Long, String>> doClusterJoinResult = doClusterJoin(param, operator);
            if (doClusterJoinResult.success()) {
                SpringTool.publish(new ClusterPhyEvent(param.getCluster(), param.getAppId()));
                
                postProcessingForClusterJoin(param, doClusterJoinResult.getData(), operator);
            }

            return doClusterJoinResult;
        } catch (Exception e) {
            LOGGER.error("class=ClusterPhyManagerImpl||method=clusterJoin||logicCluster={}||clusterPhy={}||errMsg={}", param.getLogicCluster(),
                param.getCluster(), e.getMessage());
            // 这里必须显示事务回滚
            TransactionAspectSupport.currentTransactionStatus().setRollbackOnly();
            return Result.buildFail("操作失败, 请联系管理员");
        }
    }

    @Override
    @Transactional(rollbackFor = Exception.class)
    public Result<Void> deleteClusterJoin(Integer clusterId, String operator) {
        ClusterPhy clusterPhy = clusterPhyService.getClusterById(clusterId);
        if (AriusObjUtils.isNull(clusterPhy)) {
            return Result.buildParamIllegal("物理集群不存在");
        }

        try {
            doDeleteClusterJoin(clusterPhy, operator);
        } catch (AdminOperateException e) {
            LOGGER.error("class=ClusterPhyManagerImpl||method=deleteClusterJoin||errMsg={}||e={}||clusterId={}",
                e.getMessage(), e, clusterId);
            // 这里显示回滚处理特殊异常场景
            TransactionAspectSupport.currentTransactionStatus().setRollbackOnly();
            return Result.buildFail(e.getMessage());
        }

        return Result.buildSucc();
    }

    @Override
    public Result<List<PluginVO>> listPlugins(String cluster) {
        return Result.buildSucc(ConvertUtil.list2List(clusterPhyService.listClusterPlugins(cluster), PluginVO.class));
    }

    @Override
    public Result<Map<ClusterDynamicConfigsTypeEnum, Map<String, Object>>> getPhyClusterDynamicConfigs(String cluster) {
        if (isClusterExists(cluster)) {
            Result.buildFail(String.format("集群[%s]不存在", cluster));
        }

        ESClusterGetSettingsAllResponse clusterSetting = esClusterService.syncGetClusterSetting(cluster);
        if (null == clusterSetting) {
            return Result.buildFail(String.format("获取集群动态配置信息失败, 请确认是否集群[%s]是否正常", cluster));
        }

        // 构建defaults和persistent的配置信息，transient中的配置信息并非是动态配置的内容
        Map<String, Object> clusterConfigMap = new HashMap<>();
        clusterConfigMap.putAll(ConvertUtil.directFlatObject(clusterSetting.getDefaults()));
        clusterConfigMap.putAll(ConvertUtil.directFlatObject(clusterSetting.getPersistentObj()));

        // Map<ClusterDynamicConfigsTypeEnum, Map<String, Object>>中Map的String表示的是动态配置的字段，例如cluster.routing.allocation.awareness.attributes
        // Object则是对应动态配置字段的值
        Map<ClusterDynamicConfigsTypeEnum, Map<String, Object>> clusterDynamicConfigsTypeEnumMapMap = initClusterDynamicConfigs();
        for (ClusterDynamicConfigsEnum param : ClusterDynamicConfigsEnum.valuesWithoutUnknown()) {
            Map<String, Object> dynamicConfig = clusterDynamicConfigsTypeEnumMapMap
                .get(param.getClusterDynamicConfigsType());
            dynamicConfig.put(param.getName(), clusterConfigMap.get(param.getName()));
        }

        return Result.buildSucc(clusterDynamicConfigsTypeEnumMapMap);
    }

    @Override
    public Result<Boolean> updatePhyClusterDynamicConfig(ClusterSettingDTO param) {
        return clusterPhyService.updatePhyClusterDynamicConfig(param);
    }

    @Override
    public Result<Set<String>> getRoutingAllocationAwarenessAttributes(String cluster) {
        return Result.buildSucc(clusterPhyService.getRoutingAllocationAwarenessAttributes(cluster));
    }

    @Override
    public List<String> getAppClusterPhyNames(Integer appId) {
        if(appService.isSuperApp(appId)){
            //超级appId返回所有的集群
            List<ClusterPhy> phyList = clusterPhyService.listAllClusters();
            return phyList.stream().map(ClusterPhy::getCluster).distinct().sorted(Comparator.naturalOrder()).collect(Collectors.toList());
        }
        List<Long> appAuthLogicClusters = clusterLogicService.getHasAuthClusterLogicIdsByAppId(appId);
        Set<String> names = new HashSet<>();
        for (Long logicClusterId : appAuthLogicClusters) {
            ClusterLogicContext clusterLogicContext = clusterContextManager.getClusterLogicContextCache(logicClusterId);
            if (clusterLogicContext != null) {
                names.addAll(clusterLogicContext.getAssociatedClusterPhyNames());
            }
        }
        List<String> appClusterPhyNames = Lists.newArrayList(names);
        appClusterPhyNames.sort(Comparator.naturalOrder());
        return appClusterPhyNames;
    }

    @Override
    public Result<List<String>> getTemplateSameVersionClusterNamesByTemplateId(Integer appId, Integer templateId) {
        List<String> clusterPhyNameList = getAppClusterPhyNames(appId);
        // No permission, cut branches and return
        if (CollectionUtils.isEmpty(clusterPhyNameList)) { return Result.buildSucc();}

        IndexTemplateWithPhyTemplates logicTemplateWithPhysicals = indexTemplateService.getLogicTemplateWithPhysicalsById(templateId);
        if (null == logicTemplateWithPhysicals) { return  Result.buildFail(String.format("templateId[%s] is not exist", templateId));}

        IndexTemplatePhy masterPhyTemplate = logicTemplateWithPhysicals.getMasterPhyTemplate();
        if (null == masterPhyTemplate) {
            return  Result.buildFail(String.format("the physicals of templateId[%s] is empty", templateId));
        }

        String cluster = masterPhyTemplate.getCluster();
        ClusterPhy clusterPhy = clusterPhyService.getClusterByName(cluster);
        if (null == clusterPhy) { return  Result.buildFail(String.format("the cluster[%s] from templateId[%s] is empty", cluster, templateId));}

        String esVersion = clusterPhy.getEsVersion();

        List<ClusterPhy> clusterPhies = clusterPhyService.listAllClusters();
        List<String> sameVersionClusterNameList = clusterPhies.stream()
                .filter(Objects::nonNull)
                .filter(r -> clusterPhyNameList.contains(r.getCluster())
                        && esVersion.equals(r.getEsVersion()))
                .map(ClusterPhy::getCluster)
                .distinct()
                .collect(Collectors.toList());

        return Result.buildSucc(sameVersionClusterNameList);
    }

    @Override
    public List<String> getAppClusterPhyNodeNames(String clusterPhyName) {
<<<<<<< HEAD
        LOGGER.error("class=ESClusterPhyServiceImpl||method=getAppClusterPhyNodeNames||cluster={}||errMsg=集群名称为空",
                clusterPhyName);
        if (null == clusterPhyName) {
=======
        if (null == clusterPhyName) {
            LOGGER.error("class=ClusterPhyManagerImpl||method=getAppClusterPhyNodeNames||errMsg=集群名称为空");
>>>>>>> 0992f3cd
            return Lists.newArrayList();
        }
        return esClusterNodeService.syncGetNodeNames(clusterPhyName);
    }

    @Override
    public List<String> getAppNodeNames(Integer appId) {
        List<String> appAuthNodeNames = Lists.newCopyOnWriteArrayList();

        List<String> appClusterPhyNames = getAppClusterPhyNames(appId);
        appClusterPhyNames
            .forEach(clusterPhyName -> appAuthNodeNames.addAll(esClusterNodeService.syncGetNodeNames(clusterPhyName)));

        return appAuthNodeNames;
    }

    @Override
    @Transactional(rollbackFor = Exception.class)
    public Result<Boolean> deleteClusterInfo(Integer clusterPhyId, String operator, Integer appId) {
        ClusterPhy clusterPhy  = clusterPhyService.getClusterById(clusterPhyId);
        if (null == clusterPhy) {
            return Result.buildFail(String.format("物理集群Id[%s]不存在", clusterPhyId));
        }

        try {
            List<ClusterRoleHost> clusterRoleHosts = clusterRoleHostService.getNodesByCluster(clusterPhy.getCluster());
            // 该物理集群有采集到host数据才执行删除操作
            if (!CollectionUtils.isEmpty(clusterRoleHosts)) {
                Result<Void> deleteHostResult = clusterRoleHostService.deleteByCluster(clusterPhy.getCluster());
                if (deleteHostResult.failed()) {
                    throw new AdminOperateException(String.format("删除集群[%s]节点信息失败", clusterPhy.getCluster()));
                }
            }

            Result<Void> deleteRoleResult = clusterRoleService.deleteRoleClusterByClusterId(clusterPhy.getId());
            if (deleteRoleResult.failed()) {
                throw new AdminOperateException(String.format("删除集群[%s]角色信息失败", clusterPhy.getCluster()));
            }

            Result<Boolean> deleteClusterResult  = clusterPhyService.deleteClusterById(clusterPhyId, operator);
            if (deleteClusterResult.failed()) {
                throw new AdminOperateException(String.format("删除集群[%s]信息失败", clusterPhy.getCluster()));
            }

            List<ClusterRegion> clusterRegionList = regionRackService.listPhyClusterRegions(clusterPhy.getCluster());
            if(!AriusObjUtils.isEmptyList(clusterRegionList)) {
                // 该物理集群有Region才删除
                Result<Void> deletePhyClusterRegionResult = regionRackService.deleteByClusterPhy(clusterPhy.getCluster(), operator);
                if (deletePhyClusterRegionResult.failed()) {
                    throw new AdminOperateException(String.format("删除集群[%s]Region新失败", clusterPhy.getCluster()));
                }
            }
        } catch (AdminOperateException e) {
            LOGGER.error("class=ClusterPhyManagerImpl||method=deleteClusterInfo||clusterName={}||errMsg={}||e={}",
                clusterPhy.getCluster(), e.getMessage(), e);
            // 这里显示回滚处理特殊异常场景
            TransactionAspectSupport.currentTransactionStatus().setRollbackOnly();
            return Result.buildFail("删除物理集群失败");
        }

        SpringTool.publish(new ClusterPhyEvent(clusterPhy.getCluster(), appId));

        return Result.buildSucc(true);
    }

    @Override
    public Result<Boolean> addCluster(ClusterPhyDTO param, String operator, Integer appId) {
        Result<Boolean> result = clusterPhyService.createCluster(param, operator);

        if (result.success()) {
            SpringTool.publish(new ClusterPhyEvent(param.getCluster(), appId));
            operateRecordService.save(ModuleEnum.CLUSTER, OperationEnum.ADD, param.getCluster(), null, operator);
        }
        return result;
    }

    @Override
    public Result<Boolean> editCluster(ClusterPhyDTO param, String operator, Integer appId) {
        return clusterPhyService.editCluster(param, operator);
    }

    @Override
    public PaginationResult<ConsoleClusterPhyVO> pageGetConsoleClusterPhyVOS(ClusterPhyConditionDTO condition, Integer appId) {
        BaseHandle baseHandle     = handleFactory.getByHandlerNamePer(CLUSTER_PHY.getPageSearchType());
        if (baseHandle instanceof ClusterPhyPageSearchHandle) {
            ClusterPhyPageSearchHandle handle =   (ClusterPhyPageSearchHandle) baseHandle;
            return handle.doPageHandle(condition, condition.getAuthType(), appId);
        }

        LOGGER.warn("class=ClusterPhyManagerImpl||method=pageGetConsoleClusterVOS||msg=failed to get the ClusterPhyPageSearchHandle");

        return PaginationResult.buildFail("分页获取物理集群信息失败");
    }

    @Override
    public List<ClusterPhy> getClusterPhyByAppIdAndAuthType(Integer appId, Integer authType) {
        App app = appService.getAppById(appId);
        if (!appService.isAppExists(app)) {
            return Lists.newArrayList();
        }

        boolean isSuperApp = appService.isSuperApp(app);
        //超级用户对所有模板都是管理权限
        if (isSuperApp && !AppClusterPhyAuthEnum.OWN.getCode().equals(authType)) {
            return Lists.newArrayList();
        }

        if (!AppClusterPhyAuthEnum.isExitByCode(authType)) {
            return Lists.newArrayList();
        }

        switch (AppClusterPhyAuthEnum.valueOf(authType)) {
            case OWN:
                if (isSuperApp) {
                    return clusterPhyService.listAllClusters();
                } else {
                    return getAppOwnAuthClusterPhyList(appId);
                }
            case ACCESS:
                return getAppAccessClusterPhyList(appId);

            case NO_PERMISSIONS:
                List<Integer> appOwnAuthClusterPhyIdList = getAppOwnAuthClusterPhyList(appId)
                                                            .stream()
                                                            .map(ClusterPhy::getId)
                                                            .collect(Collectors.toList());

                List<Integer> appAccessAuthClusterPhyIdList = getAppAccessClusterPhyList(appId)
                                                                .stream()
                                                                .map(ClusterPhy::getId)
                                                                .collect(Collectors.toList());

                List<ClusterPhy> allClusterPhyList  =  clusterPhyService.listAllClusters();

                return allClusterPhyList.stream()
                        .filter(clusterPhy -> !appAccessAuthClusterPhyIdList.contains(clusterPhy.getId())
                                           && !appOwnAuthClusterPhyIdList.contains(clusterPhy.getId()))
                        .collect(Collectors.toList());
            default:
                return Lists.newArrayList();

        }
    }

    @Override
    public List<ClusterPhy> getAppAccessClusterPhyList(Integer appId) {
        List<AppClusterPhyAuth> appAccessClusterPhyAuths = appClusterPhyAuthManager.getAppAccessClusterPhyAuths(appId);
        return appAccessClusterPhyAuths
                                .stream()
                                .map(r -> clusterPhyService.getClusterByName(r.getClusterPhyName()))
                                .collect(Collectors.toList());
    }

    @Override
    public List<ClusterPhy> getAppOwnAuthClusterPhyList(Integer appId) {
        List<ClusterPhy> appAuthClusterPhyList = Lists.newArrayList();

        List<ClusterLogic> clusterLogicList = clusterLogicService.getOwnedClusterLogicListByAppId(appId);
        if (CollectionUtils.isEmpty(clusterLogicList)) {
            return appAuthClusterPhyList;
        }

        //项目下的有管理权限逻辑集群会关联多个物理集群
        List<List<String>> appAuthClusterNameList = clusterLogicList
                            .stream()
                            .map(ClusterLogic::getId)
                            .map(clusterContextManager::getClusterLogicContextCache)
                            .map(ClusterLogicContext::getAssociatedClusterPhyNames)
                            .collect(Collectors.toList());

        for (List<String> clusterNameList : appAuthClusterNameList) {
            clusterNameList.forEach(cluster -> appAuthClusterPhyList.add(clusterPhyService.getClusterByName(cluster)));
        }

        return appAuthClusterPhyList;
    }

    /**
     * 构建用户控制台统计信息: 集群使用率
     */
    @Override
    public void buildPhyClusterStatics(ConsoleClusterPhyVO cluster) {
        try {
            Triple<Long, Long, Double> esClusterStaticInfoTriple = getESClusterStaticInfoTriple(cluster.getCluster());
            cluster.setDiskTotal(esClusterStaticInfoTriple.v1());
            cluster.setDiskUsage(esClusterStaticInfoTriple.v2());
            cluster.setDiskUsagePercent(esClusterStaticInfoTriple.v3());
        } catch (Exception e) {
            LOGGER.warn("class=ClusterPhyManagerImpl||method=buildPhyClusterResourceUsage||logicClusterId={}",
                    cluster.getId(), e);
        }
    }

    @Override
    public void buildClusterRole(ConsoleClusterPhyVO cluster) {
        try {
            List<ClusterRoleInfo> clusterRoleInfos = clusterRoleService.getAllRoleClusterByClusterId(cluster.getId());

            buildClusterRole(cluster, clusterRoleInfos);
        } catch (Exception e) {
            LOGGER.warn("class=ClusterPhyManagerImpl||method=buildClusterRole||logicClusterId={}", cluster.getId(), e);
        }
    }

    @Override
    public void buildClusterRole(ConsoleClusterPhyVO cluster, List<ClusterRoleInfo> clusterRoleInfos) {
        try {
            List<ESClusterRoleVO> roleClusterVOS = ConvertUtil.list2List(clusterRoleInfos, ESClusterRoleVO.class);

            List<Long> roleClusterIds = roleClusterVOS.stream().map(ESClusterRoleVO::getId).collect( Collectors.toList());
            Map<Long, List<ClusterRoleHost>> roleIdsMap = clusterRoleHostService.getByRoleClusterIds(roleClusterIds);

            for (ESClusterRoleVO esClusterRoleVO : roleClusterVOS) {
                List<ClusterRoleHost> clusterRoleHosts = roleIdsMap.get(esClusterRoleVO.getId());
                List<ESClusterRoleHostVO> esClusterRoleHostVOS = ConvertUtil.list2List(clusterRoleHosts, ESClusterRoleHostVO.class);
                esClusterRoleVO.setEsClusterRoleHostVO(esClusterRoleHostVOS);
            }

            cluster.setEsClusterRoleVOS(roleClusterVOS);
        } catch (Exception e) {
            LOGGER.warn("class=ClusterPhyManagerImpl||method=buildClusterRole||logicClusterId={}", cluster.getId(), e);
        }
    }

    @Override
    public boolean updateClusterHealth(String clusterPhyName, String operator) {
        ClusterPhy clusterPhy = clusterPhyService.getClusterByName(clusterPhyName);
        if (null == clusterPhy) {
            LOGGER.warn("class=ClusterPhyManagerImpl||method=updateClusterHealth||clusterPhyName={}||msg=clusterPhy is empty", clusterPhyName);
            return false;
        }

        ClusterPhyDTO esClusterDTO      = new ClusterPhyDTO();
        ClusterHealthEnum clusterHealthEnum = esClusterService.syncGetClusterHealthEnum(clusterPhyName);

        esClusterDTO.setId(clusterPhy.getId());
        esClusterDTO.setHealth(clusterHealthEnum.getCode());
        Result<Boolean> editClusterResult = clusterPhyService.editCluster(esClusterDTO, operator);
        if (editClusterResult.failed()) {
            LOGGER.error("class=ClusterPhyManagerImpl||method=updateClusterHealth||clusterPhyName={}||errMsg={}",
                clusterPhyName, editClusterResult.getMessage());
            return false;
        }

        return true;
    }

    @Override
    public boolean updateClusterInfo(String cluster, String operator) {
        ClusterPhy clusterPhy = clusterPhyService.getClusterByName(cluster);
        if (null == clusterPhy) {
            LOGGER.warn("class=ClusterPhyManagerImpl||method=updateClusterInfo||clusterPhyName={}||msg=clusterPhy is empty", cluster);
            return false;
        }

        ESClusterStatsResponse clusterStats = esClusterService.syncGetClusterStats(cluster);
        long totalFsBytes      = clusterStats.getTotalFs().getBytes();
        long usageFsBytes      = clusterStats.getTotalFs().getBytes() - clusterStats.getFreeFs().getBytes();

        double diskFreePercent = clusterStats.getFreeFs().getGbFrac() / clusterStats.getTotalFs().getGbFrac();
        diskFreePercent = CommonUtils.formatDouble(1 - diskFreePercent, 5);

        ClusterPhyDTO esClusterDTO = new ClusterPhyDTO();
        esClusterDTO.setId(clusterPhy.getId());
        esClusterDTO.setDiskTotal(totalFsBytes);
        esClusterDTO.setDiskUsage(usageFsBytes);
        esClusterDTO.setDiskUsagePercent(diskFreePercent);
        Result<Boolean> editClusterResult = clusterPhyService.editCluster(esClusterDTO, operator);
        if (editClusterResult.failed()) {
            LOGGER.error("class=ClusterPhyManagerImpl||method=updateClusterInfo||clusterPhyName={}||errMsg={}",
                    cluster, editClusterResult.getMessage());
            return false;
        }
        
        return true;
    }

    @Override
    public Result<Boolean> checkClusterHealth(String clusterPhyName, String operator) {
        ClusterPhy clusterPhy = clusterPhyService.getClusterByName(clusterPhyName);
        if (null == clusterPhy) {
            return Result.buildFail();
        }

        if (ClusterHealthEnum.GREEN.getCode().equals(clusterPhy.getHealth()) ||
                ClusterHealthEnum.YELLOW.getCode().equals(clusterPhy.getHealth())) {
            return Result.buildSucc(true);
        }

        updateClusterHealth(clusterPhyName, operator);
        return Result.buildSucc();
    }

    @Override
    public Result<Boolean> checkClusterIsExit(String clusterPhyName, String operator) {
        return Result.build(clusterPhyService.isClusterExists(clusterPhyName));
    }

    @Override
    public Result<Boolean> deleteClusterExit(String clusterPhyName, Integer appId, String operator) {
        if  (!appService.isSuperApp(appId)) {
            return Result.buildFail("无权限删除集群");
        }

        ClusterPhy clusterPhy = clusterPhyService.getClusterByName(clusterPhyName);
        if (null == clusterPhy) {
            return Result.buildSucc(true);
        }

        return deleteClusterInfo(clusterPhy.getId(), operator, appId);
    }

    @Override
    public void buildBelongAppIdsAndNames(ConsoleClusterPhyVO consoleClusterPhyVO) {
        ClusterPhyContext clusterPhyContext = clusterContextManager.getClusterPhyContextCache(consoleClusterPhyVO.getCluster());
        consoleClusterPhyVO.setBelongAppIds(  null != clusterPhyContext ? clusterPhyContext.getAssociatedAppIds()   : null);
        consoleClusterPhyVO.setBelongAppNames(null != clusterPhyContext ? clusterPhyContext.getAssociatedAppNames() : null);

        // 兼容旧版本
        consoleClusterPhyVO.setBelongAppId((null != clusterPhyContext &&
                CollectionUtils.isNotEmpty(clusterPhyContext.getAssociatedAppIds())) ?
                clusterPhyContext.getAssociatedAppIds().get(0) : null);
        // 兼容旧版本
        consoleClusterPhyVO.setBelongAppName(null != clusterPhyContext &&
                CollectionUtils.isNotEmpty(clusterPhyContext.getAssociatedAppNames()) ?
                clusterPhyContext.getAssociatedAppNames().get(0) : null);
    }

    @Override
    public Result<List<String>> getPhyClusterNameWithSameEsVersion(Integer clusterLogicType,/*用户在新建逻辑集群阶段已选择的物理集群名称*/String hasSelectedClusterNameWhenBind) {
        //获取可以绑定的物理集群名称列表
        Result<List<String>> canBeAssociatedClustersPhyNamesResult = validLogicAndReturnPhyNamesWhenBindPhy(null, clusterLogicType);
        if (canBeAssociatedClustersPhyNamesResult.failed()) {
            return Result.buildFrom(canBeAssociatedClustersPhyNamesResult);
        }

        //没有指定物理集群名称，则返回全量的匹配数据，不做版本的筛选
        if(AriusObjUtils.isNull(hasSelectedClusterNameWhenBind)) {
            return canBeAssociatedClustersPhyNamesResult;
        }

        //根据已绑定的物理集群的版本进行筛选
        return Result.buildSucc(getPhyClusterNameWithSameEsVersion(hasSelectedClusterNameWhenBind, canBeAssociatedClustersPhyNamesResult.getData()));
    }

    @Override
    public Result<List<String>> getPhyClusterNameWithSameEsVersionAfterBuildLogic(Long clusterLogicId) {
        //获取可以绑定的物理集群名称列表
        Result<List<String>> canBeAssociatedClustersPhyNamesResult = validLogicAndReturnPhyNamesWhenBindPhy(clusterLogicId, null);
        if (canBeAssociatedClustersPhyNamesResult.failed()) {
            return Result.buildFrom(canBeAssociatedClustersPhyNamesResult);
        }

        //获取逻辑集群已绑定的物理集群信息
        List<ClusterLogicRackInfo> clusterLogicRackInfos = regionRackService.listLogicClusterRacks(clusterLogicId);
        if (CollectionUtils.isEmpty(clusterLogicRackInfos)) {
            return canBeAssociatedClustersPhyNamesResult;
        }

        //根据已绑定的物理集群的版本进行筛选
        String hasSelectedPhyClusterName = clusterLogicRackInfos.get(0).getPhyClusterName();
        return Result.buildSucc(getPhyClusterNameWithSameEsVersion(hasSelectedPhyClusterName, canBeAssociatedClustersPhyNamesResult.getData()));
    }

    @Override
    public Result<Boolean> checkTemplateServiceWhenJoin(ClusterJoinDTO clusterJoinDTO, String strId, String operator) {
        if (AriusObjUtils.isNull(clusterJoinDTO)) {
            return Result.buildFail("接入集群不存在");
        }

        //从指定接入物理集群中获取可以使用的httpAddress
        String httpAddresses = buildClusterReadAndWriteAddressWhenJoin(clusterJoinDTO);
        if (StringUtils.isBlank(httpAddresses)) {
            return Result.buildFail("接入集群中可连接信息为空");
        }

        return templateSrvManager.checkTemplateSrvWhenJoin(httpAddresses, clusterJoinDTO.getPassword(), strId);
    }

    /**
     * 根据物理集群名称来获取满足设置磁盘存储大小的rack列表
     *
     * @param clusterPhyName   物理集群名称
     * @param templateSize     模板设置的磁盘存储大小
     * @param clusterLogicName 逻辑集群名称
     * @return 满足条件的rack列表
     */
    @Override
    public Result<Set<String>> getValidRacksListByTemplateSize(String clusterPhyName, String clusterLogicName, String templateSize) {
        //将传入的数据大小转化为字节数的单位,获取逻辑集群信息
        ClusterLogic clusterLogic = clusterLogicService.getClusterLogicByName(clusterLogicName);
        if (AriusObjUtils.isNull(clusterLogic)) {
            return Result.buildFail("对应的逻辑集群不存在");
        }

        //获取逻辑集群关联到物理集群的region资源信息
        List<ClusterRegion> logicBindRegions = regionRackService.listRegionsByLogicAndPhyCluster(clusterLogic.getId(), clusterPhyName);
        if (CollectionUtils.isEmpty(logicBindRegions)) {
            return Result.buildFail("无法获取逻辑集群对应的region信息");
        }

        Set<String> canCreateTemplateRegionLists = logicBindRegions
                .stream()
                .map(ClusterRegion::getRacks)
                .collect(Collectors.toSet());

        if (CollectionUtils.isEmpty(canCreateTemplateRegionLists)) {
            return Result.buildFail("没有能设置指定模板数据大小的region");
        }

        //返回按照磁盘大小倒序输出的序列
        return Result.buildSucc(canCreateTemplateRegionLists);
    }

/**************************************** private method ***************************************************/
    /**
     * 更新物理模板setting single_type为true
     * @param cluster  集群
     * @param template 物理模板
     * @return
     */
    private boolean setTemplateSettingSingleType(String cluster, String template) {
        Map<String, String> setting = new HashMap<>();
        setting.put(AdminConstant.SINGLE_TYPE_KEY, AdminConstant.DEFAULT_SINGLE_TYPE);
        try {
            return esTemplateService.syncUpsertSetting(cluster, template, setting, 3);
        } catch (ESOperateException e) {
            LOGGER.warn(
                "class=ClusterPhyManagerImpl||method=setTemplateSettingSingleType||errMsg={}||e={}||cluster={}||template={}",
                e.getMessage(), e, cluster, template);
        }

        return false;
    }

    /**
     * 根据接入集群信息获取可以连通的es地址
     * @param clusterJoinDTO 接入物理集群
     * @return 有效的es地址
     */
    private String buildClusterReadAndWriteAddressWhenJoin(ClusterJoinDTO clusterJoinDTO) {
        // 获取集群原有的client-node和master-node的地址和端口号
        List<ESClusterRoleHostDTO> clusterRoleHosts = clusterJoinDTO.getRoleClusterHosts();
        if (CollectionUtils.isEmpty(clusterRoleHosts)) {
            return null;
        }

        //设置接入集群中的master和client地址信息
        List<String> clientHttpAddresses = Lists.newArrayList();
        List<String> masterHttpAddresses = Lists.newArrayList();
        for (ESClusterRoleHostDTO roleClusterHost : clusterRoleHosts) {
            if (roleClusterHost.getRole().equals(CLIENT_NODE.getCode())) {
                clientHttpAddresses.add(roleClusterHost.getIp() + ":" + roleClusterHost.getPort());
            }
            if (roleClusterHost.getRole().equals(MASTER_NODE.getCode())) {
                masterHttpAddresses.add(roleClusterHost.getIp() + ":" + roleClusterHost.getPort());
            }
        }

        // 如果client节点信息不为空，则使用client节点的ip地址, 否则使用master节点信息
        if (!CollectionUtils.isEmpty(clientHttpAddresses)) {
            return ListUtils.strList2String(clientHttpAddresses);
        } else {
            return ListUtils.strList2String(masterHttpAddresses);
        }
    }

    /**
     * 新建逻辑集群和已创建逻辑集群时绑定物理集群时进行校验,并且获取可以绑定的物理集群民称列表
     * @param clusterLogicId 逻辑集群id
     * @param clusterLogicType 逻辑集群类型
     * @return 可以绑定的物理集群民称列表
     */
    Result<List<String>> validLogicAndReturnPhyNamesWhenBindPhy(Long clusterLogicId, Integer clusterLogicType) {
        if (clusterLogicId == null && clusterLogicType == null) {
            return Result.buildFail("传入的参数错误");
        }

        if (clusterLogicId != null) {
            ClusterLogic clusterLogicById = clusterLogicService.getClusterLogicById(clusterLogicId);
            if (clusterLogicById == null) {
                return Result.buildFail("选定的逻辑集群不存在");
            }
            clusterLogicType = clusterLogicById.getType();
        }

        if (!ResourceLogicTypeEnum.isExist(clusterLogicType)) {
            return Result.buildParamIllegal("逻辑集群类型非法");
        }

        Result<List<String>> canBeAssociatedClustersPhyNames = clusterContextManager.getCanBeAssociatedClustersPhys(clusterLogicType, clusterLogicId);
        if (canBeAssociatedClustersPhyNames.failed()) {
            LOGGER.warn("class=ClusterPhyManagerImpl||method=getPhyClusterNameWithSameEsVersionAfterBuildLogic||errMsg={}",
                    canBeAssociatedClustersPhyNames.getMessage());
            Result.buildFail("无法获取对应的物理集群名称列表");
        }

        return canBeAssociatedClustersPhyNames;
    }

    /**
     * 根据已经选定的物理集群筛选出版本相同的可以绑定的物理集群名称列表
     * @param hasSelectedPhyClusterName 已经选择的物理集群名称
     * @param canBeAssociatedClustersPhyNames 可以匹配的物理集群名称列表（待筛选状态）
     * @return 物理集群名称列表
     */
    private List<String> getPhyClusterNameWithSameEsVersion(String hasSelectedPhyClusterName, List<String> canBeAssociatedClustersPhyNames) {
        //获取用户已选择的物理集群的信息
        ClusterPhy hasSelectedCluster = clusterPhyService.getClusterByName(hasSelectedPhyClusterName);
        //如果指定的物理集群名称为null，则返回全量的物理集群名称列表
        if (AriusObjUtils.isNull(hasSelectedPhyClusterName)
                || AriusObjUtils.isNull(hasSelectedCluster)
                || CollectionUtils.isEmpty(canBeAssociatedClustersPhyNames)) {
            return null;
        }

        //筛选出和用户以指定的物理集群的版本号相同的物理集群名称列表
        List<String> canBeAssociatedPhyClusterNameWithSameEsVersion = Lists.newArrayList();
        for (String canBeAssociatedClustersPhyName : canBeAssociatedClustersPhyNames) {
            ClusterPhy canBeAssociatedClustersPhy = clusterPhyService.getClusterByName(canBeAssociatedClustersPhyName);
            if (!AriusObjUtils.isNull(canBeAssociatedClustersPhy)
                    && !AriusObjUtils.isNull(canBeAssociatedClustersPhy.getEsVersion())
                    && !AriusObjUtils.isNull(canBeAssociatedClustersPhy.getCluster())
                    && canBeAssociatedClustersPhy.getEsVersion().equals(hasSelectedCluster.getEsVersion())) {
                canBeAssociatedPhyClusterNameWithSameEsVersion.add(canBeAssociatedClustersPhy.getCluster());
            }
        }

        return canBeAssociatedPhyClusterNameWithSameEsVersion;
    }

    /**
     * 构建物理集群详情
     * @param phyClusters 物理集群元数据信息
     * @param currentAppId 当前登录项目
     */
    private List<ConsoleClusterPhyVO> buildConsoleClusterPhy(List<ClusterPhy> phyClusters, Integer currentAppId) {

        List<ConsoleClusterPhyVO> consoleClusterPhyVOS = ConvertUtil.list2List(phyClusters, ConsoleClusterPhyVO.class);

        consoleClusterPhyVOS.parallelStream()
            .forEach(consoleClusterPhyVO -> buildPhyCluster(consoleClusterPhyVO, currentAppId));

        Collections.sort(consoleClusterPhyVOS);

        return consoleClusterPhyVOS;
    }

    /**
     * 构建物理集群详情
     * @param consoleClusterPhyVO 物理集群元数据信息
     * @return
     */
    private void buildPhyCluster(ConsoleClusterPhyVO consoleClusterPhyVO, Integer currentAppId) {
        if (!AriusObjUtils.isNull(consoleClusterPhyVO)) {
            buildPhyClusterStatics(consoleClusterPhyVO);
            buildPhyClusterTemplateSrv(consoleClusterPhyVO);
            buildClusterRole(consoleClusterPhyVO);
            buildWithOtherInfo(consoleClusterPhyVO, currentAppId);
        }
    }

    private void buildPhyClusterTemplateSrv(ConsoleClusterPhyVO cluster) {
        try {
            Result<List<ClusterTemplateSrv>> listResult = templateSrvManager
                .getPhyClusterTemplateSrv(cluster.getCluster());
            if (null != listResult && listResult.success()) {
                cluster.setEsClusterTemplateSrvVOS(
                    ConvertUtil.list2List(listResult.getData(), ESClusterTemplateSrvVO.class));
            }
        } catch (Exception e) {
            LOGGER.warn("class=ClusterPhyManagerImpl||method=buildPhyClusterTemplateSrv||logicClusterId={}",
                cluster.getId(), e);
        }
    }

    /**
     * 1. 获取gateway地址
     * 2. 关联App的权限信息
     * 3. 物理集群责任人
     */
    private void buildWithOtherInfo(ConsoleClusterPhyVO cluster, Integer currentAppId) {
        cluster.setGatewayAddress(esGatewayClient.getGatewayAddress());

        if (appService.isSuperApp(currentAppId)) {
            cluster.setCurrentAppAuth(AppClusterLogicAuthEnum.ALL.getCode());
        }

        //获取物理集群绑定的逻辑集群
        ClusterLogic clusterLogic = getClusterLogicByClusterPhyName(cluster.getCluster());
        if(clusterLogic == null) {
            return;
        }

        //TODO:  公共模块依赖, 一个物理集群对应多个逻辑集群的情况该归属哪个appId
        cluster.setBelongAppIds(Lists.newArrayList(clusterLogic.getAppId()));
        cluster.setResponsible(clusterLogic.getResponsible());

        App app = appService.getAppById(clusterLogic.getAppId());
        if (!AriusObjUtils.isNull(app)) {
            cluster.setBelongAppNames(Lists.newArrayList(app.getName()));
        }

        //TODO:  公共模块依赖, auth table中 加type字段标识是逻辑集群还是物理集群
        AppClusterLogicAuthEnum logicClusterAuthEnum = appClusterLogicAuthService.getLogicClusterAuthEnum(currentAppId, clusterLogic.getId());
        cluster.setCurrentAppAuth(logicClusterAuthEnum.getCode());

        if (appService.isSuperApp(currentAppId)) {
            cluster.setCurrentAppAuth(AppClusterLogicAuthEnum.ALL.getCode());
        }
    }

    /**
     * 获取物理集群所绑定的逻辑集群的信息
     */
    private ClusterLogic getClusterLogicByClusterPhyName(String phyClusterName) {
        ClusterPhyContext clusterPhyContext = clusterContextManager.getClusterPhyContext(phyClusterName);
        List<Long> clusterLogicIds = Lists.newArrayList();
        if (!AriusObjUtils.isNull(clusterPhyContext)
                && !AriusObjUtils.isNull(clusterPhyContext.getAssociatedClusterLogicIds())) {
            clusterLogicIds = clusterPhyContext.getAssociatedClusterLogicIds();
        }

        if (CollectionUtils.isEmpty(clusterLogicIds)) {
            return null;
        }

        //物理集群被多个逻辑集群关联, 取第一个
        ClusterLogic clusterLogic = clusterLogicService.getClusterLogicById(clusterLogicIds.get(0));
        if (AriusObjUtils.isNull(clusterLogic)) {
            LOGGER.warn(
                    "class=ClusterPhyManagerImpl||method=getClusterLogicByPhyClusterName||clusterName={}||msg=the associated logical cluster is empty",
                    phyClusterName);
            return null;
        }
        return clusterLogic;
    }

    private Result<Tuple<Long/*逻辑集群id*/, String/*物理集群名称*/>> doClusterJoin(ClusterJoinDTO param, String operator) throws AdminOperateException {
        Tuple<Long, String> clusterLogicIdAndClusterPhyNameTuple = new Tuple<>();

        // 1.保存物理集群信息(集群、角色、节点)
        Result<Void> saveClusterResult = saveClusterPhyInfo(param, operator);
        if (saveClusterResult.failed()) {
            throw new AdminOperateException(saveClusterResult.getMessage());
        }
        clusterLogicIdAndClusterPhyNameTuple.setV2(param.getCluster());

        //如果没有携带逻辑集群，则不操作region的绑定以及后续步骤
        if (StringUtils.isBlank(param.getLogicCluster())) {
            return Result.buildSucc(clusterLogicIdAndClusterPhyNameTuple);
        }

        // 2.创建region信息
        List<Long> regionIds = Lists.newArrayList();
        for (String racks : param.getRegionRacks()) {
            //过滤掉regionRacks中的cold节点，不允许绑定到region中
            racks = filterColdRackFromRegionRacks(racks);

            if (StringUtils.isBlank(racks)) {
                continue;
            }
            Result<Long> createPayClusterRegionResult = regionRackService.createPhyClusterRegion(param.getCluster(),
                racks, null, operator);
            if (createPayClusterRegionResult.failed()) {
                throw new AdminOperateException(createPayClusterRegionResult.getMessage());
            }

            if (createPayClusterRegionResult.success()) {
                regionIds.add(createPayClusterRegionResult.getData());
            }
        }

        // 3.保存逻辑集群信息
        Result<Long> saveClusterLogicResult = saveClusterLogic(param, operator);
        if (saveClusterLogicResult.failed()) {
            throw new AdminOperateException(saveClusterLogicResult.getMessage());
        }

        // 4.绑定Region
        Long clusterLogicId = saveClusterLogicResult.getData();
        for (Long regionId : regionIds) {
            Result<Void> bindRegionResult = regionRackService.bindRegion(regionId, clusterLogicId, null, operator);
            if (bindRegionResult.failed()) {
                throw new AdminOperateException(bindRegionResult.getMessage());
            }
        }

        clusterLogicIdAndClusterPhyNameTuple.setV1(clusterLogicId);

        return Result.buildSucc(clusterLogicIdAndClusterPhyNameTuple);
    }

    //过滤rack中的cold节点信息
    private String filterColdRackFromRegionRacks(String racks) {
        List<String> rackList = RackUtils.racks2List(racks);
        if(CollectionUtils.isEmpty(rackList)) {
            return null;
        }

        rackList.removeIf(AdminConstant.DEFAULT_COLD_RACK::equals);
        return RackUtils.list2Racks(rackList);
    }

    private Result<Void> saveClusterPhyInfo(ClusterJoinDTO param, String operator) {
        //保存集群信息
        ClusterPhyDTO clusterDTO    =  buildClusterPhy(param, operator);
        Result<Boolean> addClusterRet =  clusterPhyService.createCluster(clusterDTO, operator);
        if (addClusterRet.failed()) { return Result.buildFrom(addClusterRet);}
        return Result.buildSucc();
    }

    private ClusterPhyDTO buildClusterPhy(ClusterJoinDTO param, String operator) {
        ClusterPhyDTO clusterDTO = ConvertUtil.obj2Obj(param, ClusterPhyDTO.class);

        String clientAddress = clusterRoleHostService.buildESClientHttpAddressesStr(param.getRoleClusterHosts());

        clusterDTO.setDesc(param.getPhyClusterDesc());
        clusterDTO.setDataCenter(CN.getCode());
        clusterDTO.setHttpAddress(clientAddress);
        clusterDTO.setHttpWriteAddress(clientAddress);
        clusterDTO.setIdc(DEFAULT_CLUSTER_IDC);
        clusterDTO.setLevel(ResourceLogicLevelEnum.NORMAL.getCode());
        clusterDTO.setImageName("");
        clusterDTO.setPackageId(-1L);
        clusterDTO.setNsTree("");
        clusterDTO.setPlugIds("");
        clusterDTO.setCreator(operator);
        clusterDTO.setRunMode(RunModeEnum.READ_WRITE_SHARE.getRunMode());
        clusterDTO.setHealth(DEFAULT_CLUSTER_HEALTH);
        return clusterDTO;
    }

    private Result<Long> saveClusterLogic(ClusterJoinDTO param, String operator) {
        ESLogicClusterDTO esLogicClusterDTO = new ESLogicClusterDTO();
        esLogicClusterDTO.setAppId(param.getAppId());
        esLogicClusterDTO.setResponsible(param.getResponsible());
        esLogicClusterDTO.setName(param.getLogicCluster());
        esLogicClusterDTO.setDataCenter(CN.getCode());
        esLogicClusterDTO.setType(PRIVATE.getCode());
        esLogicClusterDTO.setHealth(DEFAULT_CLUSTER_HEALTH);

        Long dataNodeNumber = param.getRoleClusterHosts().stream().filter(hosts -> DATA_NODE.getCode() == hosts.getRole()).count();

        esLogicClusterDTO.setDataNodeNu(dataNodeNumber.intValue());
        esLogicClusterDTO.setLibraDepartmentId("");
        esLogicClusterDTO.setLibraDepartment("");
        esLogicClusterDTO.setMemo(param.getPhyClusterDesc());

        Result<Long> result = clusterLogicService.createClusterLogic(esLogicClusterDTO);
        if (result.failed()) {
            return Result.buildFail("逻辑集群创建失败");
        }

        return result;
    }

    /**
     * @param param
     * @param operator
     * @return
     */
    private Result<Void> validCheckAndInitForClusterJoin(ClusterJoinDTO param, String operator) {
        if (AriusObjUtils.isNull(param)) {
            return Result.buildParamIllegal("参数为空");
        }
        ClusterTags clusterTags = ConvertUtil.str2ObjByJson(param.getTags(), ClusterTags.class);

        if (AriusObjUtils.isNull(operator)) {
            return Result.buildParamIllegal("操作人不存在");
        }

        if (!ESClusterTypeEnum.validCode(param.getType())) {
            return Result.buildParamIllegal("非支持的集群类型");
        }

        if (!ESClusterResourceTypeEnum.validCode(clusterTags.getResourceType())) {
            return Result.buildParamIllegal("非支持的集群所属资源类型");
        }

        if (ESClusterCreateSourceEnum.ES_IMPORT != ESClusterCreateSourceEnum.valueOf(clusterTags.getCreateSource())) {
            return Result.buildParamIllegal("非集群接入来源");
        }

        if (!ESClusterImportRuleEnum.validCode(param.getImportRule())) {
            return Result.buildParamIllegal("非支持的接入规则");
        }

        List<ESClusterRoleHostDTO> roleClusterHosts = param.getRoleClusterHosts();
        if (CollectionUtils.isEmpty(roleClusterHosts)) {
            return Result.buildParamIllegal("集群节点信息为空");
        }

        // 对于接入集群的节点端口进行校验
        Set<String> wrongPortSet = roleClusterHosts.stream()
                .map(ESClusterRoleHostDTO::getPort)
                .filter(this::wrongPortDetect)
                .collect(Collectors.toSet());
        if (!CollectionUtils.isEmpty(wrongPortSet)) {
            return Result.buildParamIllegal("接入集群中端口号存在异常" + wrongPortSet);
        }

        Set<Integer> roleForNode = roleClusterHosts.stream().map(ESClusterRoleHostDTO::getRole)
            .collect(Collectors.toSet());

        if (!roleForNode.contains(MASTER_NODE.getCode())) {
            return Result.buildParamIllegal(String.format(NODE_NOT_EXISTS_TIPS, MASTER_NODE.getDesc()));
        }

        Map<Integer, List<String>> role2IpsMap = ConvertUtil.list2MapOfList(roleClusterHosts,
            ESClusterRoleHostDTO::getRole, ESClusterRoleHostDTO::getIp);

        List<String> masterIps = role2IpsMap.get(MASTER_NODE.getCode());
        if (masterIps.size() < JOIN_MASTER_NODE_MIN_NUMBER) {
            return Result.buildParamIllegal(String.format("集群%s的masternode角色节点个数要求大于等于1，且不重复", param.getCluster()));
        }

        String duplicateIpForMaster = ClusterUtils.getDuplicateIp(masterIps);
        if (!AriusObjUtils.isBlack(duplicateIpForMaster)) {
            return Result.buildParamIllegal(String.format(IP_DUPLICATE_TIPS, duplicateIpForMaster));
        }

        String duplicateIpForClient = ClusterUtils.getDuplicateIp(role2IpsMap.get(CLIENT_NODE.getCode()));
        if (!AriusObjUtils.isBlack(duplicateIpForClient)) {
            return Result.buildParamIllegal(String.format(IP_DUPLICATE_TIPS, duplicateIpForClient));
        }

        String duplicateIpForData = ClusterUtils.getDuplicateIp(role2IpsMap.get(DATA_NODE.getCode()));
        if (!AriusObjUtils.isBlack(duplicateIpForData)) {
            return Result.buildParamIllegal(String.format(IP_DUPLICATE_TIPS, duplicateIpForData));
        }

        if (clusterPhyService.isClusterExists(param.getCluster())) {
            return Result.buildParamIllegal(String.format("物理集群名称:%s已存在", param.getCluster()));
        }

        ClusterLogic clusterLogic = clusterLogicService.getClusterLogicByName(param.getLogicCluster());
        if (!AriusObjUtils.isNull(clusterLogic)) {
            return Result.buildParamIllegal(String.format("逻辑集群名称:%s已存在", param.getLogicCluster()));
        }

        String esClientHttpAddressesStr = clusterRoleHostService.buildESClientHttpAddressesStr(roleClusterHosts);

        //密码验证
        Result<Void> passwdResult = checkClusterWithoutPasswd(param, esClientHttpAddressesStr);
        if (passwdResult.failed()) {
            return passwdResult;
        }
        //同集群验证
        Result<Void> sameClusterResult = checkSameCluster(param.getPassword(), clusterRoleHostService.buildESAllRoleHttpAddressesList(roleClusterHosts));
        if (sameClusterResult.failed()) {
            return Result.buildParamIllegal("禁止同时接入超过两个不同集群节点");
        }
        //获取设置rack
        Result<Void> rackSetResult = initRackValueForClusterJoin(param, esClientHttpAddressesStr);
        if (rackSetResult.failed()) {
            return rackSetResult;
        }
        //获取设置es版本
        Result<Void> esVersionSetResult = initESVersionForClusterJoin(param, esClientHttpAddressesStr);
        if (esVersionSetResult.failed()) {
            return esVersionSetResult;
        }

        param.setResponsible(operator);
        return Result.buildSucc();
    }

    /**
     * 检测「未设置密码的集群」接入时是否携带账户信息
     */
    private Result<Void> checkClusterWithoutPasswd(ClusterJoinDTO param, String esClientHttpAddressesStr) {
        ClusterConnectionStatus status = esClusterService.checkClusterPassword(esClientHttpAddressesStr, null);
        if (ClusterConnectionStatus.DISCONNECTED == status) {
            return Result.buildParamIllegal("集群离线未能连通");
        }

        if (!Strings.isNullOrEmpty(param.getPassword())) {
            if (ClusterConnectionStatus.NORMAL == status) {
                return Result.buildParamIllegal("未设置密码的集群，请勿输入账户信息");
            }
            status = esClusterService.checkClusterPassword(esClientHttpAddressesStr, param.getPassword());
            if (ClusterConnectionStatus.UNAUTHORIZED == status) {
                return Result.buildParamIllegal("集群的账户信息错误");
            }
        } else {
            if (ClusterConnectionStatus.UNAUTHORIZED == status) {
                return Result.buildParamIllegal("集群设置有密码，请输入账户信息");
            }
        }
        return Result.buildSucc();
    }

    private Result<Void> checkSameCluster(String passwd, List<String> esClientHttpAddressesList) {
        return esClusterService.checkSameCluster(passwd, esClientHttpAddressesList);
    }

    /**
     * 初始化集群版本
     * @param param
     * @param esClientHttpAddressesStr
     * @return
     */
    private Result<Void> initESVersionForClusterJoin(ClusterJoinDTO param, String esClientHttpAddressesStr) {
        String esVersion = esClusterService.synGetESVersionByHttpAddress(esClientHttpAddressesStr, param.getPassword());
        if (Strings.isNullOrEmpty(esVersion)) {
            return Result.buildParamIllegal(String.format("%s无法获取es版本", esClientHttpAddressesStr));
        }
        param.setEsVersion(esVersion);
        return Result.buildSucc();
    }

    /**
     * 初始化rack信息
     * @param param ClusterJoinDTO
     * @param esClientHttpAddressesStr  http连接地址
     * @return
     */
    private Result<Void> initRackValueForClusterJoin(ClusterJoinDTO param, String esClientHttpAddressesStr) {
        if(CollectionUtils.isEmpty(param.getRegionRacks())) {
            Result<Set<String>> rackSetResult = esClusterService.getClusterRackByHttpAddress(esClientHttpAddressesStr,param.getPassword());
            if (rackSetResult.failed()) {
                return Result.buildFail(rackSetResult.getMessage());
            } else {
                param.setRegionRacks(new ArrayList<>(rackSetResult.getData()));
            }
        }
        return Result.buildSucc();
    }

    private void doDeleteClusterJoin(ClusterPhy clusterPhy, String operator) throws AdminOperateException {
        ClusterPhyContext clusterPhyContext = clusterContextManager.getClusterPhyContext(clusterPhy.getCluster());
        if (null == clusterPhyContext) {
            return;
        }

        List<Long> associatedRegionIds = clusterPhyContext.getAssociatedRegionIds();
        for (Long associatedRegionId : associatedRegionIds) {
            Result<Void> unbindRegionResult = regionRackService.unbindRegion(associatedRegionId, null, operator);
            if (unbindRegionResult.failed()) {
                throw new AdminOperateException(String.format("解绑region(%s)失败", associatedRegionId));
            }

            Result<Void> deletePhyClusterRegionResult = regionRackService.deletePhyClusterRegion(associatedRegionId,
                operator);
            if (deletePhyClusterRegionResult.failed()) {
                throw new AdminOperateException(String.format("删除region(%s)失败", associatedRegionId));
            }
        }

        List<Long> clusterLogicIds = clusterPhyContext.getAssociatedClusterLogicIds();
        for (Long clusterLogicId : clusterLogicIds) {
            Result<Void> deleteLogicClusterResult = clusterLogicService.deleteClusterLogicById(clusterLogicId,
                operator);
            if (deleteLogicClusterResult.failed()) {
                throw new AdminOperateException(String.format("删除逻辑集群(%s)失败", clusterLogicId));
            }
        }

        Result<Boolean> deleteClusterResult = clusterPhyService.deleteClusterById(clusterPhy.getId(), operator);
        if (deleteClusterResult.failed()) {
            throw new AdminOperateException(String.format("删除物理集群(%s)失败", clusterPhy.getCluster()));
        }

        Result<Void> deleteRoleClusterResult = clusterRoleService.deleteRoleClusterByClusterId(clusterPhy.getId());
        if (deleteRoleClusterResult.failed()) {
            throw new AdminOperateException(String.format("删除物理集群角色(%s)失败", clusterPhy.getCluster()));
        }

        Result<Void> deleteRoleClusterHostResult = clusterRoleHostService.deleteByCluster(clusterPhy.getCluster());
        if (deleteRoleClusterHostResult.failed()) {
            throw new AdminOperateException(String.format("删除物理集群节点(%s)失败", clusterPhy.getCluster()));
        }
    }

    /**
     * 初始化物理集群配置信息
     * @return Map<ClusterDynamicConfigsTypeEnum, Map<String, Object>>中Map的String表示的是动态配置的字段，例如cluster.routing.allocation.awareness.attributes
     * Object则是对应动态配置字段的值
     */
    private Map<ClusterDynamicConfigsTypeEnum, Map<String, Object>> initClusterDynamicConfigs() {
        Map<ClusterDynamicConfigsTypeEnum, Map<String, Object>> esClusterPhyDynamicConfig = Maps.newHashMap();
        for (ClusterDynamicConfigsTypeEnum clusterDynamicConfigsTypeEnum : ClusterDynamicConfigsTypeEnum
            .valuesWithoutUnknown()) {
            esClusterPhyDynamicConfig.put(clusterDynamicConfigsTypeEnum, Maps.newHashMap());
        }

        return esClusterPhyDynamicConfig;
    }

    private Triple<Long/*diskTotal*/, Long/*diskUsage*/, Double/*diskUsagePercent*/> getESClusterStaticInfoTriple(String cluster) {
        Triple<Long, Long, Double> initTriple = buildInitTriple();
        if (!clusterPhyService.isClusterExists(cluster)) {
            LOGGER.error(
                "class=ClusterPhyManagerImpl||method=getESClusterStaticInfoTriple||clusterName={}||msg=cluster is empty",
                cluster);
            return initTriple;
        }

        return getClusterStatsTriple(cluster, initTriple);
    }

    private Triple<Long, Long, Double> getClusterStatsTriple(String cluster, Triple<Long, Long, Double> initTriple) {
        if (CLUSTER_NAME_TO_ES_CLUSTER_STATS_TRIPLE_MAP.containsKey(cluster)) {
            return CLUSTER_NAME_TO_ES_CLUSTER_STATS_TRIPLE_MAP.get(cluster);
        } else {
            ESClusterStatsResponse clusterStats = esClusterService.syncGetClusterStats(cluster);
            if (null != clusterStats && null != clusterStats.getFreeFs() && null != clusterStats.getTotalFs()
                    && clusterStats.getTotalFs().getBytes() > 0 && clusterStats.getFreeFs().getBytes() > 0) {
                initTriple.setV1(clusterStats.getTotalFs().getBytes());
                initTriple.setV2(clusterStats.getTotalFs().getBytes() - clusterStats.getFreeFs().getBytes());
                double diskFreePercent = clusterStats.getFreeFs().getGbFrac() / clusterStats.getTotalFs().getGbFrac();
                initTriple.setV3(1 - diskFreePercent);
            }

            CLUSTER_NAME_TO_ES_CLUSTER_STATS_TRIPLE_MAP.put(cluster, initTriple);
            return initTriple;
        }
    }

    private Triple<Long/*diskTotal*/, Long/*diskTotal*/, Double/*diskUsagePercent*/> buildInitTriple() {
        Triple<Long/*diskTotal*/, Long/*diskTotal*/, Double/*diskUsagePercent*/> triple = new Triple<>();
        triple.setV1(0L);
        triple.setV2(0L);
        triple.setV3(0d);
        return triple;
    }

    private void postProcessingForClusterJoin(ClusterJoinDTO param,
                                              Tuple<Long, String> clusterLogicIdAndClusterPhyIdTuple, String operator) {
        esOpClient.connect(param.getCluster());

        if (ESClusterImportRuleEnum.AUTO_IMPORT == ESClusterImportRuleEnum.valueOf(param.getImportRule())) {
            clusterRoleHostService.collectClusterNodeSettings(param.getCluster());
        } else if (ESClusterImportRuleEnum.FULL_IMPORT == ESClusterImportRuleEnum.valueOf(param.getImportRule())) {
            //1.先持久化用户输入的节点信息
            clusterRoleHostService.saveClusterNodeSettings(param);
            //2.直接拉es 更新节点信息，去除因为定时任务触发导致的更新延时
            clusterRoleHostService.collectClusterNodeSettings(param.getCluster());
        }

        updateClusterHealth(param.getCluster(), AriusUser.SYSTEM.getDesc());

        Long clusterLogicId = clusterLogicIdAndClusterPhyIdTuple.getV1();
        if (null != clusterLogicId) {
            clusterLogicManager.updateClusterLogicHealth(clusterLogicId);
        }

        operateRecordService.save(ModuleEnum.ES_CLUSTER_JOIN, OperationEnum.ADD, param.getCluster(),
            param.getPhyClusterDesc(), operator);
    }

    private void refreshClusterDistInfo() {
        List<String> clusterNameList = clusterPhyService.listAllClusters().stream().map(ClusterPhy::getCluster)
            .collect(Collectors.toList());
        for (String clusterName : clusterNameList) {
            Triple<Long, Long, Double> initTriple = buildInitTriple();
            ESClusterStatsResponse clusterStats = esClusterService.syncGetClusterStats(clusterName);
            if (null != clusterStats && null != clusterStats.getFreeFs() && null != clusterStats.getTotalFs()
                    && clusterStats.getTotalFs().getBytes() > 0 && clusterStats.getFreeFs().getBytes() > 0) {
                initTriple.setV1(clusterStats.getTotalFs().getBytes());
                initTriple.setV2(clusterStats.getTotalFs().getBytes() - clusterStats.getFreeFs().getBytes());
                double diskFreePercent = clusterStats.getFreeFs().getGbFrac() / clusterStats.getTotalFs().getGbFrac();
                initTriple.setV3(1 - diskFreePercent);
            }

            CLUSTER_NAME_TO_ES_CLUSTER_STATS_TRIPLE_MAP.put(clusterName, initTriple);
        }
    }

    /**
     * 对于异常的端口号的检测
     * @param port 端口号
     * @return 校验结果
     */
    private boolean wrongPortDetect(String port) {
        try {
            int portValue = Integer.parseInt(port);
            return portValue < AdminConstant.MIN_BIND_PORT_VALUE || portValue > AdminConstant.MAX_BIND_PORT_VALUE;
        } catch (NumberFormatException e) {
            LOGGER.error(
                    "class=ClusterPhyManagerImpl||method=wrongPortDetect||port={}||msg=Integer format error",
                    port);
            return false;
        }
    }
}<|MERGE_RESOLUTION|>--- conflicted
+++ resolved
@@ -566,14 +566,8 @@
 
     @Override
     public List<String> getAppClusterPhyNodeNames(String clusterPhyName) {
-<<<<<<< HEAD
-        LOGGER.error("class=ESClusterPhyServiceImpl||method=getAppClusterPhyNodeNames||cluster={}||errMsg=集群名称为空",
-                clusterPhyName);
-        if (null == clusterPhyName) {
-=======
         if (null == clusterPhyName) {
             LOGGER.error("class=ClusterPhyManagerImpl||method=getAppClusterPhyNodeNames||errMsg=集群名称为空");
->>>>>>> 0992f3cd
             return Lists.newArrayList();
         }
         return esClusterNodeService.syncGetNodeNames(clusterPhyName);
