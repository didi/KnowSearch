package com.didichuxing.datachannel.arius.admin.biz.cluster.impl;

import static com.didichuxing.datachannel.arius.admin.common.constant.ClusterConstant.DEFAULT_CLUSTER_HEALTH;
import static com.didichuxing.datachannel.arius.admin.common.constant.ClusterConstant.DEFAULT_CLUSTER_IDC;
import static com.didichuxing.datachannel.arius.admin.common.constant.ClusterConstant.JOIN_MASTER_NODE_MIN_NUMBER;
import static com.didichuxing.datachannel.arius.admin.common.constant.PageSearchHandleTypeEnum.CLUSTER_PHY;
import static com.didichuxing.datachannel.arius.admin.common.constant.cluster.ClusterResourceTypeEnum.EXCLUSIVE;
import static com.didichuxing.datachannel.arius.admin.common.constant.cluster.ClusterResourceTypeEnum.PRIVATE;
import static com.didichuxing.datachannel.arius.admin.common.constant.cluster.ClusterResourceTypeEnum.PUBLIC;
import static com.didichuxing.datachannel.arius.admin.common.constant.resource.ESClusterNodeRoleEnum.CLIENT_NODE;
import static com.didichuxing.datachannel.arius.admin.common.constant.resource.ESClusterNodeRoleEnum.DATA_NODE;
import static com.didichuxing.datachannel.arius.admin.common.constant.resource.ESClusterNodeRoleEnum.MASTER_NODE;

import com.alibaba.fastjson.JSON;
import com.didichuxing.datachannel.arius.admin.biz.cluster.ClusterPhyManager;
import com.didichuxing.datachannel.arius.admin.biz.page.ClusterPhyPageSearchHandle;
import com.didichuxing.datachannel.arius.admin.biz.template.TemplatePhyManager;
import com.didichuxing.datachannel.arius.admin.biz.template.srv.mapping.TemplatePhyMappingManager;
import com.didichuxing.datachannel.arius.admin.biz.template.srv.pipeline.PipelineManager;
import com.didichuxing.datachannel.arius.admin.common.Triple;
import com.didichuxing.datachannel.arius.admin.common.Tuple;
import com.didichuxing.datachannel.arius.admin.common.bean.common.PaginationResult;
import com.didichuxing.datachannel.arius.admin.common.bean.common.Result;
import com.didichuxing.datachannel.arius.admin.common.bean.common.ecm.ESClusterRoleHost;
import com.didichuxing.datachannel.arius.admin.common.bean.dto.cluster.ClusterCreateDTO;
import com.didichuxing.datachannel.arius.admin.common.bean.dto.cluster.ClusterJoinDTO;
import com.didichuxing.datachannel.arius.admin.common.bean.dto.cluster.ClusterPhyConditionDTO;
import com.didichuxing.datachannel.arius.admin.common.bean.dto.cluster.ClusterPhyDTO;
import com.didichuxing.datachannel.arius.admin.common.bean.dto.cluster.ClusterSettingDTO;
import com.didichuxing.datachannel.arius.admin.common.bean.dto.cluster.ESClusterRoleHostDTO;
import com.didichuxing.datachannel.arius.admin.common.bean.dto.cluster.MultiClusterSettingDTO;
import com.didichuxing.datachannel.arius.admin.common.bean.entity.cluster.ClusterLogic;
import com.didichuxing.datachannel.arius.admin.common.bean.entity.cluster.ClusterPhy;
import com.didichuxing.datachannel.arius.admin.common.bean.entity.cluster.ecm.ClusterRoleHost;
import com.didichuxing.datachannel.arius.admin.common.bean.entity.cluster.ecm.ClusterRoleInfo;
import com.didichuxing.datachannel.arius.admin.common.bean.entity.cluster.ecm.ClusterTag;
import com.didichuxing.datachannel.arius.admin.common.bean.entity.cluster.setting.ESClusterGetSettingsAllResponse;
import com.didichuxing.datachannel.arius.admin.common.bean.entity.region.ClusterRegion;
import com.didichuxing.datachannel.arius.admin.common.bean.entity.stats.ESClusterStatsResponse;
import com.didichuxing.datachannel.arius.admin.common.bean.entity.template.IndexTemplate;
import com.didichuxing.datachannel.arius.admin.common.bean.entity.template.IndexTemplatePhy;
import com.didichuxing.datachannel.arius.admin.common.bean.entity.template.IndexTemplateWithPhyTemplates;
import com.didichuxing.datachannel.arius.admin.common.bean.po.cluster.ClusterPhyPO;
import com.didichuxing.datachannel.arius.admin.common.bean.vo.cluster.ClusterLogicVO;
import com.didichuxing.datachannel.arius.admin.common.bean.vo.cluster.ClusterLogicVOWithProjects;
import com.didichuxing.datachannel.arius.admin.common.bean.vo.cluster.ClusterPhyVO;
import com.didichuxing.datachannel.arius.admin.common.bean.vo.cluster.ClusterRegionVO;
import com.didichuxing.datachannel.arius.admin.common.bean.vo.cluster.ESClusterRoleHostVO;
import com.didichuxing.datachannel.arius.admin.common.bean.vo.cluster.ESClusterRoleVO;
import com.didichuxing.datachannel.arius.admin.common.bean.vo.cluster.PluginVO;
import com.didichuxing.datachannel.arius.admin.common.component.BaseHandle;
import com.didichuxing.datachannel.arius.admin.common.constant.AdminConstant;
import com.didichuxing.datachannel.arius.admin.common.constant.AuthConstant;
import com.didichuxing.datachannel.arius.admin.common.constant.DataCenterEnum;
import com.didichuxing.datachannel.arius.admin.common.constant.RunModeEnum;
import com.didichuxing.datachannel.arius.admin.common.constant.arius.AriusUser;
import com.didichuxing.datachannel.arius.admin.common.constant.cluster.ClusterConnectionStatus;
import com.didichuxing.datachannel.arius.admin.common.constant.cluster.ClusterConnectionStatusWithTemplateEnum;
import com.didichuxing.datachannel.arius.admin.common.constant.cluster.ClusterDynamicConfigsEnum;
import com.didichuxing.datachannel.arius.admin.common.constant.cluster.ClusterDynamicConfigsTypeEnum;
import com.didichuxing.datachannel.arius.admin.common.constant.cluster.ClusterHealthEnum;
import com.didichuxing.datachannel.arius.admin.common.constant.cluster.ClusterResourceTypeEnum;
import com.didichuxing.datachannel.arius.admin.common.constant.operaterecord.OperateTypeEnum;
import com.didichuxing.datachannel.arius.admin.common.constant.resource.ESClusterCreateSourceEnum;
import com.didichuxing.datachannel.arius.admin.common.constant.resource.ESClusterImportRuleEnum;
import com.didichuxing.datachannel.arius.admin.common.constant.resource.ESClusterNodeRoleEnum;
import com.didichuxing.datachannel.arius.admin.common.constant.resource.ESClusterTypeEnum;
import com.didichuxing.datachannel.arius.admin.common.constant.resource.ResourceLogicLevelEnum;
import com.didichuxing.datachannel.arius.admin.common.event.resource.ClusterPhyEvent;
import com.didichuxing.datachannel.arius.admin.common.exception.AdminOperateException;
import com.didichuxing.datachannel.arius.admin.common.exception.AdminTaskException;
import com.didichuxing.datachannel.arius.admin.common.exception.ESOperateException;
import com.didichuxing.datachannel.arius.admin.common.exception.NotFindSubclassException;
import com.didichuxing.datachannel.arius.admin.common.threadpool.AriusScheduleThreadPool;
import com.didichuxing.datachannel.arius.admin.common.tuple.TupleThree;
import com.didichuxing.datachannel.arius.admin.common.tuple.TupleTwo;
import com.didichuxing.datachannel.arius.admin.common.tuple.Tuples;
import com.didichuxing.datachannel.arius.admin.common.util.AriusObjUtils;
import com.didichuxing.datachannel.arius.admin.common.util.ClusterUtils;
import com.didichuxing.datachannel.arius.admin.common.util.CommonUtils;
import com.didichuxing.datachannel.arius.admin.common.util.ConvertUtil;
import com.didichuxing.datachannel.arius.admin.common.util.ESVersionUtil;
import com.didichuxing.datachannel.arius.admin.common.util.FutureUtil;
import com.didichuxing.datachannel.arius.admin.common.util.ListUtils;
import com.didichuxing.datachannel.arius.admin.common.util.ProjectUtils;
import com.didichuxing.datachannel.arius.admin.core.component.HandleFactory;
import com.didichuxing.datachannel.arius.admin.core.component.RoleTool;
import com.didichuxing.datachannel.arius.admin.core.component.SpringTool;
import com.didichuxing.datachannel.arius.admin.core.service.cluster.logic.ClusterLogicService;
import com.didichuxing.datachannel.arius.admin.core.service.cluster.physic.ClusterPhyService;
import com.didichuxing.datachannel.arius.admin.core.service.cluster.physic.ClusterRoleHostService;
import com.didichuxing.datachannel.arius.admin.core.service.cluster.physic.ClusterRoleService;
import com.didichuxing.datachannel.arius.admin.core.service.cluster.region.ClusterRegionService;
import com.didichuxing.datachannel.arius.admin.core.service.common.OperateRecordService;
import com.didichuxing.datachannel.arius.admin.core.service.es.ESClusterNodeService;
import com.didichuxing.datachannel.arius.admin.core.service.es.ESClusterService;
import com.didichuxing.datachannel.arius.admin.core.service.es.ESTemplateService;
import com.didichuxing.datachannel.arius.admin.core.service.template.logic.IndexTemplateService;
import com.didichuxing.datachannel.arius.admin.core.service.template.physic.IndexTemplatePhyService;
import com.didichuxing.datachannel.arius.admin.persistence.component.ESGatewayClient;
import com.didichuxing.datachannel.arius.admin.persistence.component.ESOpClient;
import com.didichuxing.datachannel.arius.admin.remote.zeus.ZeusClusterRemoteService;
import com.didiglobal.logi.elasticsearch.client.response.setting.common.MappingConfig;
import com.didiglobal.logi.log.ILog;
import com.didiglobal.logi.log.LogFactory;
import com.didiglobal.logi.op.manager.application.ComponentService;
import com.didiglobal.logi.security.common.vo.project.ProjectBriefVO;
import com.didiglobal.logi.security.service.ProjectService;
import com.google.common.base.Strings;
import com.google.common.cache.Cache;
import com.google.common.cache.CacheBuilder;
import com.google.common.collect.Lists;
import com.google.common.collect.Maps;
import com.google.common.collect.Sets;

import java.util.*;
import java.util.concurrent.TimeUnit;
import java.util.function.Consumer;
import java.util.function.Predicate;
import java.util.stream.Collectors;
import javax.annotation.PostConstruct;
import org.apache.commons.collections4.CollectionUtils;
import org.apache.commons.lang3.StringUtils;
import org.elasticsearch.ElasticsearchTimeoutException;
import org.springframework.beans.factory.annotation.Autowired;
import org.springframework.stereotype.Component;
import org.springframework.transaction.annotation.Transactional;
import org.springframework.transaction.interceptor.TransactionAspectSupport;

/**
 *
 * @author ohushenglin_v
 * @date 2022-05-10
 */
@Component
public class ClusterPhyManagerImpl implements ClusterPhyManager {

    private static final ILog                                    LOGGER                                      = LogFactory
        .getLog(ClusterPhyManagerImpl.class);

    private static final String                                  NODE_NOT_EXISTS_TIPS                        = "集群缺少类型为%s的节点";

    private static final String                                  IP_DUPLICATE_TIPS                           = "集群ip:%s重复, 请重新输入";
    /**
     * Map< cluster , Triple< diskUsage , diskTotal , diskUsagePercent >>
     */
    private static final Map<String, Triple<Long, Long, Double>> CLUSTER_NAME_TO_ES_CLUSTER_STATS_TRIPLE_MAP = Maps
        .newConcurrentMap();
    public static final String                                   SEPARATOR_CHARS                             = ",";
    private static final String COLD             = "cold";
    public static final  String ZEUS_AGENTS_LIST = "zeus_agents_list";

    

    @Autowired
    private ESGatewayClient                                      esGatewayClient;

    @Autowired
    private ESTemplateService                                    esTemplateService;

    @Autowired
    private ClusterPhyService                                    clusterPhyService;

    @Autowired
    private ClusterLogicService                                  clusterLogicService;

    @Autowired
    private ClusterRoleService                                   clusterRoleService;

    @Autowired
    private ClusterRoleHostService                               clusterRoleHostService;

    @Autowired
    private IndexTemplatePhyService                              indexTemplatePhyService;

    @Autowired
    private TemplatePhyMappingManager                            templatePhyMappingManager;

    @Autowired
    private PipelineManager                                      templatePipelineManager;

    @Autowired
    private IndexTemplateService                                 indexTemplateService;

    @Autowired
    private TemplatePhyManager                                   templatePhyManager;

    @Autowired
    private ClusterRegionService                                 clusterRegionService;

    

    @Autowired
    private ProjectService                                       projectService;

    @Autowired
    private OperateRecordService                                 operateRecordService;

    @Autowired
    private ESClusterNodeService                                 esClusterNodeService;

    @Autowired
    private ESClusterService                                     esClusterService;

    @Autowired
    private HandleFactory                                        handleFactory;

    @Autowired
    private AriusScheduleThreadPool                              ariusScheduleThreadPool;

    @Autowired
    private ESOpClient                                           esOpClient;
    
    @Autowired
    private RoleTool                 roleTool;
    @Autowired
    private ZeusClusterRemoteService zeusClusterRemoteService;
    @Autowired
    private ComponentService         componentService;
    
    private static final FutureUtil<Void>         FUTURE_UTIL               = FutureUtil.init(
            "ClusterPhyManagerImpl", 20, 40, 100);
    private static final Cache</*clusterPhy*/String, TupleThree</*dcdrExist*/Boolean,/*pipelineExist*/ Boolean,/*existColdRegion*/ Boolean>> CLUSTER_PHY_DCDR_PIPELINE   = CacheBuilder.newBuilder()
            .expireAfterWrite(10, TimeUnit.MINUTES).maximumSize(10000).build();
    private static final Cache</*clusterPhy*/String, ClusterConnectionStatusWithTemplateEnum> CLUSTER_PHY_CONNECTION_ENUM = CacheBuilder.newBuilder()
            .expireAfterWrite(10, TimeUnit.MINUTES).maximumSize(10000).build();
    public static final Cache</*zeus_agents_list*/String, /*agents_list*/ List<String>> ZEUS_AGENTS_LIST_CACHE = CacheBuilder.newBuilder()
            .expireAfterWrite(45, TimeUnit.MINUTES).build();
    @PostConstruct
    private void init() {
        ariusScheduleThreadPool.submitScheduleAtFixedDelayTask(this::refreshClusterDistInfo, 60, 180);
        ariusScheduleThreadPool.submitScheduleAtFixedDelayTask(this::refreshClusterPhyInfoWithCache, 60, 10 * 60L);
        ariusScheduleThreadPool.submitScheduleAtFixedDelayTask(this::refreshWhitIpList, 60, 45 * 60L);
    
    }
    
    /**
     * 每45分钟全量更新一遍集群
     */
    private synchronized void refreshClusterPhyInfoWithCache() {
    
        for (String clusterName : clusterPhyService.listClusterNames()) {
            try {
                CLUSTER_PHY_DCDR_PIPELINE.put(clusterName, getDCDRAndPipelineTupleByClusterPhy(clusterName));
            } catch (ESOperateException e) {
                LOGGER.error("class=ClusterPhyManagerImpl||method=refreshClusterPhyInfoWithCache||clusterName={}||errMsg=fail to getDCDRAndPipelineTupleByClusterPhy",
                        clusterName);
            }
            CLUSTER_PHY_CONNECTION_ENUM.put(clusterName, getClusterConnectionStatus(clusterName));
        }
    }

  
    
    /**
     * @param clusterPhy
     */
    @Override
    public TupleThree</*dcdrExist*/Boolean,/*pipelineExist*/ Boolean,/*existColdRegion*/ Boolean> getDCDRAndPipelineAndColdRegionTupleByClusterPhyWithCache(
            String clusterPhy) {
        try {
           return CLUSTER_PHY_DCDR_PIPELINE.get(
                clusterPhy,()->getDCDRAndPipelineTupleByClusterPhy(clusterPhy));
        }catch (Exception e){
            return Tuples.of(false, false, false);
        }
    }
    
    @Override
    public ClusterConnectionStatusWithTemplateEnum getClusterConnectionStatusWithCache(String clusterPhy) {
        try {
            return CLUSTER_PHY_CONNECTION_ENUM.get(clusterPhy, () -> getClusterConnectionStatus(clusterPhy));
        } catch (Exception e) {
            return ClusterConnectionStatusWithTemplateEnum.DISCONNECTED;
        }
    }
    
   
    
    @Override
    public boolean copyMapping(String cluster, int retryCount) {
        // 获取物理集群下的所有物理模板
        List<IndexTemplatePhy> physicals = indexTemplatePhyService.getNormalTemplateByCluster(cluster);
        if (CollectionUtils.isEmpty(physicals)) {
            LOGGER.info("class=ESClusterPhyServiceImpl||method=copyMapping||cluster={}||msg=copyMapping no template",
                cluster);
            return true;
        }

        int succeedCount = 0;
        // 遍历物理模板，copy mapping
        for (IndexTemplatePhy physical : physicals) {
            try {
                // 获取物理模板对应的逻辑模板
                IndexTemplate templateLogic = indexTemplateService.getLogicTemplateById(physical.getLogicId());
                // 同步索引的mapping到模板
                Result<MappingConfig> result = templatePhyMappingManager.syncMappingConfig(cluster, physical.getName(),
                    physical.getExpression(), templateLogic.getDateFormat());

                if (result.success()) {
                    succeedCount++;
                    if (!setTemplateSettingSingleType(cluster, physical.getName())) {
                        LOGGER.error(
                            "class=ESClusterPhyServiceImpl||method=copyMapping||errMsg=failedUpdateSingleType||cluster={}||template={}",
                            cluster, physical.getName());
                    }
                } else {
                    LOGGER.warn(
                        "class=ESClusterPhyServiceImpl||method=copyMapping||cluster={}||template={}||msg=copyMapping fail",
                        cluster, physical.getName());
                }
            } catch (Exception e) {
                LOGGER.error("class=ESClusterPhyServiceImpl||method=copyMapping||errMsg={}||cluster={}||template={}",
                    e.getMessage(), cluster, physical.getName(), e);
            }
        }

        return succeedCount * 1.0 / physicals.size() > 0.7;
    }

    @Override
    public void syncTemplateMetaData(String cluster, int retryCount) {
        // 获取物理集群下的所有物理模板
        List<IndexTemplatePhy> physicals = indexTemplatePhyService.getNormalTemplateByCluster(cluster);
        if (CollectionUtils.isEmpty(physicals)) {
            LOGGER.info(
                "class=ESClusterPhyServiceImpl||method=syncTemplateMetaData||cluster={}||msg=syncTemplateMetaData no template",
                cluster);
            return;
        }

        // 遍历物理模板
        for (IndexTemplatePhy physical : physicals) {
            try {
                // 同步模板元数据到ES集群（修改ES集群中的模板）
                templatePhyManager.syncMeta(physical.getId(), retryCount);
                // 同步最新元数据到ES集群pipeline
                templatePipelineManager.syncPipeline(physical.getLogicId());
            } catch (Exception e) {
                LOGGER.error(
                    "class=ESClusterPhyServiceImpl||method=syncTemplateMetaData||errMsg={}||cluster={}||template={}",
                    e.getMessage(), cluster, physical.getName(), e);
            }
        }
    }

    @Override
    public boolean isClusterExists(String clusterName) {
        return clusterPhyService.isClusterExists(clusterName);
    }

    @Override
    public List<ClusterPhyVO> listClusterPhys(ClusterPhyDTO param) {
        List<ClusterPhy> phyClusters = clusterPhyService.listClustersByCondt(param);
        return buildClusterInfo(phyClusters);
    }

    @Override
    public List<ClusterPhyVO> buildClusterInfo(List<ClusterPhy> clusterPhyList) {
        if (CollectionUtils.isEmpty(clusterPhyList)) {
            return Lists.newArrayList();
        }

        List<ClusterPhyVO> clusterPhyVOList = ConvertUtil.list2List(clusterPhyList, ClusterPhyVO.class);

        List<Integer> clusterIds = clusterPhyVOList.stream().map(ClusterPhyVO::getId).collect(Collectors.toList());
        Map<Long, List<ClusterRoleInfo>> roleListMap = clusterRoleService.getAllRoleClusterByClusterIds(clusterIds);
        //3. 设置集群基本统计信息：磁盘使用信息
        long timeForBuildClusterDiskInfo = System.currentTimeMillis();
        List<String> ipList = ipListWithCache();
        final List<ClusterRoleHost> clusterRoleHosts = clusterRoleHostService.listAllNode();
        final Map<String, List<String>> clusterPhy2IpListMap = ConvertUtil.list2MapOfList(clusterRoleHosts,
                ClusterRoleHost::getCluster, ClusterRoleHost::getIp);
        for (ClusterPhyVO clusterPhyVO : clusterPhyVOList) {
            FUTURE_UTIL.runnableTask(
                            () -> buildClusterRole(clusterPhyVO, roleListMap.get(clusterPhyVO.getId().longValue())))
                    // 判断集群是否支持 zeus，并设置对应的参数值
                    .runnableTask(() -> buildSupportZeusByClusterPhy(clusterPhyVO,
                            clusterPhy2IpListMap.get(clusterPhyVO.getCluster()), ipList))
            
            ;
        }
        buildClusterPhyWithLogicAndRegion(clusterPhyVOList);
        FUTURE_UTIL.waitExecute();
        LOGGER.info(
            "class=ClusterPhyManagerImpl||method=buildClusterInfo||msg=consumed build cluster belongProjectIds and ProjectName time is {} ms",
            System.currentTimeMillis() - timeForBuildClusterDiskInfo);

        return clusterPhyVOList;
    }

    private long buildClusterPhyWithLogicAndRegion(List<ClusterPhyVO> clusterPhyVOList) {
        List<ClusterRegion> regions = clusterRegionService.listRegionByPhyClusterNames(
            clusterPhyVOList.stream().map(ClusterPhyVO::getCluster).distinct().collect(Collectors.toList()));
        Map<String, Set<Long>> phyCluster2logicClusterIds = Maps.newHashMap();
        final List<ProjectBriefVO> projectBriefList = projectService.getProjectBriefList();
        final Map<Integer, String> projectId2ProjectNameMap = ConvertUtil.list2Map(projectBriefList, ProjectBriefVO::getId,
                ProjectBriefVO::getProjectName);
        Map<Long,  List<ClusterLogicVO>> logicClusterId2LogicClusterList = Maps.newHashMap();
        Map<Long, ClusterRegionVO> logicClusterId2Region = Maps.newHashMap();
        List<Long> logicIds = Lists.newArrayList();
        regions.stream()
            .filter(region -> StringUtils.isNotBlank(region.getPhyClusterName())
                              && StringUtils.isNotBlank(region.getLogicClusterIds())
                              && !AdminConstant.REGION_NOT_BOUND_LOGIC_CLUSTER_ID.equals(region.getLogicClusterIds()))
            .forEach(region -> {
                String idStr = region.getLogicClusterIds();
                List<Long> list = Lists.newArrayList();
                for (String id : StringUtils.split(idStr, SEPARATOR_CHARS)) {
                    if (StringUtils.isNumeric(id)) {
                        list.add(Long.valueOf(id));
                    }
                }
                Set<Long> ids = phyCluster2logicClusterIds.getOrDefault(region.getPhyClusterName(), Sets.newHashSet());
                ids.addAll(list);
                phyCluster2logicClusterIds.put(region.getPhyClusterName(), ids);
                list.forEach(id -> logicClusterId2Region.put(id, ConvertUtil.obj2Obj(region, ClusterRegionVO.class, regionVO -> regionVO.setClusterName(region.getPhyClusterName()))));
                logicIds.addAll(list);
            });
        if (CollectionUtils.isNotEmpty(logicIds)) {
            List<ClusterLogic> clusterLogicList = clusterLogicService.getClusterLogicListByIds(logicIds);
    
            logicClusterId2LogicClusterList = ConvertUtil.list2MapOfList(clusterLogicList, ClusterLogic::getId,
                    clusterLogic -> ConvertUtil.obj2Obj(clusterLogic, ClusterLogicVO.class,
                            clusterLogicVO -> clusterLogicVO.setProjectName(
                                    projectId2ProjectNameMap.get(clusterLogicVO.getProjectId()))));
        }
        
        //3. 设置集群基本统计信息：磁盘使用信息
        long timeForBuildClusterDiskInfo = System.currentTimeMillis();
        for (ClusterPhyVO clusterPhyVO : clusterPhyVOList) {
            Set<Long> set = phyCluster2logicClusterIds.getOrDefault(clusterPhyVO.getCluster(), Sets.newHashSet());
            Map<Long, List<ClusterLogicVO>> finalLogicClusterId2Vo = logicClusterId2LogicClusterList;
            FUTURE_UTIL.runnableTask(()-> {
                set.forEach(id -> {
                    List<ClusterLogicVO> clusterLogicVOList = finalLogicClusterId2Vo.get(id);
                    if (CollectionUtils.isNotEmpty(clusterLogicVOList)) {
                        List<String> projectNames = clusterLogicVOList.stream().map(ClusterLogicVO::getProjectName).collect(Collectors.toList());
                        ClusterLogicVOWithProjects clusterLogicVOWithProjects = ConvertUtil.obj2Obj(clusterLogicVOList.get(0),
                                ClusterLogicVOWithProjects.class, cp -> cp.setProjectNameList(projectNames));
                        clusterPhyVO.addLogicCluster(clusterLogicVOWithProjects, logicClusterId2Region.get(id));
                    }
        
                });
                Optional.ofNullable(clusterPhyVO.getLogicClusterAndRegionList())
                        .map(logicClusterAndRegionList -> logicClusterAndRegionList.stream().map(Tuple::getV1).map(ClusterLogicVOWithProjects::getName).distinct().collect(Collectors.toList()))
                        .ifPresent(clusterPhyVO::setBindLogicCluster);
            });
        }
        FUTURE_UTIL.waitExecute();
        return timeForBuildClusterDiskInfo;
    }

    @Override
    public ClusterPhyVO getClusterPhyOverview(Integer clusterId, Integer currentProjectId) {
        // 获取基本信息
        ClusterPhy clusterPhy = clusterPhyService.getClusterById(clusterId);
        if (clusterPhy == null) {
            return new ClusterPhyVO();
        }

        ClusterPhyVO clusterPhyVO = ConvertUtil.obj2Obj(clusterPhy, ClusterPhyVO.class);
        // 构建overView信息
        buildPhyCluster(clusterPhyVO);
        return clusterPhyVO;
    }

    @Override
    public Result<List<String>> listCanBeAssociatedRegionOfClustersPhys(Integer clusterLogicType, Long clusterLogicId) {
        if (!ClusterResourceTypeEnum.isExist(clusterLogicType)) {
            return Result.buildParamIllegal("集群资源类型非法");
        }
        List<String> clusters = Lists.newArrayList();
        ClusterLogic clusterLogic =
                clusterLogicService.getClusterLogicByIdThatNotContainsProjectId(clusterLogicId );
        if (clusterLogic == null) {
            return Result.buildFail("选定的逻辑集群不存在");
        }

        ClusterRegion logicClusterRegions = clusterRegionService.getRegionByLogicClusterId(clusterLogic.getId());
        if (null != logicClusterRegions) {
            return Result.buildSucc(clusters);
        }
        return listCanBeAssociatedClustersPhys(clusterLogicType);
    }

    @Override
    public Result<List<String>> listCanBeAssociatedClustersPhys(Integer clusterLogicType) {
        if (!ClusterResourceTypeEnum.isExist(clusterLogicType)) {
            return Result.buildParamIllegal("集群资源类型非法");
        }

        List<String> clusters = Lists.newArrayList();
        ClusterPhyDTO clusterPhyDTO = new ClusterPhyDTO();
        clusterPhyDTO.setResourceType(clusterLogicType);
        List<ClusterPhy> list = clusterPhyService.listClustersByCondt(clusterPhyDTO);

        if (PUBLIC.getCode() == clusterLogicType) {
            //共享
            clusters = list.stream().map(ClusterPhy::getCluster).collect(Collectors.toList());
        } else if (EXCLUSIVE.getCode() == clusterLogicType) {
            //独享，需要查询是否有未绑定的region和节点
            clusters = list.stream().filter(cluster -> {
                List<ClusterRegion> regions = clusterRegionService.listPhyClusterRegions(cluster.getCluster());
                if (regions.stream().anyMatch(region -> !clusterRegionService.isRegionBound(region))) {
                    return true;
                }
                List<ClusterRoleHost> roleHostList = clusterRoleHostService
                    .getByRoleAndClusterId(Long.valueOf(cluster.getId()), DATA_NODE.getDesc());
                return roleHostList.stream().anyMatch(node -> node.getRegionId() == -1);
            }).map(ClusterPhy::getCluster).collect(Collectors.toList());
        } else if (PRIVATE.getCode() == clusterLogicType) {
            //独立，未绑定逻辑集群
            clusters = list.stream().filter(cluster -> {
                Set<Long> logicIds = clusterRegionService.getLogicClusterIdByPhyClusterId(cluster.getId());
                return CollectionUtils.isEmpty(logicIds);
            }).map(ClusterPhy::getCluster).collect(Collectors.toList());
        }

        return Result.buildSucc(clusters);
    }

    private final Consumer<ESClusterRoleHostDTO> roleClusterHostsTrimHostnameAndPort = esClusterRoleHostDTO -> {
        esClusterRoleHostDTO.setCluster(StringUtils.trim(esClusterRoleHostDTO.getCluster()));
        esClusterRoleHostDTO.setHostname(StringUtils.trim(esClusterRoleHostDTO.getHostname()));
        esClusterRoleHostDTO.setIp(StringUtils.trim(esClusterRoleHostDTO.getIp()));
        esClusterRoleHostDTO.setPort(StringUtils.trim(esClusterRoleHostDTO.getPort()));

    };

    @Override
    @Transactional(rollbackFor = Exception.class)
    public Result<ClusterPhyVO> joinCluster(ClusterJoinDTO param, String operator, Integer projectId) {
        if (param.getProjectId() == null) {
            param.setProjectId(projectId);
        }
        //这里其实是需要一个内置trim 用来保证传输进行的roleClusterHosts是正确的
        param.getRoleClusterHosts().forEach(roleClusterHostsTrimHostnameAndPort);
        Result<Void> checkResult = checkClusterJoin(param, operator);
        if (checkResult.failed()) {
            return Result.buildFail(checkResult.getMessage());
        }
        String esClientHttpAddressesStr = clusterRoleHostService
            .buildESClientHttpAddressesStr(param.getRoleClusterHosts());
        for (ESClusterRoleHostDTO roleClusterHost : param.getRoleClusterHosts()) {
            if (roleClusterHost.getRegionId() == null) {
                roleClusterHost.setRegionId(-1);
            }
        }
        Result<Void> initResult = initClusterJoin(param, esClientHttpAddressesStr);
        if (initResult.failed()) {
            return Result.buildFail(initResult.getMessage());
        }

        try {

            // 1.保存物理集群信息(集群、角色、节点)
            Result<ClusterPhyVO> saveClusterResult = saveClusterPhy(param, operator);

            if (saveClusterResult.failed()) {
                throw new AdminOperateException(saveClusterResult.getMessage());
            } else {
    
                postProcessingForClusterJoin(param);
                SpringTool.publish(new ClusterPhyEvent(param.getCluster(), operator));
                 operateRecordService.saveOperateRecordWithManualTrigger(String.format("集群接入：%s", saveClusterResult.getData().getCluster()), operator,
                        AuthConstant.SUPER_PROJECT_ID, saveClusterResult.getData().getId(),
                        OperateTypeEnum.PHYSICAL_CLUSTER_JOIN);
            }

            return saveClusterResult;
        } catch (AdminOperateException | ElasticsearchTimeoutException e) {
            LOGGER.error("class=ClusterPhyManagerImpl||method=clusterJoin||clusterPhy={}||es operation errMsg={}",
                param.getCluster(), e);
            // 这里必须显示事务回滚
            TransactionAspectSupport.currentTransactionStatus().setRollbackOnly();
            return Result.buildFail("接入失败, 请重新尝试接入集群,多次重试不成功,请联系管理员");
        } catch (NullPointerException e) {
            LOGGER.error(
                "class=ClusterPhyManagerImpl||method=clusterJoin||clusterPhy={}||join cluster operation null point exception errMsg={}",
                param.getCluster(), e);
            // 这里必须显示事务回滚
            TransactionAspectSupport.currentTransactionStatus().setRollbackOnly();
            return Result.buildFail("接入集群发生致命错误,请联系管理员");
        } catch (Exception e) {
            LOGGER.error("class=ClusterPhyManagerImpl||method=clusterJoin||clusterPhy={}||errMsg={}",
                param.getCluster(), e);
            // 这里必须显示事务回滚
            TransactionAspectSupport.currentTransactionStatus().setRollbackOnly();
            return Result.buildFail("操作失败,请联系管理员");
        }

    }

    @Override
    @Transactional(rollbackFor = Exception.class)
    public Result<Void> deleteClusterJoin(Integer clusterId, String operator, Integer projectId) {
        ClusterPhy clusterPhy = clusterPhyService.getClusterById(clusterId);
        if (AriusObjUtils.isNull(clusterPhy)) {
            return Result.buildParamIllegal("物理集群不存在");
        }

        try {
            doDeleteClusterJoin(clusterPhy, operator, projectId);
        } catch (AdminOperateException e) {
            LOGGER.error("class=ClusterPhyManagerImpl||method=deleteClusterJoin||errMsg={}||e={}||clusterId={}",
                e.getMessage(), e, clusterId);
            // 这里显示回滚处理特殊异常场景
            TransactionAspectSupport.currentTransactionStatus().setRollbackOnly();
            return Result.buildFail(e.getMessage());
        }
         operateRecordService.saveOperateRecordWithManualTrigger(String.format("删除接入集群：%s", clusterPhy.getCluster()), operator, projectId, clusterId,
                OperateTypeEnum.PHYSICAL_CLUSTER_JOIN);
    
        return Result.buildSucc();
    }

    @Override
    public Result<List<PluginVO>> listPlugins(String cluster) {
        return Result.buildSucc(ConvertUtil.list2List(clusterPhyService.listClusterPlugins(cluster), PluginVO.class));
    }

    @Override
    public Result<Map<ClusterDynamicConfigsTypeEnum, Map<String, Object>>> getPhyClusterDynamicConfigs(String cluster) {
        if (!isClusterExists(cluster)) {
            return Result.buildFail(String.format("集群[%s]不存在", cluster));
        }

        ESClusterGetSettingsAllResponse clusterSetting = null;
        try {
            clusterSetting = esClusterService.syncGetClusterSetting(cluster);
        } catch (Exception e) {
            LOGGER.error("class=ClusterPhyManagerImpl||method=getPhyClusterDynamicConfigs||clusterName={}", cluster, e);
            return Result.buildFail(String.format("获取集群setting异常，请确认是否集群[%s]是否正常", cluster));
        }
        if (null == clusterSetting) {
            return Result.buildFail(String.format("获取集群动态配置信息失败, 请确认是否集群[%s]是否正常", cluster));
        }

        // 构建defaults和persistent的配置信息，transient中的配置信息并非是动态配置的内容
        Map<String, Object> clusterConfigMap = new HashMap<>(16);
        clusterConfigMap.putAll(ConvertUtil.directFlatObject(clusterSetting.getDefaults()));
        clusterConfigMap.putAll(ConvertUtil.directFlatObject(clusterSetting.getPersistentObj()));

        // Map<ClusterDynamicConfigsTypeEnum, Map<String, Object>>中Map的String表示的是动态配置的字段，例如cluster.routing.allocation.awareness.attributes
        // Object则是对应动态配置字段的值
        Map<ClusterDynamicConfigsTypeEnum, Map<String, Object>> clusterDynamicConfigsTypeEnumMapMap = initClusterDynamicConfigs();
        for (ClusterDynamicConfigsEnum param : ClusterDynamicConfigsEnum.valuesWithoutUnknown()) {
            Map<String, Object> dynamicConfig = clusterDynamicConfigsTypeEnumMapMap
                .get(param.getClusterDynamicConfigsType());
            dynamicConfig.put(param.getName(), clusterConfigMap.get(param.getName()));
        }

        return Result.buildSucc(clusterDynamicConfigsTypeEnumMapMap);
    }

    @Override
    public Result<Boolean> updatePhyClusterDynamicConfig(ClusterSettingDTO param, String operator, Integer projectId) {
        final Result<Void> resultCheck = ProjectUtils.checkProjectCorrectly(i -> i, projectId, projectId);
        if (resultCheck.failed()) {
            return Result.buildFail(resultCheck.getMessage());
        }
        final Result<Map<ClusterDynamicConfigsTypeEnum, Map<String, Object>>> beforeChangeConfigs = getPhyClusterDynamicConfigs(
            param.getClusterName());
        if (beforeChangeConfigs.failed()) {
            return Result.buildFail(beforeChangeConfigs.getMessage());
        }
        String changeKey = param.getKey();
        if (beforeChangeConfigs.getData().values() == null) {
            return Result.buildFail("获取要更新的集群配置项的信息失败");
        }
        Object beforeValue = beforeChangeConfigs.getData().values().stream()
            .filter(
                clusterDynamicConfigsTypeEnumMapValues -> clusterDynamicConfigsTypeEnumMapValues.get(changeKey) != null)
            .map(clusterDynamicConfigsTypeEnumMapValues -> clusterDynamicConfigsTypeEnumMapValues.get(changeKey))
            .findFirst().orElse("");
        Object changeValue = param.getValue();
        final ClusterPhy clusterByName = clusterPhyService.getClusterByName(param.getClusterName());
        final Result<Boolean> result = clusterPhyService.updatePhyClusterDynamicConfig(param);
        if (result.success()) {
             operateRecordService.saveOperateRecordWithManualTrigger(String.format("%s:%s->%s", changeKey, beforeValue, changeValue), operator,
                    AuthConstant.SUPER_PROJECT_ID, clusterByName.getId(),
                    OperateTypeEnum.PHYSICAL_CLUSTER_DYNAMIC_CONF_CHANGE);
        }
        return result;
    }

    @Override
    public Result<Set<String>> getRoutingAllocationAwarenessAttributes(String cluster) {
        return Result.buildSucc(clusterPhyService.getRoutingAllocationAwarenessAttributes(cluster));
    }

    @Override
    public List<String> listClusterPhyNameByProjectId(Integer projectId) {
        if (AuthConstant.SUPER_PROJECT_ID.equals(projectId)) {
            //超级projectId返回所有的集群
            List<ClusterPhy> phyList = clusterPhyService.listAllClusters();
            return phyList.stream().map(ClusterPhy::getCluster).distinct().sorted(Comparator.naturalOrder())
                .collect(Collectors.toList());
        }
        // 非超级管理员，获取拥有的逻辑集群对应的物理集群列表
        List<ClusterLogic> clusterLogicList = clusterLogicService.getOwnedClusterLogicListByProjectId(projectId);
        //项目下的有管理权限逻辑集群会关联多个物理集群
        List<ClusterRegion> regions = clusterRegionService.getClusterRegionsByLogicIds(
            clusterLogicList.stream().map(ClusterLogic::getId).collect(Collectors.toList()));
        return regions.stream().map(ClusterRegion::getPhyClusterName).distinct().sorted(Comparator.naturalOrder())
            .collect(Collectors.toList());
    }
    
    /**
     * @param clusterPhy
     * @return
     */
    @Override
    public Result<ClusterPhy> getClusterByName(String clusterPhy) {
        return Result.buildSucc(clusterPhyService.getClusterByName(clusterPhy));
    }
    
    /**
     * @param cluster
     * @param remoteCluster
     * @return
     */
    @Override
    public boolean ensureDCDRRemoteCluster(String cluster, String remoteCluster) throws ESOperateException {
        return clusterPhyService.ensureDCDRRemoteCluster(cluster,remoteCluster);
    }
    
    @Override
    public Result<List<String>> listClusterPhyNameByResourceType(Integer clusterResourceType, Integer projectId) {

        if (null != clusterResourceType && !ClusterResourceTypeEnum.isExist(clusterResourceType)) {
            return Result.buildParamIllegal("集群资源类型非法");
        }
        List<String> clusters;
        List<ClusterPhy> clusterPhyList;
        if (null != clusterResourceType) {
            ClusterPhyDTO clusterPhyDTO = new ClusterPhyDTO();
            clusterPhyDTO.setResourceType(clusterResourceType);
            clusterPhyList = clusterPhyService.listClustersByCondt(clusterPhyDTO);

        } else {
            clusterPhyList = clusterPhyService.listAllClusters();
        }
        Set<String> clusterNameSet = ConvertUtil.list2Set(clusterPhyList, ClusterPhy::getCluster);
        if (AuthConstant.SUPER_PROJECT_ID.equals(projectId)) {
            clusters = clusterPhyList.stream().map(ClusterPhy::getCluster).distinct().sorted(Comparator.naturalOrder())
                .collect(Collectors.toList());
        } else {
            List<ClusterLogic> clusterLogicList = clusterLogicService.getOwnedClusterLogicListByProjectId(projectId);
            //项目下的有管理权限逻辑集群会关联多个物理集群
            List<ClusterRegion> regions = clusterRegionService.getClusterRegionsByLogicIds(
                clusterLogicList.stream().map(ClusterLogic::getId).collect(Collectors.toList()));
            clusters = regions.stream().map(ClusterRegion::getPhyClusterName).distinct()
                .filter(clusterNameSet::contains).sorted(Comparator.naturalOrder()).collect(Collectors.toList());
        }
        return Result.buildSucc(clusters);
    }
    
    @Override
    public Result<List<String>> getTemplateSameVersionClusterNamesByTemplateId(Integer projectId, Integer templateId) {
        List<String> clusterPhyNameList = listClusterPhyNameByProjectId(projectId);
        // No permission, cut branches and return
        if (CollectionUtils.isEmpty(clusterPhyNameList)) {
            return Result.buildSucc();
        }

        IndexTemplateWithPhyTemplates logicTemplateWithPhysicals = indexTemplateService
            .getLogicTemplateWithPhysicalsById(templateId);
        if (null == logicTemplateWithPhysicals) {
            return Result.buildFail(String.format("templateId[%s] is not exist", templateId));
        }

        IndexTemplatePhy masterPhyTemplate = logicTemplateWithPhysicals.getMasterPhyTemplate();
        if (null == masterPhyTemplate) {
            return Result.buildFail(String.format("the physicals of templateId[%s] is empty", templateId));
        }

        String cluster = masterPhyTemplate.getCluster();
        ClusterPhy clusterPhy = clusterPhyService.getClusterByName(cluster);
        if (null == clusterPhy) {
            return Result.buildFail(String.format("the cluster[%s] from templateId[%s] is empty", cluster, templateId));
        }
        
        String esVersion = clusterPhy.getEsVersion();

        List<ClusterPhy> clusterPhies = clusterPhyService.listAllClusters();

        Predicate<ClusterPhy> matchingSameVersionESVersionPredicate =
                cp -> ESVersionUtil.compareBigVersionConsistency(esVersion,cp.getEsVersion());
        List<String> sameVersionClusterNameList = clusterPhies.stream().filter(Objects::nonNull)
                .filter(r-> !ClusterHealthEnum.UNKNOWN.getCode().equals(r.getHealth()))
            .filter(r -> clusterPhyNameList.contains(r.getCluster()))
            .filter(rCluster -> !StringUtils.equals(logicTemplateWithPhysicals.getMasterPhyTemplate().getCluster(),
                rCluster.getCluster()))
            .filter(matchingSameVersionESVersionPredicate).map(ClusterPhy::getCluster)
                .distinct()
            .collect(Collectors.toList());

        return Result.buildSucc(sameVersionClusterNameList);
    }
    
    /**
     * @param projectId
     * @param templateId
     * @return
     */
    @Override
    public Result<List<String>> getTemplateSameVersionClusterNamesByTemplateIdExistDCDR(Integer projectId,
                                                                                        Integer templateId) {
        final Result<List<String>> clusterPhyListRes = getTemplateSameVersionClusterNamesByTemplateId(projectId,
                templateId);
        if (clusterPhyListRes.failed()) {
            return clusterPhyListRes;
        }
        final List<String> existDCDRPluginClusterPhyList = clusterPhyListRes.getData().stream()
                .filter(clusterPhy -> Boolean.TRUE.equals(
                        getDCDRAndPipelineAndColdRegionTupleByClusterPhyWithCache(clusterPhy).v1))
                .collect(Collectors.toList());
        return Result.buildSucc(existDCDRPluginClusterPhyList);
    }
    
    @Override
    public List<String> listClusterPhyNodeName(String clusterPhyName) {
        if (null == clusterPhyName) {
            LOGGER.error("class=ClusterPhyManagerImpl||method=getAppClusterPhyNodeNames||errMsg=集群名称为空");
            return Lists.newArrayList();
        }
        return esClusterNodeService.syncGetNodeNames(clusterPhyName);
    }

    @Override
    public List<String> listNodeNameByProjectId(Integer projectId) {
        List<String> appAuthNodeNames = Lists.newCopyOnWriteArrayList();

        List<String> appClusterPhyNames = listClusterPhyNameByProjectId(projectId);
        appClusterPhyNames
            .forEach(clusterPhyName -> appAuthNodeNames.addAll(esClusterNodeService.syncGetNodeNames(clusterPhyName)));

        return appAuthNodeNames;
    }

    @Override
    @Transactional(rollbackFor = Exception.class)
    public Result<Boolean> deleteCluster(Integer clusterPhyId, String operator, Integer projectId) {
        if (!roleTool.isAdmin(operator) || !AuthConstant.SUPER_PROJECT_ID.equals(projectId)) {
            return Result.buildFail("当前登录人或项目没有权限进行该操作！");
        }

        ClusterPhy clusterPhy = clusterPhyService.getClusterById(clusterPhyId);
        if (null == clusterPhy) {
            return Result.buildFail(String.format("物理集群Id[%s]不存在", clusterPhyId));
        }

        Set<Long> clusterLogicIdList = clusterRegionService.getLogicClusterIdByPhyClusterId(clusterPhyId);
        if (CollectionUtils.isNotEmpty(clusterLogicIdList)) {
            List<ClusterLogic> clusterLogicList = clusterLogicService
                .getClusterLogicListByIds(Lists.newArrayList(clusterLogicIdList));
            return Result.buildFail(String.format("物理集群[%s]和逻辑集群[%s]关联", clusterPhy.getCluster(),
                ConvertUtil.list2String(Lists.newArrayList(clusterLogicList), ",", ClusterLogic::getName)));
        }

        List<String> templatePhyNameList = indexTemplatePhyService.getNormalTemplateByCluster(clusterPhy.getCluster())
            .stream().map(IndexTemplatePhy::getName).collect(Collectors.toList());
        if (CollectionUtils.isNotEmpty(templatePhyNameList)) {
            return Result.buildFail(String.format("物理集群[%s]中已经存在模板[%s]", clusterPhy.getCluster(),
                ListUtils.strList2String(templatePhyNameList)));
        }

        Result<Boolean> deleteClusterResult = deleteClusterInner(clusterPhyId, projectId);
        if (deleteClusterResult.failed()) {
            return Result.buildFrom(deleteClusterResult);
        }
        if (Objects.nonNull(clusterPhy.getComponentId())&&clusterPhy.getComponentId()>0){
            com.didiglobal.logi.op.manager.infrastructure.common.Result<Integer> offLineComponentRes =
                    componentService.offLineComponent(
                    clusterPhy.getComponentId());
            if (offLineComponentRes.failed()){
                return Result.buildFrom(offLineComponentRes);
            }
        }

        SpringTool.publish(new ClusterPhyEvent(clusterPhy.getCluster(), operator));
         operateRecordService.saveOperateRecordWithManualTrigger(String.format("删除集群：%s", clusterPhy.getCluster()), operator,
                AuthConstant.SUPER_PROJECT_ID, clusterPhyId, OperateTypeEnum.PHYSICAL_CLUSTER_OFFLINE);
        return Result.buildSucc(true);
    }

    @Override
    public Result<Boolean> addCluster(ClusterPhyDTO param, String operator, Integer projectId) {
        Result<Boolean> result = clusterPhyService.createCluster(param);

        if (result.success()) {
            SpringTool.publish(new ClusterPhyEvent(param.getCluster(), operator));
             operateRecordService.saveOperateRecordWithManualTrigger(String.format("新建集群：%s", param.getCluster()), operator, projectId, param.getId(),
                    OperateTypeEnum.PHYSICAL_CLUSTER_NEW);
        }
        return result;
    }

    @Override
    public Result<Boolean> editCluster(ClusterPhyDTO param, String operator) {
        final ClusterPhy oldClusterPhy = clusterPhyService.getClusterById(param.getId());
        final Result<Boolean> result = clusterPhyService.editCluster(param, operator);
        if (result.success()) {

            if (!StringUtils.equals(oldClusterPhy.getDesc(), param.getDesc())) {
                 operateRecordService.saveOperateRecordWithManualTrigger(
                        String.format("%s, 修改集群描述:%s-->%s", oldClusterPhy.getCluster(), oldClusterPhy.getDesc(),
                                param.getDesc()), operator, AuthConstant.SUPER_PROJECT_ID, param.getId(),
                        OperateTypeEnum.PHYSICAL_CLUSTER_INFO_MODIFY);
            }

        }
        return result;
    }

    @Override
    public PaginationResult<ClusterPhyVO> pageGetClusterPhys(ClusterPhyConditionDTO condition,
                                                             Integer projectId) throws NotFindSubclassException {
        BaseHandle baseHandle = handleFactory.getByHandlerNamePer(CLUSTER_PHY.getPageSearchType());
        if (baseHandle instanceof ClusterPhyPageSearchHandle) {
            ClusterPhyPageSearchHandle pageSearchHandle = (ClusterPhyPageSearchHandle) baseHandle;
            return pageSearchHandle.doPage(condition, projectId);
        }

        LOGGER.warn(
            "class=ClusterPhyManagerImpl||method=pageGetConsoleClusterVOS||msg=failed to get the ClusterPhyPageSearchHandle");

        return PaginationResult.buildFail("分页获取物理集群信息失败");
    }

    @Override
    public Result<List<String>> listClusterPhyNameBySuperApp(Integer projectId) {
        List<String> names = Lists.newArrayList();
        if (AuthConstant.SUPER_PROJECT_ID.equals(projectId)) {
            names.addAll(clusterPhyService.listClusterNames());
        } else {
            return Result.buildFail("非超级项目，不能查看物理集群列表");
        }
        if (names.size()==0){
            return Result.buildFail("超级项目无集群信息，请前往集群管理-->物理集群，进行新建集群或者接入集群。");
        }
        return Result.buildSucc(names);
    }

    /**
     * 构建用户控制台统计信息: 集群使用率
     */
    @Override
    public void buildPhyClusterStatics(ClusterPhyVO cluster) {
        try {
            Triple<Long, Long, Double> esClusterStaticInfoTriple = getESClusterStaticInfoTriple(cluster.getCluster());
            cluster.setDiskTotal(esClusterStaticInfoTriple.v1());
            cluster.setDiskUsage(esClusterStaticInfoTriple.v2());
            cluster.setDiskUsagePercent(esClusterStaticInfoTriple.v3());
        } catch (Exception e) {
            LOGGER.warn("class=ClusterPhyManagerImpl||method=buildPhyClusterResourceUsage||logicClusterId={}",
                cluster.getId(), e);
        }
    }

    @Override
    public void buildClusterRole(ClusterPhyVO cluster) {
        try {
            List<ClusterRoleInfo> clusterRoleInfos = clusterRoleService.getAllRoleClusterByClusterId(cluster.getId());

            buildClusterRole(cluster, clusterRoleInfos);
        } catch (Exception e) {
            LOGGER.warn("class=ClusterPhyManagerImpl||method=buildClusterRole||logicClusterId={}", cluster.getId(), e);
        }
    }

    @Override
    public void buildClusterRole(ClusterPhyVO cluster, List<ClusterRoleInfo> clusterRoleInfos) {
        try {
            List<ESClusterRoleVO> roleClusters = ConvertUtil.list2List(clusterRoleInfos, ESClusterRoleVO.class);

            List<Long> roleClusterIds = roleClusters.stream().map(ESClusterRoleVO::getId).collect(Collectors.toList());
            Map<Long, List<ClusterRoleHost>> roleIdsMap = clusterRoleHostService.getByRoleClusterIds(roleClusterIds);

            for (ESClusterRoleVO esClusterRoleVO : roleClusters) {
                List<ClusterRoleHost> clusterRoleHosts = roleIdsMap.get(esClusterRoleVO.getId());
                List<ESClusterRoleHostVO> esClusterRoleHosts = ConvertUtil.list2List(clusterRoleHosts,
                    ESClusterRoleHostVO.class);
                esClusterRoleVO.setEsClusterRoleHostVO(esClusterRoleHosts);
            }

            cluster.setEsClusterRoleVOS(roleClusters);
        } catch (Exception e) {
            LOGGER.warn("class=ClusterPhyManagerImpl||method=buildClusterRole||logicClusterId={}", cluster.getId(), e);
        }
    }

    @Override
    public boolean updateClusterHealth(String clusterPhyName, String operator) {
        ClusterPhy clusterPhy = clusterPhyService.getClusterByName(clusterPhyName);
        if (null == clusterPhy) {
            LOGGER.warn(
                "class=ClusterPhyManagerImpl||method=updateClusterHealth||clusterPhyName={}||msg=clusterPhy is empty",
                clusterPhyName);
            return false;
        }

        ClusterPhyDTO esClusterDTO = new ClusterPhyDTO();
        ClusterHealthEnum clusterHealthEnum = null;
        try {
            clusterHealthEnum = esClusterService.syncGetClusterHealthEnum(clusterPhyName);
        } catch (ESOperateException e) {
            LOGGER.error(
                    "class=ClusterPhyManagerImpl||method=updateClusterHealth||clusterPhyName={}||msg=fail to get clusterHealthEnum",
                    clusterPhyName);
            return false;
        }

        esClusterDTO.setId(clusterPhy.getId());
        esClusterDTO.setHealth(clusterHealthEnum.getCode());
        Result<Boolean> editClusterResult = clusterPhyService.editCluster(esClusterDTO, operator);
        if (editClusterResult.failed()) {
            LOGGER.error("class=ClusterPhyManagerImpl||method=updateClusterHealth||clusterPhyName={}||errMsg={}",
                clusterPhyName, editClusterResult.getMessage());
            return false;
        }

        return true;
    }

    @Override
    public boolean updateClusterInfo(String cluster, String operator) {
        ClusterPhy clusterPhy = clusterPhyService.getClusterByName(cluster);
        if (null == clusterPhy) {
            LOGGER.warn(
                "class=ClusterPhyManagerImpl||method=updateClusterInfo||clusterPhyName={}||msg=clusterPhy is empty",
                cluster);
            return false;
        }

        ESClusterStatsResponse clusterStats = esClusterService.syncGetClusterStats(cluster);
        long totalFsBytes = clusterStats.getTotalFs().getBytes();
        long usageFsBytes = clusterStats.getTotalFs().getBytes() - clusterStats.getFreeFs().getBytes();

        double diskFreePercent = 0d;
        double clusterTotalFs = clusterStats.getTotalFs().getGbFrac();
        if(clusterTotalFs > 0){
            diskFreePercent = clusterStats.getFreeFs().getGbFrac() / clusterTotalFs;
            diskFreePercent = CommonUtils.formatDouble(1 - diskFreePercent, 5);
        }

        ClusterPhyDTO esClusterDTO = new ClusterPhyDTO();
        esClusterDTO.setId(clusterPhy.getId());
        esClusterDTO.setDiskTotal(totalFsBytes);
        esClusterDTO.setDiskUsage(usageFsBytes);
        esClusterDTO.setDiskUsagePercent(diskFreePercent);
        Result<Boolean> editClusterResult = clusterPhyService.editCluster(esClusterDTO, operator);
        if (editClusterResult.failed()) {
            LOGGER.error("class=ClusterPhyManagerImpl||method=updateClusterInfo||clusterPhyName={}||errMsg={}", cluster,
                editClusterResult.getMessage());
            return false;
        }

        return true;
    }

    @Override
    public Result<Boolean> checkClusterHealth(String clusterPhyName, String operator) {
        ClusterPhy clusterPhy = clusterPhyService.getClusterByName(clusterPhyName);
        if (null == clusterPhy) {
            return Result.buildFail();
        }

        if (ClusterHealthEnum.GREEN.getCode().equals(clusterPhy.getHealth())
            || ClusterHealthEnum.YELLOW.getCode().equals(clusterPhy.getHealth())) {
            return Result.buildSucc(true);
        }

        updateClusterHealth(clusterPhyName, operator);
        return Result.buildSucc();
    }

    @Override
    public Result<Boolean> checkClusterIsExit(String clusterPhyName, String operator) {
        return Result.build(clusterPhyService.isClusterExists(clusterPhyName));
    }

    @Override
    public Result<Boolean> deleteClusterExit(String clusterPhyName, Integer projectId, String operator) {
        if (!AuthConstant.SUPER_PROJECT_ID.equals(projectId)) {
            return Result.buildFail("无权限删除集群");
        }

        ClusterPhy clusterPhy = clusterPhyService.getClusterByName(clusterPhyName);
        if (null == clusterPhy) {
            return Result.buildSucc(true);
        }

        return deleteClusterInner(clusterPhy.getId(), projectId);
    }

    @Override
    public Result<List<String>> getPhyClusterNameWithSameEsVersion(Integer clusterLogicType,
                                                                   /*用户在新建逻辑集群阶段已选择的物理集群名称*/String hasSelectedClusterNameWhenBind) {
        //获取可以绑定的物理集群名称列表
        Result<List<String>> canBeAssociatedClustersPhyNamesResult = validLogicAndReturnPhyNamesWhenBindPhy(null,
            clusterLogicType);
        if (canBeAssociatedClustersPhyNamesResult.failed()) {
            return Result.buildFrom(canBeAssociatedClustersPhyNamesResult);
        }

        //没有指定物理集群名称，则返回全量的匹配数据，不做版本的筛选
        if (AriusObjUtils.isNull(hasSelectedClusterNameWhenBind)) {
            return canBeAssociatedClustersPhyNamesResult;
        }

        //根据已绑定的物理集群的版本进行筛选
        return Result.buildSucc(getPhyClusterNameWithSameEsVersion(hasSelectedClusterNameWhenBind,
            canBeAssociatedClustersPhyNamesResult.getData()));
    }

    @Override
    public Result<List<String>> getPhyClusterNameWithSameEsVersionAfterBuildLogic(Long clusterLogicId) {
        //获取可以绑定的物理集群名称列表
        Result<List<String>> canBeAssociatedClustersPhyNamesResult = validLogicAndReturnPhyNamesWhenBindPhy(
            clusterLogicId, null);
        if (canBeAssociatedClustersPhyNamesResult.failed()) {
            return Result.buildFrom(canBeAssociatedClustersPhyNamesResult);
        }

        //获取逻辑集群已绑定的物理集群信息
        ClusterRegion clusterRegion = clusterRegionService.getRegionByLogicClusterId(clusterLogicId);
        if (null == clusterRegion) {
            return canBeAssociatedClustersPhyNamesResult;
        }

        //根据已绑定的物理集群的版本进行筛选
        return Result.buildSucc(getPhyClusterNameWithSameEsVersion(clusterRegion.getPhyClusterName(),
            canBeAssociatedClustersPhyNamesResult.getData()));
    }

    @Override
    public Result<ClusterPhyVO> updateClusterGateway(ClusterPhyDTO param, String operator) {
        ClusterPhyDTO clusterPhyDTO = new ClusterPhyDTO();
        clusterPhyDTO.setId(param.getId());
        clusterPhyDTO.setGatewayUrl(param.getGatewayUrl());
        ClusterPhy oldCluster = clusterPhyService.getClusterById(param.getId());
        Result<Boolean> result = clusterPhyService.editCluster(clusterPhyDTO, operator);
        if (result.failed()) {
            return Result.buildFail("编辑gateway失败！");
        }
        ClusterPhy clusterPhy = clusterPhyService.getClusterById(param.getId());
         operateRecordService.saveOperateRecordWithManualTrigger(String.format("%s, 绑定 gateway 集群 gateway_cluster:%s", oldCluster.getCluster(),
                        param.getGatewayUrl()), operator, AuthConstant.SUPER_PROJECT_ID, param.getId(),
                OperateTypeEnum.PHYSICAL_CLUSTER_GATEWAY_CHANGE);
        return Result.buildSucc(ConvertUtil.obj2Obj(clusterPhy, ClusterPhyVO.class));
    }
    
   
    
    @Override
    public List<ClusterRoleInfo> listClusterRolesByClusterId(Integer clusterId) {
        return clusterRoleService.getAllRoleClusterByClusterId(clusterId);
    }

    @Override
    public  List<ClusterRoleHost> listClusterRoleHostByCluster(String cluster) {
        return clusterRoleHostService.getNodesByCluster(cluster);
    }
    
    /**
     * 它返回满足条件的总数。
     *
     * @param condition 查询的条件。
     * @return 长
     */
    @Override
    public Long fuzzyClusterPhyHitByCondition(ClusterPhyConditionDTO condition) {
        return clusterPhyService.fuzzyClusterPhyHitByCondition(condition);
    }
    
    /**
     * 按条件获取集群物理信息
     *
     * @param condition 查询的条件。
     * @return 列表<ClusterPhy>
     */
    @Override
    public List<ClusterPhy> pagingGetClusterPhyByCondition(ClusterPhyConditionDTO condition) {
        return  clusterPhyService.pagingGetClusterPhyByCondition(condition);
    }

    /**
     * 批量更新物理集群的动态配置项
     * @param param        要更新的配置项
     * @param operator
     * @param projectId
     * @return
     */
    @Override
    public Result<Boolean> batchUpdateClusterDynamicConfig(MultiClusterSettingDTO param, String operator,
                                                           Integer projectId) throws ESOperateException {
        final Result<Void> projectCheck = ProjectUtils.checkProjectCorrectly(i -> i, projectId, projectId);
        if (projectCheck.failed()) {
            return Result.buildFail(projectCheck.getMessage());
        }
        Result<Boolean> result = checkClusterExistAndConfigType(param);
        if (result.failed()) {
            return Result.buildFail(result.getMessage());
        }

        boolean updateFail = false;
        StringBuilder updateFailClusters = new StringBuilder();
        // 对每个集群进行更新配置操作
        for (String cluster : param.getClusterNameList()) {
            Map<String, Object> persistentConfig = Maps.newHashMap();
            String changeKey = param.getKey();
            Object changeValue = param.getValue();
            persistentConfig.put(changeKey, changeValue);
            boolean succ = esClusterService.syncPutPersistentConfig(cluster, persistentConfig);
            if(!succ){
                updateFail = true;
                updateFailClusters.append(cluster).append(",");
            }else {
                // 记录操作
                final Result<Map<ClusterDynamicConfigsTypeEnum, Map<String, Object>>> beforeChangeConfigs = getPhyClusterDynamicConfigs(cluster);
                if (beforeChangeConfigs.failed() || beforeChangeConfigs.getData().values() == null){
                    updateFail = true;
                    updateFailClusters.append(cluster).append(",");
                } else {

                    Object beforeValue = beforeChangeConfigs.getData().values().stream()
                            .filter(
                                    clusterDynamicConfigsTypeEnumMapValues -> clusterDynamicConfigsTypeEnumMapValues.containsKey(changeKey))
                            .map(clusterDynamicConfigsTypeEnumMapValues -> clusterDynamicConfigsTypeEnumMapValues.get(changeKey))
                            .findFirst().orElse("");

                    final ClusterPhy clusterByName = clusterPhyService.getClusterByName(cluster);
                    operateRecordService.saveOperateRecordWithManualTrigger(String.format("%s:%s->%s", changeKey, beforeValue, changeValue),
                            operator, AuthConstant.SUPER_PROJECT_ID, clusterByName.getId(),
                            OperateTypeEnum.PHYSICAL_CLUSTER_DYNAMIC_CONF_CHANGE);
                }
            }
        }
        if(updateFail){
            return Result.buildFail(updateFailClusters.deleteCharAt(updateFailClusters.length()-1) + " 集群更新动态配置失败");
        }

        return Result.buildSucc();
    }
    
    @Override
    public Result<Boolean> verifyNameUniqueness(String clusterName) {
        	return Result.build(clusterPhyService.isClusterExists(clusterName) ||
					componentService.queryComponentByName(clusterName).isSuccess());
    }
    
    @Override
    public Result<Void> updateVersionWithECM(Integer componentId, String version) {
        if (!clusterPhyService.hasClusterRelationComponentId(componentId)){
            return Result.buildFail("版本更新失败,无法匹配到具有组件ID【%s】的集群信息");
        }
        // 无需写入到操作记录，工单操作中生成操作记录即可
        return Result.build(clusterPhyService.updateVersion(componentId,version));
    }
    
    @Override
    public Result<String> getNameByComponentId(Integer componentId) {
        ClusterPhyPO clusterPhy = clusterPhyService.getOneByComponentId(componentId);
        if (Objects.isNull(clusterPhy)) {
            return Result.buildFail("无法匹配到具有组件 ID【%s】的集群信息");
        }
        return Result.buildSucc(clusterPhy.getCluster());
    }
    
    @Override
    public Result<Void> checkShrinkNodesContainsBindRegion(List<ESClusterRoleHostDTO> nodes, String clusterName) {
        //1.1 获取所有节点信息
        List<ClusterRoleHost> clusterRoleHosts = clusterRoleHostService.listNodesByClusters(
                Collections.singletonList(clusterName));
        if (CollectionUtils.isEmpty(clusterRoleHosts)) {
            return Result.buildFail("节点信息不存在，无法进行缩容");
        }
        Map<Long, ClusterRoleHost> id2CrMap = ConvertUtil.list2Map(clusterRoleHosts, ClusterRoleHost::getId);
        Map<String, List<Long>> str2IdsMaps = ConvertUtil.list2MapOfList(clusterRoleHosts, i -> String.format(
                "cluster:[%s];hostname:[%s];ip:[%s];port:[%s]", i.getCluster(), i.getHostname(), i.getIp(),
                i.getPort()), ClusterRoleHost::getId);
        // 获取需要删除 ids
        List<Long> removeIds = nodes.stream()
                // 拼接出 key
                .map(i -> String.format("cluster:[%s];hostname:[%s];ip:[%s];port:[%s]", i.getCluster(), i.getHostname(),
                                        i.getIp(), i.getPort())).filter(str2IdsMaps::containsKey).map(str2IdsMaps::get)
                .flatMap(Collection::stream).distinct().collect(Collectors.toList());
        // 对需要删除的 ids 进行校验
        boolean checkShrinkBindRegion = removeIds.stream().map(id2CrMap::get).map(ClusterRoleHost::getRegionId)
                .anyMatch(regionId -> Objects.equals(-1, regionId));
        if (checkShrinkBindRegion) {
            return Result.buildFail("缩容的节点已经被 Region 绑定了，无法缩容");
        }
        return Result.buildSucc();
    }
    
    @Override
    @Transactional(rollbackFor = Exception.class)
    public Result<Void> createWithECM(ClusterCreateDTO createDTO, String operator) {
        List<ESClusterRoleHostDTO> roleClusterHosts = createDTO.getRoleClusterHosts();
        // 这里其实是需要一个内置 trim 用来保证传输进行的 roleClusterHosts 是正确的
        roleClusterHosts.forEach(roleClusterHostsTrimHostnameAndPort);
    
        // 设置 region 为 -1
        for (ESClusterRoleHostDTO roleClusterHost : roleClusterHosts) {
            if (roleClusterHost.getRegionId() == null) {
                roleClusterHost.setRegionId(-1);
            }
        }
        List<ESClusterRoleHost> esClusterRoleHosts = ConvertUtil.list2List(roleClusterHosts, ESClusterRoleHost.class,
                                                                           i->i.setRole(ESClusterNodeRoleEnum.MASTER_NODE.getDesc()));
        // 保存全量节点信息到 DB
        try {
            // 保存集群信息
            ClusterPhyDTO clusterDTO = buildPhyClusters(createDTO, operator);
            Result<Boolean> addClusterRet = clusterPhyService.createCluster(clusterDTO);
             //创建节点信息
            boolean clusterNodeSettings = clusterRoleHostService.createClusterNodeSettings(esClusterRoleHosts,
                                                                                           createDTO.getCluster());
            if (!clusterNodeSettings) {
                throw new AdminOperateException("节点信息创建失败");
            }
            if (addClusterRet.failed()) {
                // 这里必须显示事务回滚
                TransactionAspectSupport.currentTransactionStatus().setRollbackOnly();
                return Result.buildFrom(addClusterRet);
            }
        } catch (Exception e) {
            LOGGER.error("class=ClusterPhyManagerImpl||method=createWithECM||clusterPhy={}||errMsg={}",
                         createDTO.getCluster(), e);
            // 这里必须显示事务回滚
            TransactionAspectSupport.currentTransactionStatus().setRollbackOnly();
            return Result.buildFail("操作失败, 请联系管理员");
        }
    
        return Result.buildSucc();
    }
    
    @Override
    @Transactional(rollbackFor = Exception.class)
    public Result<Void> shrinkNodesWithEcm(List<ESClusterRoleHostDTO> nodes, String clusterName) {
        //1获取所有节点信息
        List<ClusterRoleHost> clusterRoleHosts = clusterRoleHostService.listNodesByClusters(
                Collections.singletonList(clusterName));
        if (CollectionUtils.isEmpty(clusterRoleHosts)) {
            return Result.buildFail("节点信息不存在，无法进行缩容");
        }
        //转换为Map形式
        Map<String, List<Long>> str2IdsMaps = ConvertUtil.list2MapOfList(clusterRoleHosts, i -> String.format(
                "cluster:[%s];hostname:[%s];ip:[%s];port:[%s]", i.getCluster(), i.getHostname(), i.getIp(),
                i.getPort()), ClusterRoleHost::getId);
        // 获取需要删除 ids
        List<Integer> removeIds = nodes.stream()
                // 拼接出 key
                .map(i -> String.format("cluster:[%s];hostname:[%s];ip:[%s];port:[%s]", i.getCluster(), i.getHostname(),
                                        i.getIp(), i.getPort())).filter(str2IdsMaps::containsKey).map(str2IdsMaps::get)
                .flatMap(Collection::stream).distinct().map(Long::intValue).collect(Collectors.toList());
        Map<Long, Long> id2roleClusterIdMaps = ConvertUtil.list2Map(clusterRoleHosts, ClusterRoleHost::getId,
                                                           ClusterRoleHost::getRoleClusterId);
        List<Long> roleClusterIdLists = removeIds.stream().map(Integer::longValue).map(id2roleClusterIdMaps::get)
                .distinct().collect(Collectors.toList());
        return Result.build(clusterRoleHostService.deleteByIds(removeIds));
    }
    
    @Override
    public Result<Void> expandNodesWithECM(List<ESClusterRoleHostDTO> nodes, String clusterName) {
        // 这里其实是需要一个内置 trim 用来保证传输进行的 roleClusterHosts 是正确的
        nodes.forEach(roleClusterHostsTrimHostnameAndPort);
    
        // 设置 region 为 -1
        for (ESClusterRoleHostDTO roleClusterHost : nodes) {
            if (roleClusterHost.getRegionId() == null) {
                roleClusterHost.setRegionId(-1);
            }
        }
        try {
            boolean clusterNodeSettings = clusterRoleHostService.createClusterNodeSettings(ConvertUtil.list2List(nodes,ESClusterRoleHost.class), clusterName);
        } catch (AdminTaskException exception) {
            return Result.buildFail(exception.getMessage());
        }
        //缩容后发布事件，通过模板进行缩容
        
        return Result.buildSucc();
    }
    
    @Override
    public Result<Integer> getIdByComponentId(Integer dependComponentId) {
        ClusterPhyPO clusterPhyPO = clusterPhyService.getOneByComponentId(dependComponentId);
        if (Objects.isNull(clusterPhyPO)){
            return Result.buildFail(String.format("组件ID【%s】未匹配到对应的集群信息",dependComponentId));
        }
        return Result.buildSucc(clusterPhyPO.getId());
    }
    
    @Override
    public Result<Void> checkCompleteUnbindResources(ClusterPhy clusterPhy) {
        // 1. set region
        List<ClusterRegion> regions = clusterRegionService.listPhyClusterRegions(clusterPhy.getCluster());
        if (CollectionUtils.isEmpty(regions)) {
            return Result.buildSucc();
        }
        //必须先全部把逻辑集群下线才是对的
        if (regions.stream().allMatch(i-> StringUtils.equals("-1", i.getLogicClusterIds()))){
            return Result.buildFail("当前下线的集群存在绑定的逻辑集群，无法下线");
        }
        return Result.buildSucc();
    }
    
    @Override
    public Result<Void> offlineWithECM(Integer id, String creator, Integer projectId) {
        // 再次确认当前信息未被中途绑定
        ClusterPhy cluster = clusterPhyService.getClusterById(id);
        if (Objects.isNull(cluster)) {
            return Result.buildSucc();
        }
        Result<Void> result = checkCompleteUnbindResources(cluster);
        if (result.failed()) {
            return result;
        }
        try {
            doDeleteClusterJoin(cluster, creator, projectId);
        } catch (AdminOperateException e) {
            LOGGER.error("class=ClusterPhyManagerImpl||method=offlineWithECM||errMsg={}||e={}||clusterId={}",
                         e.getMessage(), e, id);
            // 这里显示回滚处理特殊异常场景
            TransactionAspectSupport.currentTransactionStatus().setRollbackOnly();
            return Result.buildFail(e.getMessage());
        }
        return Result.buildSucc();
    }
<<<<<<< HEAD

    @Override
    public Result<Void> bindGatewayCluster(Integer clusterPhyId, Integer gatewayClusterId, String operator, Integer projectId) {
        ClusterPhy cluster = clusterPhyService.getClusterById(clusterPhyId);
        cluster.setGatewayIds(cluster.getGatewayIds()+","+gatewayClusterId);
        clusterPhyService.editCluster(ConvertUtil.obj2Obj(cluster,ClusterPhyDTO.class),operator);
        return Result.buildSucc();
    }

=======
    
    @Override
    public Result<List<Object>> getBeforeVersionByClusterId(Integer clusterPhyId) {
        return Result.buildSucc(Collections.emptyList());
    }
    
>>>>>>> 8d4d8aa9
    /**************************************** private method ***************************************************/

    private Result<Boolean> checkClusterExistAndConfigType(MultiClusterSettingDTO param) {
        // check集群是否都存在
        for (String cluster : param.getClusterNameList()) {
            boolean clusterExist = clusterPhyService.isClusterExists(cluster);
            if(!clusterExist) {
                return Result.buildFail(cluster + "集群不存在");
            }
        }

        // check配置项是否合规
        ClusterDynamicConfigsEnum clusterSettingEnum = ClusterDynamicConfigsEnum.valueCodeOfName(param.getKey());
        if (clusterSettingEnum.equals(ClusterDynamicConfigsEnum.UNKNOWN)) {
            return Result.buildFail("传入的字段类型未知");
        }
        if (!clusterSettingEnum.getCheckFun().apply(String.valueOf(param.getValue())).booleanValue()) {
            return Result.buildFail("传入的字段参数格式有误");
        }

        return Result.buildSucc();
    }

    private Result<Boolean> deleteClusterInner(Integer clusterPhyId, Integer projectId) {
        ClusterPhy clusterPhy = clusterPhyService.getClusterById(clusterPhyId);
        if (null == clusterPhy) {
            return Result.buildFail(String.format("物理集群Id[%s]不存在", clusterPhyId));
        }
        try {
            List<ClusterRoleHost> clusterRoleHosts = clusterRoleHostService.getNodesByCluster(clusterPhy.getCluster());
            // 该物理集群有采集到host数据才执行删除操作
            if (!CollectionUtils.isEmpty(clusterRoleHosts)) {
                Result<Void> deleteHostResult = clusterRoleHostService.deleteByCluster(clusterPhy.getCluster(),
                    projectId);
                if (deleteHostResult.failed()) {
                    throw new AdminOperateException(String.format("删除集群[%s]节点信息失败", clusterPhy.getCluster()));
                }
            }

            Result<Void> deleteRoleResult = clusterRoleService.deleteRoleClusterByClusterId(clusterPhy.getId(),
                projectId);
            if (deleteRoleResult.failed()) {
                throw new AdminOperateException(String.format("删除集群[%s]角色信息失败", clusterPhy.getCluster()));
            }

            List<ClusterRegion> clusterRegionList = clusterRegionService.listPhyClusterRegions(clusterPhy.getCluster());
            if (!AriusObjUtils.isEmptyList(clusterRegionList)) {
                // 该物理集群有Region才删除
                Result<Void> deletePhyClusterRegionResult = clusterRegionService
                    .deleteByClusterPhy(clusterPhy.getCluster());
                if (deletePhyClusterRegionResult.failed()) {
                    throw new AdminOperateException(String.format("删除集群[%s]Region新失败", clusterPhy.getCluster()));
                }
            }

            Result<Boolean> deleteClusterResult = clusterPhyService.deleteClusterById(clusterPhyId, projectId);
            if (deleteClusterResult.failed()) {
                throw new AdminOperateException(String.format("删除集群[%s]信息失败", clusterPhy.getCluster()));
            }
        } catch (AdminOperateException e) {
            LOGGER.error("class=ClusterPhyManagerImpl||method=deleteClusterInfo||clusterName={}||errMsg={}||e={}",
                clusterPhy.getCluster(), e.getMessage(), e);
            // 这里显示回滚处理特殊异常场景
            TransactionAspectSupport.currentTransactionStatus().setRollbackOnly();
            return Result.buildFail("删除物理集群失败");
        }
        return Result.buildSucc(true);
    }

    /**
     * 更新物理模板setting single_type为true
     * @param cluster  集群
     * @param template 物理模板
     * @return
     */
    private boolean setTemplateSettingSingleType(String cluster, String template) {
        Map<String, String> setting = new HashMap<>(2);
        try {
            return esTemplateService.syncUpsertSetting(cluster, template, setting, 3);
        } catch (ESOperateException e) {
            LOGGER.warn(
                "class=ClusterPhyManagerImpl||method=setTemplateSettingSingleType||errMsg={}||e={}||cluster={}||template={}",
                e.getMessage(), e, cluster, template);
        }

        return false;
    }

    /**
     * 新建逻辑集群和已创建逻辑集群时绑定物理集群时进行校验,并且获取可以绑定的物理集群民称列表
     * @param clusterLogicId 逻辑集群id
     * @param clusterLogicType 逻辑集群类型
     * @return 可以绑定的物理集群民称列表
     */
    Result<List<String>> validLogicAndReturnPhyNamesWhenBindPhy(Long clusterLogicId, Integer clusterLogicType) {
        if (clusterLogicId == null && clusterLogicType == null) {
            return Result.buildFail("传入的参数错误");
        }
        Result<List<String>> canBeAssociatedClustersPhyNames = Result.buildSucc(Lists.newArrayList());
        if (clusterLogicId != null) {
            ClusterLogic clusterLogicById =
                    clusterLogicService.listClusterLogicByIdThatProjectIdStrConvertProjectIdList(clusterLogicId).stream().findFirst().orElse(null);
            if (clusterLogicById == null) {
                return Result.buildFail("选定的逻辑集群不存在");
            }
            clusterLogicType = clusterLogicById.getType();
            canBeAssociatedClustersPhyNames = listCanBeAssociatedRegionOfClustersPhys(clusterLogicType, clusterLogicId);
        } else {
            canBeAssociatedClustersPhyNames = listCanBeAssociatedClustersPhys(clusterLogicType);
        }

        if (!ClusterResourceTypeEnum.isExist(clusterLogicType)) {
            return Result.buildParamIllegal("逻辑集群类型非法");
        }

        if (canBeAssociatedClustersPhyNames.failed()) {
            LOGGER.warn(
                "class=ClusterPhyManagerImpl||method=getPhyClusterNameWithSameEsVersionAfterBuildLogic||errMsg={}",
                canBeAssociatedClustersPhyNames.getMessage());
            Result.buildFail("无法获取对应的物理集群名称列表");
        }

        return canBeAssociatedClustersPhyNames;
    }

    /**
     * 根据已经选定的物理集群筛选出版本相同的可以绑定的物理集群名称列表
     * @param hasSelectedPhyClusterName 已经选择的物理集群名称
     * @param canBeAssociatedClustersPhyNames 可以匹配的物理集群名称列表（待筛选状态）
     * @return 物理集群名称列表
     */
    private List<String> getPhyClusterNameWithSameEsVersion(String hasSelectedPhyClusterName,
                                                            List<String> canBeAssociatedClustersPhyNames) {
        //获取用户已选择的物理集群的信息
        ClusterPhy hasSelectedCluster = clusterPhyService.getClusterByName(hasSelectedPhyClusterName);
        //如果指定的物理集群名称为null，则返回全量的物理集群名称列表
        if (AriusObjUtils.isNull(hasSelectedPhyClusterName) || AriusObjUtils.isNull(hasSelectedCluster)
            || CollectionUtils.isEmpty(canBeAssociatedClustersPhyNames)) {
            return null;
        }

        //筛选出和用户以指定的物理集群的版本号相同的物理集群名称列表
        List<String> canBeAssociatedPhyClusterNameWithSameEsVersion = Lists.newArrayList();
        for (String canBeAssociatedClustersPhyName : canBeAssociatedClustersPhyNames) {
            ClusterPhy canBeAssociatedClustersPhy = clusterPhyService.getClusterByName(canBeAssociatedClustersPhyName);
            if (!AriusObjUtils.isNull(canBeAssociatedClustersPhy)
                && !AriusObjUtils.isNull(canBeAssociatedClustersPhy.getEsVersion())
                && !AriusObjUtils.isNull(canBeAssociatedClustersPhy.getCluster())
                && canBeAssociatedClustersPhy.getEsVersion().equals(hasSelectedCluster.getEsVersion())) {
                canBeAssociatedPhyClusterNameWithSameEsVersion.add(canBeAssociatedClustersPhy.getCluster());
            }
        }

        return canBeAssociatedPhyClusterNameWithSameEsVersion;
    }

    /**
     * 构建物理集群详情
     * @param phyClusters 物理集群元数据信息
     */
    private List<ClusterPhyVO> buildPhyClusters(List<ClusterPhyVO> phyClusters) {

        phyClusters.parallelStream().forEach(this::buildPhyCluster);

        Collections.sort(phyClusters);

        return phyClusters;
    }

    /**
     * 构建物理集群详情
     * @param clusterPhyVO 物理集群元数据信息
     * @return
     */
    private void buildPhyCluster(ClusterPhyVO clusterPhyVO) {
        if (!AriusObjUtils.isNull(clusterPhyVO)) {
            clusterPhyVO.setGatewayUrl(esGatewayClient.getSingleGatewayAddress());
            buildPhyClusterStatics(clusterPhyVO);
            buildClusterRole(clusterPhyVO);
            buildClusterPhyWithLogicAndRegion(Collections.singletonList(clusterPhyVO));
        }
    }

    private Result<ClusterPhyVO> saveClusterPhy(ClusterJoinDTO param, String operator) {
        //保存集群信息
        ClusterPhyDTO clusterDTO = buildPhyClusters(param, operator);
        Result<Boolean> addClusterRet = clusterPhyService.createCluster(clusterDTO);
        if (addClusterRet.failed()) {
            return Result.buildFrom(addClusterRet);
        }
        return Result.buildSucc(ConvertUtil.obj2Obj(clusterDTO, ClusterPhyVO.class));
    }

    private ClusterPhyDTO buildPhyClusters(ClusterJoinDTO param, String operator) {
        ClusterPhyDTO clusterDTO = ConvertUtil.obj2Obj(param, ClusterPhyDTO.class);
        String clientAddress = "";
        if (StringUtils.isNotBlank(param.getProxyAddress())){
            clientAddress = param.getProxyAddress();
        }else {
            clientAddress = clusterRoleHostService.buildESClientHttpAddressesStr(param.getRoleClusterHosts());
        }

        clusterDTO.setDesc(param.getPhyClusterDesc());
        if (StringUtils.isBlank(clusterDTO.getDataCenter())) {
            clusterDTO.setDataCenter(DataCenterEnum.CN.getCode());
        }
        if (null == clusterDTO.getType()) {
            clusterDTO.setType(ESClusterTypeEnum.ES_HOST.getCode());
        }
        clusterDTO.setHttpAddress(clientAddress);
        clusterDTO.setHttpWriteAddress(clientAddress);
        clusterDTO.setIdc(DEFAULT_CLUSTER_IDC);
        clusterDTO.setLevel(ResourceLogicLevelEnum.NORMAL.getCode());
        clusterDTO.setImageName("");
        clusterDTO.setPackageId(-1L);
        clusterDTO.setNsTree("");
        clusterDTO.setPlugIds("");
        clusterDTO.setCreator(operator);
        clusterDTO.setRunMode(RunModeEnum.READ_WRITE_SHARE.getRunMode());
        clusterDTO.setHealth(DEFAULT_CLUSTER_HEALTH);
        clusterDTO.setEcmAccess(Boolean.FALSE);
        clusterDTO.setComponentId(-1);
        return clusterDTO;
    }
    
    private ClusterPhyDTO buildPhyClusters(ClusterCreateDTO param, String operator) {
        ClusterPhyDTO clusterDTO = ConvertUtil.obj2Obj(param, ClusterPhyDTO.class);
        
        String clientAddress = clusterRoleHostService.buildESClientHttpAddressesStr(param.getRoleClusterHosts());
        
        clusterDTO.setDesc(param.getPhyClusterDesc());
        if (StringUtils.isBlank(clusterDTO.getDataCenter())) {
            clusterDTO.setDataCenter(DataCenterEnum.CN.getCode());
        }
        if (null == clusterDTO.getType()) {
            clusterDTO.setType(ESClusterTypeEnum.ES_HOST.getCode());
        }
        clusterDTO.setHttpAddress(clientAddress);
        clusterDTO.setHttpWriteAddress(clientAddress);
        clusterDTO.setIdc(DEFAULT_CLUSTER_IDC);
        clusterDTO.setLevel(ResourceLogicLevelEnum.NORMAL.getCode());
        clusterDTO.setImageName("");
        clusterDTO.setPackageId(-1L);
        clusterDTO.setNsTree("");
        clusterDTO.setPlugIds("");
        clusterDTO.setCreator(operator);
        clusterDTO.setRunMode(RunModeEnum.READ_WRITE_SHARE.getRunMode());
        clusterDTO.setHealth(DEFAULT_CLUSTER_HEALTH);
        return clusterDTO;
    }

    /**
     * 集群接入参数校验
     *
     * @param param    参数
     * @param operator 操作人
     * @return {@link Result}<{@link Void}>
     */
    private Result<Void> checkClusterJoin(ClusterJoinDTO param, String operator) {
        if (AriusObjUtils.isNull(param)) {
            return Result.buildParamIllegal("参数为空");
        }
        ClusterTag clusterTag = ConvertUtil.str2ObjByJson(param.getTags(), ClusterTag.class);

        if (AriusObjUtils.isNull(operator)) {
            return Result.buildParamIllegal("操作人不存在");
        }

        if (!ESClusterTypeEnum.validCode(param.getType())) {
            return Result.buildParamIllegal("非支持的集群类型");
        }

        if (!ClusterResourceTypeEnum.isExist(param.getResourceType())) {
            return Result.buildParamIllegal("非支持的集群资源类型");
        }

        if (ESClusterCreateSourceEnum.ES_IMPORT != ESClusterCreateSourceEnum.valueOf(clusterTag.getCreateSource())) {
            return Result.buildParamIllegal("非集群接入来源");
        }

        if (!ESClusterImportRuleEnum.validCode(param.getImportRule())) {
            return Result.buildParamIllegal("非支持的接入规则");
        }

        return checkClusterNodes(param);
    }

    private Result<Void> checkClusterNodes(ClusterJoinDTO param) {
        List<ESClusterRoleHostDTO> roleClusterHosts = param.getRoleClusterHosts();
        if (CollectionUtils.isEmpty(roleClusterHosts)) {
            return Result.buildParamIllegal("集群节点信息为空");
        }

        // 对于接入集群的节点端口进行校验
        Set<String> wrongPortSet = roleClusterHosts.stream().map(ESClusterRoleHostDTO::getPort)
            .filter(this::wrongPortDetect).collect(Collectors.toSet());
        if (!CollectionUtils.isEmpty(wrongPortSet)) {
            return Result.buildParamIllegal("接入集群中端口号存在异常" + wrongPortSet);
        }

        if (ESClusterImportRuleEnum.FULL_IMPORT.getCode() == param.getImportRule()) {
            Set<Integer> roleForNode = roleClusterHosts.stream().map(ESClusterRoleHostDTO::getRole)
                .collect(Collectors.toSet());

            if (!roleForNode.contains(MASTER_NODE.getCode())) {
                return Result.buildParamIllegal(String.format(NODE_NOT_EXISTS_TIPS, MASTER_NODE.getDesc()));
            }

            Map<Integer, List<String>> role2IpsMap = ConvertUtil.list2MapOfList(roleClusterHosts,
                ESClusterRoleHostDTO::getRole, ESClusterRoleHostDTO::getIp);

            List<String> masterIps = role2IpsMap.get(MASTER_NODE.getCode());
            if (masterIps.size() < JOIN_MASTER_NODE_MIN_NUMBER) {
                return Result.buildParamIllegal(String.format("集群%s的masternode角色节点个数要求大于等于1，且不重复", param.getCluster()));
            }

            String duplicateIpForMaster = ClusterUtils.getDuplicateIp(masterIps);
            if (!AriusObjUtils.isBlack(duplicateIpForMaster)) {
                return Result.buildParamIllegal(String.format(IP_DUPLICATE_TIPS, duplicateIpForMaster));
            }

            String duplicateIpForClient = ClusterUtils.getDuplicateIp(role2IpsMap.get(CLIENT_NODE.getCode()));
            if (!AriusObjUtils.isBlack(duplicateIpForClient)) {
                return Result.buildParamIllegal(String.format(IP_DUPLICATE_TIPS, duplicateIpForClient));
            }

            String duplicateIpForData = ClusterUtils.getDuplicateIp(role2IpsMap.get(DATA_NODE.getCode()));
            if (!AriusObjUtils.isBlack(duplicateIpForData)) {
                return Result.buildParamIllegal(String.format(IP_DUPLICATE_TIPS, duplicateIpForData));
            }
        } else {

            List<String> ips = roleClusterHosts.stream().map(ESClusterRoleHostDTO::getIp)
                .filter(StringUtils::isNotBlank).collect(Collectors.toList());
            if (ips.size() < JOIN_MASTER_NODE_MIN_NUMBER) {
                return Result.buildParamIllegal(String.format("集群%s的节点个数要求大于等于1，且不重复", param.getCluster()));
            }

            String duplicateIpForMaster = ClusterUtils.getDuplicateIp(ips);
            if (!AriusObjUtils.isBlack(duplicateIpForMaster)) {
                return Result.buildParamIllegal(String.format(IP_DUPLICATE_TIPS, duplicateIpForMaster));
            }
        }

        if (clusterPhyService.isClusterExists(param.getCluster())) {
            return Result.buildParamIllegal(String.format("物理集群名称:%s已存在", param.getCluster()));
        }

        String esClientHttpAddressesStr = clusterRoleHostService.buildESClientHttpAddressesStr(roleClusterHosts);

        // 密码验证
        Result<Void> passwdResult = checkClusterWithoutPasswd(param, esClientHttpAddressesStr);
        if (passwdResult.failed()) {
            return passwdResult;
        }
        // 同集群验证
        Result<Void> sameClusterResult = checkSameCluster(param.getPassword(),
            clusterRoleHostService.buildESAllRoleHttpAddressesList(roleClusterHosts));
        if (sameClusterResult.failed()) {
            return Result.buildParamIllegal("禁止同时接入超过两个不同集群节点");
        }

        // 校验 是否接入同一集群
        Result<Void> checkSameClientOrMasterClusterRet = checkSameESClientHttpAddresses(esClientHttpAddressesStr);
        if (checkSameClientOrMasterClusterRet.failed()) {
            return Result.buildFrom(checkSameClientOrMasterClusterRet);
        }

        return Result.buildSucc();
    }

    /**
     * 检查ESClientHttpAddresses是否已经存在
     * @param esClientHttpAddressesStr
     * @return
     */
    private Result<Void> checkSameESClientHttpAddresses(String esClientHttpAddressesStr) {
        List<ClusterPhy> clusterPhies = clusterPhyService.listAllClusters();
        if (CollectionUtils.isEmpty(clusterPhies)) {
            return Result.buildSucc();
        }

        // 过滤出目前平台存在的ES集群链接ip:port
        List<String> existClusterHttpAddress = Lists.newArrayList();
        List<String> clusterHttpAddressList = clusterPhies.stream().map(ClusterPhy::getHttpAddress)
            .collect(Collectors.toList());
        for (String clusterHttpAddress : clusterHttpAddressList) {
            for (String httpAddress : ListUtils.string2StrList(clusterHttpAddress)) {
                if (!existClusterHttpAddress.contains(httpAddress.trim())) {
                    existClusterHttpAddress.add(httpAddress.trim());
                }
            }
        }

        List<String> esClientHttpAddressesFromJoin = ListUtils.string2StrList(esClientHttpAddressesStr);
        for (String esClientHttpAddressFromJoin : esClientHttpAddressesFromJoin) {
            if (existClusterHttpAddress.contains(esClientHttpAddressFromJoin.trim())) {
                return Result.buildFail(String.format("平台已经存在相同的集群，连接信息为[%s], 不允许重复接入", esClientHttpAddressFromJoin));
            }
        }

        return Result.buildSucc();
    }

    private Result<Void> initClusterJoin(ClusterJoinDTO param, String esClientHttpAddressesStr) {
        //获取设置es版本
        Result<Void> esVersionSetResult = initESVersionForClusterJoin(param, esClientHttpAddressesStr);
        if (esVersionSetResult.failed()) {
            return esVersionSetResult;
        }

        return Result.buildSucc();
    }

    /**
     * 检测「未设置密码的集群」接入时是否携带账户信息
     */
    private Result<Void> checkClusterWithoutPasswd(ClusterJoinDTO param, String esClientHttpAddressesStr) {
        ClusterConnectionStatus status = esClusterService.checkClusterPassword(esClientHttpAddressesStr, null);
        if (ClusterConnectionStatus.DISCONNECTED == status) {
            return Result.buildParamIllegal("集群离线未能连通");
        }

        if (!Strings.isNullOrEmpty(param.getPassword())) {
            if (ClusterConnectionStatus.NORMAL == status) {
                return Result.buildParamIllegal("未设置密码的集群，请勿输入账户信息");
            }
            status = esClusterService.checkClusterPassword(esClientHttpAddressesStr, param.getPassword());
            if (ClusterConnectionStatus.UNAUTHORIZED == status) {
                return Result.buildParamIllegal("集群的账户信息错误");
            }
        } else {
            if (ClusterConnectionStatus.UNAUTHORIZED == status) {
                return Result.buildParamIllegal("集群设置有密码，请输入账户信息");
            }
        }
        return Result.buildSucc();
    }

    private Result<Void> checkSameCluster(String passwd, List<String> esClientHttpAddressesList) {
        return esClusterService.checkSameCluster(passwd, esClientHttpAddressesList);
    }

    /**
     * 初始化集群版本
     * @param param
     * @param esClientHttpAddressesStr
     * @return
     */
    private Result<Void> initESVersionForClusterJoin(ClusterJoinDTO param, String esClientHttpAddressesStr) {
        String esVersion = esClusterService.synGetESVersionByHttpAddress(esClientHttpAddressesStr, param.getPassword());
        if (Strings.isNullOrEmpty(esVersion)) {
            return Result.buildParamIllegal(String.format("%s无法获取es版本", esClientHttpAddressesStr));
        }
        param.setEsVersion(esVersion);
        return Result.buildSucc();
    }

    private void doDeleteClusterJoin(ClusterPhy clusterPhy, String operator,
                                     Integer projectId) throws AdminOperateException {
        
           // 1. set region
        List<ClusterRegion> regions = clusterRegionService.listPhyClusterRegions(clusterPhy.getCluster());
        if (CollectionUtils.isEmpty(regions)) {
            return;
        }
    
        List<Long> associatedRegionIds = regions.stream().map(ClusterRegion::getId).collect(Collectors.toList());
        for (Long associatedRegionId : associatedRegionIds) {
            final ClusterRegion region = clusterRegionService.getRegionById(associatedRegionId);
            Result<Void> unbindRegionResult = clusterRegionService.unbindRegion(associatedRegionId, null, operator);
            if (unbindRegionResult.failed()) {
                throw new AdminOperateException(String.format("解绑region(%s)失败", associatedRegionId));
            } else {
                
                //解绑region
                 operateRecordService.saveOperateRecordWithManualTrigger(String.format("解绑 region：%s", region.getName()), operator, projectId,
                        clusterPhy.getId(), OperateTypeEnum.PHYSICAL_CLUSTER_REGION_CHANGE);
            }
            Result<Void> deletePhyClusterRegionResult = clusterRegionService.deletePhyClusterRegion(associatedRegionId,
                operator);
            if (deletePhyClusterRegionResult.failed()) {
                throw new AdminOperateException(String.format("删除region(%s)失败", associatedRegionId));
            } else {
                
                //删除region
                 operateRecordService.saveOperateRecordWithManualTrigger(String.format("删除 region：%s", region.getName()), operator, projectId,
                        clusterPhy.getId(), OperateTypeEnum.PHYSICAL_CLUSTER_REGION_CHANGE);
            }
        }

        List<Long> clusterLogicIds =regions.stream()
                .filter(clusterRegion -> Objects.nonNull(clusterRegion.getLogicClusterIds()))
                .map(clusterRegion -> ListUtils.string2LongList(clusterRegion.getLogicClusterIds()))
                .filter(CollectionUtils::isNotEmpty).flatMap(Collection::stream)
                .filter(logicId -> Objects.equals(logicId,
                        Long.parseLong(AdminConstant.REGION_NOT_BOUND_LOGIC_CLUSTER_ID))).distinct()
                .collect(Collectors.toList());
        for (Long clusterLogicId : clusterLogicIds) {
            final ClusterLogic clusterLogic = clusterLogicService.getClusterLogicByIdThatNotContainsProjectId(clusterLogicId);
            if (Objects.isNull(clusterLogic)){
                continue;
            }
            Result<Void> deleteLogicClusterResult = clusterLogicService.deleteClusterLogicById(clusterLogicId, operator,
                projectId);
            if (deleteLogicClusterResult.failed()) {
                throw new AdminOperateException(String.format("删除逻辑集群(%s)失败", clusterLogicId));
            } else {
                //删除逻辑集群
                 operateRecordService.saveOperateRecordWithManualTrigger(String.format("删除逻辑集群：%s", clusterLogic.getName()), operator, projectId,
                        clusterPhy.getId(), OperateTypeEnum.MY_CLUSTER_OFFLINE);
            }
        }

        Result<Boolean> deleteClusterResult = clusterPhyService.deleteClusterById(clusterPhy.getId(), projectId);
        if (deleteClusterResult.failed()) {
            throw new AdminOperateException(String.format("删除物理集群(%s)失败", clusterPhy.getCluster()));
        } else {
            //删除物理集群
             operateRecordService.saveOperateRecordWithManualTrigger(String.format("cluster:[%s] 删除", clusterPhy.getCluster()), operator, projectId,
                    clusterPhy.getId(), OperateTypeEnum.PHYSICAL_CLUSTER_OFFLINE);
        }

        Result<Void> deleteRoleClusterResult = clusterRoleService.deleteRoleClusterByClusterId(clusterPhy.getId(),
            projectId);
        if (deleteRoleClusterResult.failed()) {
            throw new AdminOperateException(String.format("删除物理集群角色(%s)失败", clusterPhy.getCluster()));
        } else {
            //删除物理集群角色
              operateRecordService.saveOperateRecordWithManualTrigger(String.format("cluster:[%s]删除物理集群角色;[%d]", clusterPhy.getCluster(), clusterPhy.getId()), operator,
                    projectId, clusterPhy.getId(), OperateTypeEnum.PHYSICAL_CLUSTER_OFFLINE);
        }
        if (Objects.nonNull(clusterPhy.getComponentId()) && clusterPhy.getComponentId() > 0) {
            com.didiglobal.logi.op.manager.infrastructure.common.Result<Integer> offLineComponentRes = componentService.offLineComponent(
                    clusterPhy.getComponentId());
            if (offLineComponentRes.failed()) {
                throw new AdminOperateException(String.format("解绑物理集群 (%s) 组件失败", clusterPhy.getCluster()));
            }
        }
        Result<Void> deleteRoleClusterHostResult = clusterRoleHostService.deleteByCluster(clusterPhy.getCluster(),
            projectId);
        if (deleteRoleClusterHostResult.failed()) {
            throw new AdminOperateException(String.format("删除物理集群节点(%s)失败", clusterPhy.getCluster()));
        } else {
            //删除物理集群角色
             operateRecordService.saveOperateRecordWithManualTrigger(String.format("cluster:[%s] 删除物理集群节点", clusterPhy.getCluster()), operator,
                    projectId, clusterPhy.getId(), OperateTypeEnum.PHYSICAL_CLUSTER_OFFLINE);
        }
    }

    /**
     * 初始化物理集群配置信息
     * @return Map<ClusterDynamicConfigsTypeEnum, Map<String, Object>>中Map的String表示的是动态配置的字段，例如cluster.routing.allocation.awareness.attributes
     * Object则是对应动态配置字段的值
     */
    private Map<ClusterDynamicConfigsTypeEnum, Map<String, Object>> initClusterDynamicConfigs() {
        Map<ClusterDynamicConfigsTypeEnum, Map<String, Object>> esClusterPhyDynamicConfig = Maps.newHashMap();
        for (ClusterDynamicConfigsTypeEnum clusterDynamicConfigsTypeEnum : ClusterDynamicConfigsTypeEnum
            .valuesWithoutUnknown()) {
            esClusterPhyDynamicConfig.put(clusterDynamicConfigsTypeEnum, Maps.newHashMap());
        }

        return esClusterPhyDynamicConfig;
    }

    private Triple<Long/*diskTotal*/, Long/*diskUsage*/, Double/*diskUsagePercent*/> getESClusterStaticInfoTriple(String cluster) {
        Triple<Long, Long, Double> initTriple = buildInitTriple();
        if (!clusterPhyService.isClusterExists(cluster)) {
            LOGGER.error(
                "class=ClusterPhyManagerImpl||method=getESClusterStaticInfoTriple||clusterName={}||msg=cluster is empty",
                cluster);
            return initTriple;
        }

        return getClusterStatsTriple(cluster, initTriple);
    }

    private Triple<Long, Long, Double> getClusterStatsTriple(String cluster, Triple<Long, Long, Double> initTriple) {
        if (CLUSTER_NAME_TO_ES_CLUSTER_STATS_TRIPLE_MAP.containsKey(cluster)) {
            return CLUSTER_NAME_TO_ES_CLUSTER_STATS_TRIPLE_MAP.get(cluster);
        } else {
            refreshClusterStats(cluster, initTriple);
            return initTriple;
        }
    }

    private Triple<Long/*diskTotal*/, Long/*diskTotal*/, Double/*diskUsagePercent*/> buildInitTriple() {
        Triple<Long/*diskTotal*/, Long/*diskTotal*/, Double/*diskUsagePercent*/> triple = new Triple<>();
        triple.setV1(0L);
        triple.setV2(0L);
        triple.setV3(0d);
        return triple;
    }

    private void postProcessingForClusterJoin(ClusterJoinDTO param) throws AdminTaskException {
        esOpClient.connect(param.getCluster());

        if (ESClusterImportRuleEnum.AUTO_IMPORT == ESClusterImportRuleEnum.valueOf(param.getImportRule())) {
            clusterRoleHostService.collectClusterNodeSettings(param.getCluster());
        } else if (ESClusterImportRuleEnum.FULL_IMPORT == ESClusterImportRuleEnum.valueOf(param.getImportRule())) {
            //1.先持久化用户输入的节点信息
            clusterRoleHostService.saveClusterNodeSettings(param);
            //2.直接拉es 更新节点信息，去除因为定时任务触发导致的更新延时
            clusterRoleHostService.collectClusterNodeSettings(param.getCluster());
        }
        updateClusterHealth(param.getCluster(), AriusUser.SYSTEM.getDesc());

    }

    private void refreshClusterDistInfo() {
        List<String> clusterNameList = clusterPhyService.listAllClusters().stream().map(ClusterPhy::getCluster)
            .collect(Collectors.toList());
        for (String clusterName : clusterNameList) {
            Triple<Long, Long, Double> initTriple = buildInitTriple();
            refreshClusterStats(clusterName, initTriple);
        }
    }

    private void refreshClusterStats(String clusterName, Triple<Long, Long, Double> initTriple) {
        ESClusterStatsResponse clusterStats = esClusterService.syncGetClusterStats(clusterName);
        if (null != clusterStats && null != clusterStats.getFreeFs() && null != clusterStats.getTotalFs()
            && clusterStats.getTotalFs().getBytes() > 0 && clusterStats.getFreeFs().getBytes() > 0) {
            initTriple.setV1(clusterStats.getTotalFs().getBytes());
            initTriple.setV2(clusterStats.getTotalFs().getBytes() - clusterStats.getFreeFs().getBytes());
            double diskFreePercent = clusterStats.getFreeFs().getGbFrac() / clusterStats.getTotalFs().getGbFrac();
            initTriple.setV3(1 - diskFreePercent);
        }

        CLUSTER_NAME_TO_ES_CLUSTER_STATS_TRIPLE_MAP.put(clusterName, initTriple);
    }

    /**
     * 对于异常的端口号的检测
     * @param port 端口号
     * @return 校验结果
     */
    private boolean wrongPortDetect(String port) {
        try {
            int portValue = Integer.parseInt(port);
            return portValue < AdminConstant.MIN_BIND_PORT_VALUE || portValue > AdminConstant.MAX_BIND_PORT_VALUE;
        } catch (NumberFormatException e) {
            LOGGER.error("class=ClusterPhyManagerImpl||method=wrongPortDetect||port={}||msg=Integer format error",
                port);
            return true;
        }
    }
    
    private TupleThree</*dcdrExist*/Boolean,/*pipelineExist*/ Boolean,/*existColdRegion*/ Boolean> getDCDRAndPipelineTupleByClusterPhy(
            String clusterPhy) throws ESOperateException {
        TupleTwo<Boolean, Boolean> tupleTwo = esClusterNodeService.existDCDRAndPipelineModule(clusterPhy);
        return Tuples.of(tupleTwo.v1,tupleTwo.v2,CollectionUtils.isNotEmpty(getColdRegionByPhyCluster(clusterPhy)));
    }
    
    private ClusterConnectionStatusWithTemplateEnum getClusterConnectionStatus(String clusterPhy) {
        return esClusterService.isConnectionStatus(clusterPhy)
                ? ClusterConnectionStatusWithTemplateEnum.NORMAL
                : ClusterConnectionStatusWithTemplateEnum.DISCONNECTED;
    }
    
   
    
     public List<ClusterRegion> getColdRegionByPhyCluster(String phyCluster) {
        List<ClusterRegion> clusterRegions = clusterRegionService.listPhyClusterRegions(phyCluster);
        //冷region是不会保存在逻辑集群侧的，所以这里关联的region肯定是大于1的，如果是小于1，那么是一定不会具备的
        if (clusterRegions.size()<=1){
            return Collections.emptyList();
        }
          return clusterRegions.stream().filter(coldTruePreByClusterRegion).collect(Collectors.toList());
    }
     private final static Predicate<ClusterRegion> coldTruePreByClusterRegion = clusterRegion -> {
        if (StringUtils.isBlank(clusterRegion.getConfig())) {
            return Boolean.FALSE;
        }
        try {
            return JSON.parseObject(clusterRegion.getConfig()).getBoolean(COLD);
        
        } catch (Exception e) {
            return Boolean.FALSE;
        }
    
    };
    
    /**
     * > 该函数用于获取存储 zeus 部署的 ip 列表的缓存 return List<String>
     */
    private List<String> ipListWithCache() {
        return ZEUS_AGENTS_LIST_CACHE.getIfPresent(ZEUS_AGENTS_LIST);
    }
    
    private void refreshWhitIpList() {
        ZEUS_AGENTS_LIST_CACHE.put(ZEUS_AGENTS_LIST, getIpList());
    }

    /**
     * > 该函数用于缓存初次获取zeus部署的agents list
     *return List<String>
     */
    private List<String> getIpList() {
        Result<List<String>> result = zeusClusterRemoteService.getAgentsList();
        //如果获取zeus失败则返回空列表
        if (result.failed()) {
            return Collections.emptyList();
        }
        return result.getData();
    }
        /**
     * > 该函数用于构建支持zeus by cluster phy
     *
     * @param clusterPhyVO 集群物理信息
     */
        private void buildSupportZeusByClusterPhy(ClusterPhyVO clusterPhyVO, List<String> ipList,
                                                  List<String> zeusAgentsList) {
            // 物理集群上所有的节点都需要在 zeus 的 ip 列表上，那么它才属于支持 zeus 的，一旦发现有一个不在就是不支持，不再遍历
            clusterPhyVO.setSupportZeus(
                    CollectionUtils.isNotEmpty(ipList) && Sets.newHashSet(zeusAgentsList).containsAll(ipList));
        }
}<|MERGE_RESOLUTION|>--- conflicted
+++ resolved
@@ -1382,7 +1382,7 @@
             return Result.buildFail(exception.getMessage());
         }
         //缩容后发布事件，通过模板进行缩容
-        
+
         return Result.buildSucc();
     }
     
@@ -1431,7 +1431,6 @@
         }
         return Result.buildSucc();
     }
-<<<<<<< HEAD
 
     @Override
     public Result<Void> bindGatewayCluster(Integer clusterPhyId, Integer gatewayClusterId, String operator, Integer projectId) {
@@ -1441,14 +1440,12 @@
         return Result.buildSucc();
     }
 
-=======
-    
+
     @Override
     public Result<List<Object>> getBeforeVersionByClusterId(Integer clusterPhyId) {
         return Result.buildSucc(Collections.emptyList());
     }
-    
->>>>>>> 8d4d8aa9
+
     /**************************************** private method ***************************************************/
 
     private Result<Boolean> checkClusterExistAndConfigType(MultiClusterSettingDTO param) {
