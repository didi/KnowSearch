--- conflicted
+++ resolved
@@ -429,12 +429,9 @@
     @Transactional(rollbackFor = Exception.class)
     public Result<ClusterPhyVO> joinCluster(ClusterJoinDTO param, String operator, Integer projectId) {
         try {
-<<<<<<< HEAD
-=======
             if (param.getProjectId()==null){
                 param.setProjectId(projectId);
             }
->>>>>>> b27f0733
             Result<Void> checkResult = checkClusterJoin(param, operator);
             if (checkResult.failed()) {
                 return Result.buildFail(checkResult.getMessage());
@@ -1305,7 +1302,7 @@
     private Result<Void> checkSameESClientHttpAddresses(String esClientHttpAddressesStr) {
         List<ClusterPhy> clusterPhies = clusterPhyService.listAllClusters();
         if (CollectionUtils.isEmpty(clusterPhies)) { return Result.buildSucc();}
-        
+
         // 过滤出目前平台存在的ES集群链接ip:port
         List<String> existClusterHttpAddress = Lists.newArrayList();
         List<String> clusterHttpAddressList = clusterPhies.stream().map(ClusterPhy::getHttpAddress)
@@ -1325,7 +1322,7 @@
                         esClientHttpAddressFromJoin));
             }
         }
-        
+
         return Result.buildSucc();
     }
 
