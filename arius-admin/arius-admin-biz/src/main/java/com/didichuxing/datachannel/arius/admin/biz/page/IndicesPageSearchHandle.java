package com.didichuxing.datachannel.arius.admin.biz.page;

import static com.didichuxing.datachannel.arius.admin.persistence.constant.ESOperateConstant.BLOCKS;
import static com.didichuxing.datachannel.arius.admin.persistence.constant.ESOperateConstant.DEFAULTS;
import static com.didichuxing.datachannel.arius.admin.persistence.constant.ESOperateConstant.INDEX;
import static com.didichuxing.datachannel.arius.admin.persistence.constant.ESOperateConstant.READ;
import static com.didichuxing.datachannel.arius.admin.persistence.constant.ESOperateConstant.WRITE;

import com.alibaba.fastjson.JSON;
import com.alibaba.fastjson.JSONObject;
import com.didichuxing.datachannel.arius.admin.biz.cluster.ClusterPhyManager;
import com.didichuxing.datachannel.arius.admin.common.Tuple;
import com.didichuxing.datachannel.arius.admin.common.bean.common.PaginationResult;
import com.didichuxing.datachannel.arius.admin.common.bean.common.Result;
import com.didichuxing.datachannel.arius.admin.common.bean.dto.PageDTO;
import com.didichuxing.datachannel.arius.admin.common.bean.dto.indices.IndicesConditionDTO;
import com.didichuxing.datachannel.arius.admin.common.bean.entity.index.IndexCatCell;
import com.didichuxing.datachannel.arius.admin.common.bean.vo.indices.IndexCatCellVO;
import com.didichuxing.datachannel.arius.admin.common.constant.index.IndexBlockEnum;
import com.didichuxing.datachannel.arius.admin.common.constant.index.IndexStatusEnum;
import com.didichuxing.datachannel.arius.admin.common.util.AriusObjUtils;
import com.didichuxing.datachannel.arius.admin.common.util.BatchProcessor;
import com.didichuxing.datachannel.arius.admin.common.util.ConvertUtil;
import com.didichuxing.datachannel.arius.admin.common.util.ListUtils;
import com.didichuxing.datachannel.arius.admin.core.service.es.ESIndexCatService;
import com.didichuxing.datachannel.arius.admin.core.service.es.ESIndexService;
import com.didiglobal.logi.elasticsearch.client.response.setting.index.IndexConfig;
import com.didiglobal.logi.log.ILog;
import com.didiglobal.logi.log.LogFactory;
import com.didiglobal.logi.security.service.ProjectService;
import com.google.common.collect.Lists;
import java.util.List;
import java.util.Map;
import java.util.stream.Collectors;
import org.apache.commons.collections4.CollectionUtils;
import org.apache.commons.collections4.MapUtils;
import org.apache.commons.lang3.StringUtils;
import org.springframework.beans.factory.annotation.Autowired;
import org.springframework.stereotype.Component;

/**
 * Created by linyunan on 2021-10-28
 */
@Component
public class IndicesPageSearchHandle extends AbstractPageSearchHandle<PageDTO, IndexCatCellVO> {

    private static final ILog LOGGER = LogFactory.getLog(IndicesPageSearchHandle.class);

    private static final String DEFAULT_SORT_TERM = "timestamp";
    
    @Autowired
<<<<<<< HEAD
    private ProjectService projectService;
    
    @Autowired
    private ClusterPhyManager clusterPhyManager;
=======
    private AppService appService;

    @Autowired
    private ESIndexCatService esIndexCatService;
>>>>>>> 0b63236b

    @Autowired
    private ESIndexService esIndexService;

    @Override
<<<<<<< HEAD
    protected Result<Boolean> validCheckForCondition(PageDTO pageDTO, Integer projectId) {
=======
    protected Result<Boolean> checkCondition(PageDTO pageDTO, Integer appId) {
        if (!appService.isAppExists(appId)) {
            return Result.buildParamIllegal("项目不存在");
        }
>>>>>>> 0b63236b
        if (pageDTO instanceof IndicesConditionDTO) {
            IndicesConditionDTO indicesConditionDTO = (IndicesConditionDTO) pageDTO;

            if (StringUtils.isNotBlank(indicesConditionDTO.getHealth()) && !IndexStatusEnum.isStatusExit(indicesConditionDTO.getHealth())) {
                return Result.buildParamIllegal(String.format("健康状态%s非法", indicesConditionDTO.getHealth()));
            }

            String indexName = indicesConditionDTO.getIndex();
            if (!AriusObjUtils.isBlack(indexName) && (indexName.startsWith("*") || indexName.startsWith("?"))) {
                return Result.buildParamIllegal("索引名称不允许带类似*, ?等通配符查询");
            }

            return Result.buildSucc(true);
        }

        LOGGER.error("class=IndicesPageSearchHandle||method=validCheckForCondition||errMsg=failed to convert PageDTO to IndicesConditionDTO");

        return Result.buildFail();
    }

    @Override
    protected void initCondition(PageDTO pageDTO, Integer appId) {
        if (pageDTO instanceof IndicesConditionDTO) {
            IndicesConditionDTO condition = (IndicesConditionDTO) pageDTO;
            if (null == condition.getPage()) {
                condition.setPage(1L);
            }

            if (null == condition.getSize() || 0 == condition.getSize()) {
                condition.setSize(10L);
            }

            if (AriusObjUtils.isBlack(condition.getSortTerm())) {
                condition.setSortTerm(DEFAULT_SORT_TERM);
            }
        }
    }

    @Override
<<<<<<< HEAD
    protected Result<Boolean> validCheckForProjectId(Integer projectId) {
        if (!projectService.checkProjectExist(projectId)) {
            return Result.buildParamIllegal("项目不存在");
        }
        return Result.buildSucc(true);
    }

    @Override
    protected PaginationResult<IndexCatCellVO> buildWithAuthType(PageDTO pageDTO, Integer authType, Integer projectId) {
        return PaginationResult.buildSucc();
    }

    @Override
    protected PaginationResult<IndexCatCellVO> buildWithoutAuthType(PageDTO pageDTO, Integer projectId) {
=======
    protected PaginationResult<IndexCatCellVO> buildPageData(PageDTO pageDTO, Integer appId) {
>>>>>>> 0b63236b
        IndicesConditionDTO condition = buildIndicesConditionDTO(pageDTO);

        if (null == condition) {
            LOGGER.error(
                    "class=IndicesPageSearchHandle||method=buildWithoutAuthType||errMsg=failed to convert PageDTO to IndicesConditionDTO");
            return PaginationResult.buildFail("获取索引查询信息失败");
        }

        List<String> clusterPhyNameList = condition.getClusterPhyName();
        return getIndexCatCellsFromES(clusterPhyNameList, condition);
    }


    /**
     * 获取索引Cat/index信息
     * <p>
     * 业务上限制ES深分页(不考虑10000条之后的数据), 由前端限制
     */
    private PaginationResult<IndexCatCellVO> getIndexCatCellsFromES(List<String> phyNameList,
                                                                    IndicesConditionDTO condition) {
        try {
            //获取Cat/Index信息
            Tuple<Long, List<IndexCatCell>> totalHitAndIndexCatCellListTuple = esIndexCatService.syncGetCatIndexInfo(
                    phyNameList, condition.getIndex(), condition.getHealth(), (condition.getPage() - 1) * condition.getSize(), condition.getSize(),
                    condition.getSortTerm(), condition.getOrderByDesc());
            if (null == totalHitAndIndexCatCellListTuple) {
                LOGGER.warn("class=IndicesPageSearchHandle||method=getIndexCatCellsFromES||clusters={}||index={}||"
                                + "errMsg=get empty index cat info from es",
                        ListUtils.strList2String(phyNameList), condition.getIndex());
                return null;
            }

            //设置索引阻塞信息
            List<IndexCatCell> finalIndexCatCellList = batchFetchIndexBlockInfo(totalHitAndIndexCatCellListTuple.getV2());
            List<IndexCatCellVO> indexCatCellVOList = ConvertUtil.list2List(finalIndexCatCellList, IndexCatCellVO.class);

            return PaginationResult.buildSucc(indexCatCellVOList, totalHitAndIndexCatCellListTuple.getV1(), condition.getPage(), condition.getSize());
        } catch (Exception e) {
            LOGGER.error("class=IndicesPageSearchHandle||method=getIndexCatCellsFromES||clusters={}||index={}||errMsg={}",
                    ListUtils.strList2String(phyNameList), condition.getIndex(), e.getMessage(), e);
            return PaginationResult.buildFail("获取分页索引列表失败");
        }
    }

    private IndicesConditionDTO buildIndicesConditionDTO(PageDTO pageDTO) {
        if (pageDTO instanceof IndicesConditionDTO) {
            return (IndicesConditionDTO) pageDTO;
        }
        return null;
    }

    /**
     * 批量构建索引阻塞信息
     *
     * @param catCellList 索引cat/index基本信息
     * @return List<IndexCatCell>
     */
    private List<IndexCatCell> batchFetchIndexBlockInfo(List<IndexCatCell> catCellList) {
        List<IndexCatCell> finalIndexCatCellList = Lists.newArrayList();
        Map<String, List<IndexCatCell>> cluster2IndexCatCellListMap = ConvertUtil.list2MapOfList(catCellList,
                IndexCatCell::getCluster, indexCatCell -> indexCatCell);
        if (MapUtils.isEmpty(cluster2IndexCatCellListMap)) {
            return finalIndexCatCellList;
        }

        for (Map.Entry<String, List<IndexCatCell>> entry : cluster2IndexCatCellListMap.entrySet()) {
            String cluster = entry.getKey();
            List<IndexCatCell> indexCatCellList = entry.getValue();

            //批量操作
            BatchProcessor.BatchProcessResult<IndexCatCell, List<IndexCatCell>> batchResult = new BatchProcessor<IndexCatCell, List<IndexCatCell>>()
                    .batchList(indexCatCellList).batchSize(50).processor(items -> buildBlockInfo(cluster, items)).process();

            if (!batchResult.isSucc() && (batchResult.getErrorMap().size() > 0)) {
                LOGGER.warn(
                        "class=IndicesPageSearchHandle||method=batchFetchIndexBlockInfo||cluster={}||errMsg=batch result error:{}",
                        cluster, batchResult.getErrorMap());
            }

            List<List<IndexCatCell>> resultList = batchResult.getResultList();
            for (List<IndexCatCell> indexCatCells : resultList) {
                finalIndexCatCellList.addAll(indexCatCells);
            }
        }

        return finalIndexCatCellList;
    }

    /**
     * 批量构建索引阻塞信息
     *
     * @param cluster          集群名称
     * @param indexCatCellList 批量索引列表
     * @return
     */
    private List<IndexCatCell> buildBlockInfo(String cluster, List<IndexCatCell> indexCatCellList) {
        List<IndexCatCell> indexCatCellWithBlockInfo = Lists.newArrayList();
        List<String> indexNameList = indexCatCellList.stream().map(IndexCatCell::getIndex).collect(Collectors.toList());
        if (CollectionUtils.isEmpty(indexNameList)) {
            LOGGER.warn("class=IndicesPageSearchHandle||method=buildBlockInfo||cluster={}||index={}||errMsg=index is empty",
                    cluster, ListUtils.strList2String(indexNameList));
            return indexCatCellWithBlockInfo;
        }

        Map<String, IndexConfig> name2IndexConfigMap = esIndexService.syncGetIndexSetting(cluster, indexNameList, 3);
        for (IndexCatCell indexCatCell : indexCatCellList) {
            IndexConfig indexConfig = name2IndexConfigMap.get(indexCatCell.getIndex());
            if (null == indexConfig) {
                LOGGER.warn(
                        "class=IndicesPageSearchHandle||method=batchFetchIndexBlockInfo||cluster={}||index={}||errMsg=index config is empty",
                        indexCatCell.getCluster(), indexCatCell.getIndex());
                continue;
            }

            Tuple<Boolean, Boolean> writeAndReadBlockFromMerge = new Tuple<>();
            try {
                //build from es setUp settings
                Tuple<Boolean, Boolean> writeAndReadBlockFromSetUpSettingTuple = getBlockInfoFromSetUpSettings(
                        indexConfig);
                //build from es default settings
                Tuple<Boolean, Boolean> writeAndReadBlockFromDefaultSettingTuple = getBlockInfoFromDefaultSettings(
                        indexConfig);
                writeAndReadBlockFromMerge = mergeBlockInfo(writeAndReadBlockFromSetUpSettingTuple,
                        writeAndReadBlockFromDefaultSettingTuple);
            } catch (Exception e) {
                writeAndReadBlockFromMerge.setV1(null);
                writeAndReadBlockFromMerge.setV2(null);
                LOGGER.error(
                        "class=IndicesPageSearchHandle||method=batchFetchIndexBlockInfo||cluster={}||index={}||errMsg={}",
                        indexCatCell.getCluster(), indexCatCell.getIndex(), e.getMessage(), e);
            }

            indexCatCell.setReadFlag(writeAndReadBlockFromMerge.getV1() != null && writeAndReadBlockFromMerge.getV1());
            indexCatCell.setWriteFlag(writeAndReadBlockFromMerge.getV2() != null && writeAndReadBlockFromMerge.getV2());
        }

        indexCatCellWithBlockInfo.addAll(indexCatCellList);
        return indexCatCellWithBlockInfo;
    }

    /**
     * 从默认 索引setting 中获取获取block信息
     *
     * @param indexConfig indexConfig from es
     * @return read write
     */
    private Tuple<Boolean, Boolean> getBlockInfoFromDefaultSettings(IndexConfig indexConfig) {
        Tuple<Boolean, Boolean> writeAndReadBlockFromDefaultSettingTuple = new Tuple<>();
        writeAndReadBlockFromDefaultSettingTuple.setV1(null);
        writeAndReadBlockFromDefaultSettingTuple.setV2(null);

        if (AriusObjUtils.isNull(indexConfig.getOther(DEFAULTS))) {
            return writeAndReadBlockFromDefaultSettingTuple;
        }
        JSONObject defaultsSettingsObj = JSON.parseObject(indexConfig.getOther(DEFAULTS).toString());

        JSONObject indexSettingsObj = JSON.parseObject(defaultsSettingsObj.get(INDEX).toString());
        if (null == indexSettingsObj) {
            return writeAndReadBlockFromDefaultSettingTuple;
        }

        JSONObject blocksObj = JSON.parseObject(indexSettingsObj.get(BLOCKS).toString());
        if (null == blocksObj) {
            return writeAndReadBlockFromDefaultSettingTuple;
        }

        if (null != blocksObj.get(IndexBlockEnum.READ.getType())) {
            writeAndReadBlockFromDefaultSettingTuple
                    .setV1(Boolean.parseBoolean(blocksObj.get(IndexBlockEnum.READ.getType()).toString()));
        }
        if (null != blocksObj.get(IndexBlockEnum.WRITE.getType())) {
            writeAndReadBlockFromDefaultSettingTuple
                    .setV2(Boolean.parseBoolean(blocksObj.get(IndexBlockEnum.WRITE.getType()).toString()));
        }

        return writeAndReadBlockFromDefaultSettingTuple;
    }

    /**
     * 从手动配置的 索引setting 中获取获取block信息
     *
     * @param indexConfig indexConfig from es
     * @return read write
     */
    private Tuple<Boolean, Boolean> getBlockInfoFromSetUpSettings(IndexConfig indexConfig) {
        //init
        Tuple<Boolean, Boolean> writeAndReadBlockFromSetUpSettingTuple = new Tuple<>();
        writeAndReadBlockFromSetUpSettingTuple.setV1(null);
        writeAndReadBlockFromSetUpSettingTuple.setV2(null);

        //get from indexConfig
        Map<String, String> settings = indexConfig.getSettings();
        if (MapUtils.isNotEmpty(settings)) {
            if (null != settings.get(READ)) {
                writeAndReadBlockFromSetUpSettingTuple.setV1(Boolean.parseBoolean(settings.get(READ)));
            }
            if (null != settings.get(WRITE)) {
                writeAndReadBlockFromSetUpSettingTuple.setV2(Boolean.parseBoolean(settings.get(WRITE)));
            }
        }

        return writeAndReadBlockFromSetUpSettingTuple;
    }

    /**
     * 合并block信息
     *
     * @param tupleFromSetUp   手动配置setting
     * @param tupleFromDefault 默认setting
     * @return
     */
    private Tuple<Boolean/*read*/, Boolean/*write*/> mergeBlockInfo(Tuple<Boolean, Boolean> tupleFromSetUp,
                                                                    Tuple<Boolean, Boolean> tupleFromDefault) {
        Tuple<Boolean/*read*/, Boolean/*write*/> mergeBlockTuple = new Tuple<>();

        //set read block info
        if (null != tupleFromSetUp.getV1()) {
            mergeBlockTuple.setV1(tupleFromSetUp.getV1());
        } else if (null != tupleFromDefault.getV1()) {
            mergeBlockTuple.setV1(tupleFromDefault.getV1());
        }

        //set write block info
        if (null != tupleFromSetUp.getV2()) {
            mergeBlockTuple.setV2(tupleFromSetUp.getV2());
        } else if (null != tupleFromDefault.getV2()) {
            mergeBlockTuple.setV2(tupleFromDefault.getV2());
        }

        return mergeBlockTuple;
    }
}<|MERGE_RESOLUTION|>--- conflicted
+++ resolved
@@ -49,30 +49,17 @@
     private static final String DEFAULT_SORT_TERM = "timestamp";
     
     @Autowired
-<<<<<<< HEAD
     private ProjectService projectService;
     
     @Autowired
-    private ClusterPhyManager clusterPhyManager;
-=======
-    private AppService appService;
-
-    @Autowired
     private ESIndexCatService esIndexCatService;
->>>>>>> 0b63236b
 
     @Autowired
     private ESIndexService esIndexService;
 
     @Override
-<<<<<<< HEAD
-    protected Result<Boolean> validCheckForCondition(PageDTO pageDTO, Integer projectId) {
-=======
-    protected Result<Boolean> checkCondition(PageDTO pageDTO, Integer appId) {
-        if (!appService.isAppExists(appId)) {
-            return Result.buildParamIllegal("项目不存在");
-        }
->>>>>>> 0b63236b
+    protected Result<Boolean> checkCondition(PageDTO pageDTO, Integer projectId) {
+        
         if (pageDTO instanceof IndicesConditionDTO) {
             IndicesConditionDTO indicesConditionDTO = (IndicesConditionDTO) pageDTO;
 
@@ -112,24 +99,7 @@
     }
 
     @Override
-<<<<<<< HEAD
-    protected Result<Boolean> validCheckForProjectId(Integer projectId) {
-        if (!projectService.checkProjectExist(projectId)) {
-            return Result.buildParamIllegal("项目不存在");
-        }
-        return Result.buildSucc(true);
-    }
-
-    @Override
-    protected PaginationResult<IndexCatCellVO> buildWithAuthType(PageDTO pageDTO, Integer authType, Integer projectId) {
-        return PaginationResult.buildSucc();
-    }
-
-    @Override
-    protected PaginationResult<IndexCatCellVO> buildWithoutAuthType(PageDTO pageDTO, Integer projectId) {
-=======
-    protected PaginationResult<IndexCatCellVO> buildPageData(PageDTO pageDTO, Integer appId) {
->>>>>>> 0b63236b
+    protected PaginationResult<IndexCatCellVO> buildPageData(PageDTO pageDTO, Integer projectId) {
         IndicesConditionDTO condition = buildIndicesConditionDTO(pageDTO);
 
         if (null == condition) {
