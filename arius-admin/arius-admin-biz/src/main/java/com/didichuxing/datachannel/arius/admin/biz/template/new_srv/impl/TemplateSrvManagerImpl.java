package com.didichuxing.datachannel.arius.admin.biz.template.new_srv.impl;

import com.didichuxing.datachannel.arius.admin.biz.page.TemplateSrvPageSearchHandle;
import com.didichuxing.datachannel.arius.admin.biz.template.new_srv.TemplateSrvManager;
import com.didichuxing.datachannel.arius.admin.biz.template.new_srv.base.BaseTemplateSrv;
import com.didichuxing.datachannel.arius.admin.common.bean.common.PaginationResult;
import com.didichuxing.datachannel.arius.admin.common.bean.common.Result;
import com.didichuxing.datachannel.arius.admin.common.bean.dto.template.srv.BaseTemplateSrvOpenDTO;
import com.didichuxing.datachannel.arius.admin.common.bean.dto.template.srv.TemplateQueryDTO;
import com.didichuxing.datachannel.arius.admin.common.bean.entity.template.IndexTemplate;
import com.didichuxing.datachannel.arius.admin.common.bean.entity.template.srv.TemplateSrv;
import com.didichuxing.datachannel.arius.admin.common.bean.entity.template.srv.UnavailableTemplateSrv;
import com.didichuxing.datachannel.arius.admin.common.bean.vo.template.srv.TemplateWithSrvVO;
import com.didichuxing.datachannel.arius.admin.common.component.BaseHandle;
import com.didichuxing.datachannel.arius.admin.common.constant.template.NewTemplateSrvEnum;
import com.didichuxing.datachannel.arius.admin.common.util.FutureUtil;
import com.didichuxing.datachannel.arius.admin.core.component.HandleFactory;
import com.didichuxing.datachannel.arius.admin.core.component.SpringTool;
import com.didichuxing.datachannel.arius.admin.core.service.template.logic.IndexTemplateService;
import com.didiglobal.logi.log.ILog;
import com.didiglobal.logi.log.LogFactory;
import com.google.common.collect.Lists;
import org.springframework.beans.factory.annotation.Autowired;
import org.springframework.context.annotation.DependsOn;
import org.springframework.stereotype.Service;

import javax.annotation.PostConstruct;
import java.util.HashMap;
import java.util.List;
import java.util.Map;

import static com.didichuxing.datachannel.arius.admin.common.constant.PageSearchHandleTypeEnum.TEMPLATE_SRV;

/**
 * @author chengxiang
 * @date 2022/5/9
 */
@Service("newTemplateSrvService")
@DependsOn("springTool")
public class TemplateSrvManagerImpl implements TemplateSrvManager {

    protected static final ILog LOGGER = LogFactory.getLog(TemplateSrvManagerImpl.class);
    private final Map<Integer, BaseTemplateSrv> BASE_TEMPLATE_SRV_MAP = new HashMap<>();
    private static final FutureUtil<Void> TEMPLATE_SRV_MANAGER_FUTURE_UTIL = FutureUtil.init("TEMPLATE_SRV_MANAGER_FUTURE_UTIL",10,10,100);

    @Autowired
    private IndexTemplateService templateLogicService;

    @Autowired
    private HandleFactory handleFactory;

    @PostConstruct
    public void init() {
        Map<String, BaseTemplateSrv> strTemplateSrvHandleMap = SpringTool.getBeansOfType(BaseTemplateSrv.class);
        strTemplateSrvHandleMap.forEach((k, v) -> {
            try {
                NewTemplateSrvEnum srvEnum = v.templateSrv();
                BASE_TEMPLATE_SRV_MAP.put(srvEnum.getCode(), v);
            } catch (Exception e) {
                LOGGER.error("class=TemplateSrvManagerImpl||method=init||error=", e);
            }
        });
        LOGGER.info("class=TemplateSrvManagerImpl||method=init||init finish");
    }

    @Override
    public Result<List<TemplateSrv>> getTemplateOpenSrv(Integer logicTemplateId) {
        try {
            IndexTemplate template = templateLogicService.getLogicTemplateById(logicTemplateId);
            if (null == template) {
                return Result.buildNotExist("逻辑模板不存在");
            }

            return Result.buildSucc(TemplateSrv.codeStr2SrvList(template.getOpenSrv()));
        } catch (Exception e) {
            LOGGER.error("class=TemplateSrvManagerImpl||method=getTemplateOpenSrv||logicTemplateId={}", logicTemplateId, e);
            return Result.buildFail( "获取模板开启服务失败");
        }
    }

    @Override
    public boolean isTemplateSrvOpen(Integer logicTemplateId, Integer srvCode) {
        Result<List<TemplateSrv>> openSrvResult = getTemplateOpenSrv(logicTemplateId);
        if (openSrvResult.failed()) {
            return false;
        }

        List<TemplateSrv> openSrv = openSrvResult.getData();
        for (TemplateSrv srv : openSrv) {
            if (srvCode.equals(srv.getSrvCode())) {
                return true;
            }
        }
        return false;
    }

    @Override
    public List<UnavailableTemplateSrv> getUnavailableSrv(Integer logicTemplateId) {
        List<UnavailableTemplateSrv> unavailableSrvList = Lists.newCopyOnWriteArrayList();
        List<NewTemplateSrvEnum> allSrvList = NewTemplateSrvEnum.getAll();
        for (NewTemplateSrvEnum srvEnum : allSrvList) {
            TEMPLATE_SRV_MANAGER_FUTURE_UTIL.runnableTask(() -> {
                BaseTemplateSrv srvHandle = BASE_TEMPLATE_SRV_MAP.get(srvEnum.getCode());
                Result<Void> availableResult = srvHandle.isTemplateSrvAvailable(logicTemplateId);
                if (availableResult.failed()) {
                    unavailableSrvList.add(new UnavailableTemplateSrv(srvEnum.getCode(), srvEnum.getServiceName(), srvEnum.getEsClusterVersion().getVersion(), availableResult.getMessage()));
                }
            });
        }
        TEMPLATE_SRV_MANAGER_FUTURE_UTIL.waitExecute();
        return unavailableSrvList;
    }

    @Override
    public Result<List<TemplateWithSrvVO>> checkAvailable(Integer srvCode, List<Integer> logicTemplateIdList) {
        return Result.buildFail();
    }

    @Override
    public PaginationResult<TemplateWithSrvVO> pageGetTemplateWithSrv(TemplateQueryDTO condition) {
        BaseHandle baseHandle = handleFactory.getByHandlerNamePer(TEMPLATE_SRV.getPageSearchType());
        if (baseHandle instanceof TemplateSrvPageSearchHandle) {
            TemplateSrvPageSearchHandle handler = (TemplateSrvPageSearchHandle) baseHandle;
            //todo: zeying appId
<<<<<<< HEAD
            return handler.doPageHandle(condition, null, condition.getProjectId());
=======
            return handler.doPage(condition, 1);
>>>>>>> 0b63236b
        }
        return PaginationResult.buildFail("没有找到对应的处理器");
    }

    @Override
    public Result<Void> openSrv(Integer srvCode, List<Integer> templateIdList, BaseTemplateSrvOpenDTO openParam) {
        BaseTemplateSrv srvHandle = BASE_TEMPLATE_SRV_MAP.get(srvCode);
        if (null == srvHandle) {
            return Result.buildParamIllegal("未找到对应的服务");
        }

        return srvHandle.openSrv(templateIdList, openParam);
    }

    @Override
    public Result<Void> closeSrv(Integer srvCode, List<Integer> templateIdList) {
        BaseTemplateSrv srvHandle = BASE_TEMPLATE_SRV_MAP.get(srvCode);
        if (null == srvHandle) {
            return Result.buildParamIllegal("未找到对应服务");
        }

        return srvHandle.closeSrv(templateIdList);
    }

}<|MERGE_RESOLUTION|>--- conflicted
+++ resolved
@@ -121,12 +121,8 @@
         BaseHandle baseHandle = handleFactory.getByHandlerNamePer(TEMPLATE_SRV.getPageSearchType());
         if (baseHandle instanceof TemplateSrvPageSearchHandle) {
             TemplateSrvPageSearchHandle handler = (TemplateSrvPageSearchHandle) baseHandle;
-            //todo: zeying appId
-<<<<<<< HEAD
-            return handler.doPageHandle(condition, null, condition.getProjectId());
-=======
-            return handler.doPage(condition, 1);
->>>>>>> 0b63236b
+            
+            return handler.doPage(condition, condition.getProjectId());
         }
         return PaginationResult.buildFail("没有找到对应的处理器");
     }
