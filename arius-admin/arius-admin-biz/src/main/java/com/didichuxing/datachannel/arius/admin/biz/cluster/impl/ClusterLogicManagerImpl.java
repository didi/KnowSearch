--- conflicted
+++ resolved
@@ -1,7 +1,5 @@
 package com.didichuxing.datachannel.arius.admin.biz.cluster.impl;
 
-<<<<<<< HEAD
-=======
 import static com.didichuxing.datachannel.arius.admin.common.constant.PageSearchHandleTypeEnum.CLUSTER_LOGIC;
 import static com.didichuxing.datachannel.arius.admin.common.constant.cluster.ClusterHealthEnum.*;
 import static com.didichuxing.datachannel.arius.admin.common.constant.cluster.ClusterHealthEnum.UNKNOWN;
@@ -15,12 +13,12 @@
 
 import javax.servlet.http.HttpServletRequest;
 
+import com.didichuxing.datachannel.arius.admin.common.bean.entity.region.ClusterRegion;
 import org.apache.commons.collections4.CollectionUtils;
 import org.apache.commons.lang3.StringUtils;
 import org.springframework.beans.factory.annotation.Autowired;
 import org.springframework.stereotype.Component;
 
->>>>>>> c7ea9e10
 import com.alibaba.fastjson.JSON;
 import com.didichuxing.datachannel.arius.admin.biz.cluster.ClusterContextManager;
 import com.didichuxing.datachannel.arius.admin.biz.cluster.ClusterLogicManager;
@@ -82,85 +80,47 @@
 import com.didiglobal.logi.log.LogFactory;
 import com.google.common.collect.Lists;
 import com.google.common.collect.Sets;
-<<<<<<< HEAD
-import org.apache.commons.collections4.CollectionUtils;
-import org.apache.commons.lang3.StringUtils;
-import org.springframework.beans.factory.annotation.Autowired;
-import org.springframework.stereotype.Component;
-=======
->>>>>>> c7ea9e10
-
-import javax.servlet.http.HttpServletRequest;
-import java.util.*;
-import java.util.stream.Collectors;
-
-import static com.didichuxing.datachannel.arius.admin.common.constant.PageSearchHandleTypeEnum.CLUSTER_LOGIC;
-import static com.didichuxing.datachannel.arius.admin.common.constant.cluster.ClusterHealthEnum.UNKNOWN;
-import static com.didichuxing.datachannel.arius.admin.common.constant.cluster.ClusterHealthEnum.*;
-import static com.didichuxing.datachannel.arius.admin.common.constant.operaterecord.ModuleEnum.RESOURCE;
-import static com.didichuxing.datachannel.arius.admin.common.constant.operaterecord.ModuleEnum.TEMPLATE;
-import static com.didichuxing.datachannel.arius.admin.common.constant.operaterecord.OperationEnum.*;
-import static com.didichuxing.datachannel.arius.admin.common.constant.resource.ESClusterNodeRoleEnum.DATA_NODE;
 
 @Component
 public class ClusterLogicManagerImpl implements ClusterLogicManager {
 
-    private static final ILog LOGGER = LogFactory.getLog(ClusterLogicManagerImpl.class);
-
-    @Autowired
-<<<<<<< HEAD
+    private static final ILog             LOGGER     = LogFactory.getLog(ClusterLogicManagerImpl.class);
+
+    @Autowired
     private ClusterRegionService esClusterRackService;
 
     @Autowired
     private ClusterLogicNodeService clusterLogicNodeService;
 
     @Autowired
-    private ClusterLogicManager clusterLogicManager;
-=======
     private ClusterLogicManager           clusterLogicManager;
->>>>>>> c7ea9e10
-
-    @Autowired
-    private ESIndexService esIndexService;
-
-    @Autowired
-    private ESClusterStaticsService esClusterStaticsService;
-
-    @Autowired
-<<<<<<< HEAD
-    private ClusterPhyService esClusterPhyService;
-=======
+
+    @Autowired
+    private ESIndexService                esIndexService;
+
+    @Autowired
+    private ESClusterStaticsService       esClusterStaticsService;
+
+    @Autowired
     private ClusterPhyService             clusterPhyService;
->>>>>>> c7ea9e10
-
-    @Autowired
-    private ClusterLogicService clusterLogicService;
+
+    @Autowired
+    private ClusterLogicService           clusterLogicService;
 
     @Autowired
     private ClusterRegionService          clusterRegionService;
 
     @Autowired
-<<<<<<< HEAD
-    private TemplateSrvManager templateSrvManager;
-=======
     private ClusterRoleHostService       clusterRoleHostService;
->>>>>>> c7ea9e10
 
     @Autowired
     private TemplateSrvManager            templateSrvManager;
 
     @Autowired
-<<<<<<< HEAD
-    private TemplateLogicManager templateLogicManager;
-
-    @Autowired
-    private TemplateQuotaManager templateQuotaManager;
-=======
     private IndexTemplateService          indexTemplateService;
 
     @Autowired
     private TemplateLogicManager          templateLogicManager;
->>>>>>> c7ea9e10
 
     @Autowired
     private IndexTemplatePhyService       indexTemplatePhyService;
@@ -172,37 +132,36 @@
     private OperateRecordService          operateRecordService;
 
     @Autowired
-    private ESMachineNormsService esMachineNormsService;
-
-    @Autowired
-    private AppService appService;
-
-    @Autowired
-    private ClusterNodeManager clusterNodeManager;
-
-    @Autowired
-    private ESGatewayClient esGatewayClient;
-
-    @Autowired
-    private ClusterRegionManager clusterRegionManager;
-
-    @Autowired
-    private ClusterContextManager clusterContextManager;
-
-    @Autowired
-    private ESClusterService esClusterService;
-
-    @Autowired
-    private HandleFactory handleFactory;
-
-    @Autowired
-    private IndicesManager indicesManager;
+    private ESMachineNormsService         esMachineNormsService;
+
+    @Autowired
+    private AppService                    appService;
+
+    @Autowired
+    private ClusterNodeManager            clusterNodeManager;
+
+    @Autowired
+    private ESGatewayClient               esGatewayClient;
+
+    @Autowired
+    private ClusterRegionManager          clusterRegionManager;
+
+    @Autowired
+    private ClusterContextManager         clusterContextManager;
+
+    @Autowired
+    private ESClusterService              esClusterService;
+
+    @Autowired
+    private HandleFactory                 handleFactory;
+
+    @Autowired
+    private IndicesManager                indicesManager;
 
     private static final FutureUtil<Void> futureUtil = FutureUtil.init("ClusterLogicManager", 10, 10, 100);
 
     /**
      * 构建运维页面的逻辑集群VO
-     *
      * @param logicClusters     逻辑集群列表
      * @param appIdForAuthJudge 用于判断权限的应用id（供应用管理页面获取关联集群列表使用）
      *                          ，为null则权限为运维人员权限（管理权限）
@@ -225,8 +184,7 @@
 
     /**
      * 构建运维页面的逻辑集群VO
-     *
-     * @param clusterLogic      逻辑集群
+     * @param clusterLogic    逻辑集群
      * @param appIdForAuthJudge 用于判断权限的应用id（供应用管理页面获取关联集群列表使用）
      *                          ，为null则权限为运维人员权限（管理权限）
      * @return
@@ -307,17 +265,6 @@
         }
 
         operateRecordService.save(TEMPLATE, DELETE_INDEX, clearDTO.getLogicId(), JSON.toJSONString(clearDTO), operator);
-<<<<<<< HEAD
-
-        //加入判断templateQuotaManager 不为空的情况
-        if (Objects.nonNull(templateQuotaManager) && !templateQuotaManager.controlAndPublish(clearDTO.getLogicId())) {
-            LOGGER.warn(
-                    "class=TemplateLogicServiceImpl||method=clearIndices||templateLogicId={}||msg=template quota publish failed!",
-                    clearDTO.getLogicId());
-        }
-
-=======
->>>>>>> c7ea9e10
         if (StringUtils.isNotBlank(clearDTO.getDelQueryDsl())) {
             return Result.buildSucWithTips("删除任务下发成功，请到sense中执行查询语句，确认删除进度");
         } else {
@@ -336,16 +283,7 @@
         ClusterRegion clusterRegion = clusterRegionService.getRegionByLogicClusterId(logicClusterId);
         if (clusterRegion == null) { return Lists.newArrayList();}
 
-<<<<<<< HEAD
-            LOGGER.info("class=ClusterManager||method=getLogicClusterAssignedPhysicalClusters"
-                            + "||logicClusterId={}||clusters={}||logicClusterAssignedClusters={}", logicClusterId,
-                    JSON.toJSONString(clusters), JSON.toJSONString(logicClusterAssignedClusters));
-        }
-
-        return logicClusterAssignedClusters;
-=======
         return Lists.newArrayList(clusterPhyService.getClusterByName(clusterRegion.getPhyClusterName()));
->>>>>>> c7ea9e10
     }
 
     @Override
@@ -379,12 +317,7 @@
     @Override
     public Result<List<String>> getAppLogicOrPhysicClusterNames(Integer appId) {
         if (appService.isSuperApp(appId)) {
-<<<<<<< HEAD
-            return Result.buildSucc(esClusterPhyService.listAllClusters().stream().map(ClusterPhy::getCluster)
-                    .collect(Collectors.toList()));
-=======
             return Result.buildSucc(clusterPhyService.listAllClusters().stream().map(ClusterPhy::getCluster).collect(Collectors.toList()));
->>>>>>> c7ea9e10
         }
         List<ClusterLogic> appAuthLogicClusters = clusterLogicService.getHasAuthClusterLogicsByAppId(appId);
         return Result.buildSucc(appAuthLogicClusters.stream().map(ClusterLogic::getName).collect(Collectors.toList()));
@@ -409,6 +342,7 @@
     }
 
     /**
+     *
      * @param clusterId
      * @param appId
      * @return
@@ -425,7 +359,6 @@
 
     /**
      * 获取逻辑集群所有逻辑模板列表
-     *
      * @param request
      * @param clusterId
      * @return
@@ -450,8 +383,6 @@
         return Result.buildSucc(result);
     }
 
-<<<<<<< HEAD
-=======
     /**
      * 获取指定逻辑集群datanode的规格接口
      * @param clusterId
@@ -463,7 +394,6 @@
 
         return Result.buildSucc(ConvertUtil.set2Set(roleClusterNodeSepcs, ESClusterNodeSepcVO.class));
     }
->>>>>>> c7ea9e10
 
     @Override
     public Result<List<ESClusterNodeSepcVO>> listMachineSpec() {
@@ -584,8 +514,8 @@
             SpringTool.publish(new ClusterLogicEvent(param.getId(), appId));
             operateRecordService.save(RESOURCE, EDIT, param.getId(), String.valueOf(param.getId()), operator);
         }
-        return result;
-    }
+		return result;
+	}
 
     @Override
     public PaginationResult<ClusterLogicVO> pageGetClusterLogicVOS(ClusterLogicConditionDTO condition, Integer appId) {
@@ -627,12 +557,16 @@
 
             case NO_PERMISSIONS:
                 List<Long> appOwnAuthClusterLogicIdList = clusterLogicService.getOwnedClusterLogicListByAppId(appId)
-                        .stream().map(ClusterLogic::getId).collect(Collectors.toList());
-
-                List<Long> appAccessAuthClusterLogicIdList = getAppAccessClusterLogicList(appId).stream()
-                        .map(ClusterLogic::getId).collect(Collectors.toList());
-
-                List<ClusterLogic> allClusterLogicList = clusterLogicService.listAllClusterLogics();
+                        .stream()
+                        .map(ClusterLogic::getId)
+                        .collect(Collectors.toList());
+
+                List<Long> appAccessAuthClusterLogicIdList = getAppAccessClusterLogicList(appId)
+                        .stream()
+                        .map(ClusterLogic::getId)
+                        .collect(Collectors.toList());
+
+                List<ClusterLogic> allClusterLogicList  =  clusterLogicService.listAllClusterLogics();
 
                 return allClusterLogicList.stream()
                         .filter(clusterLogic -> !appOwnAuthClusterLogicIdList.contains(clusterLogic.getId())
@@ -646,8 +580,10 @@
 
     @Override
     public List<ClusterLogic> getAppAccessClusterLogicList(Integer appId) {
-        List<Long> clusterLogicIdList = appClusterLogicAuthService.getLogicClusterAccessAuths(appId).stream()
-                .map(AppClusterLogicAuth::getLogicClusterId).collect(Collectors.toList());
+        List<Long> clusterLogicIdList = appClusterLogicAuthService.getLogicClusterAccessAuths(appId)
+                                        .stream()
+                                        .map(AppClusterLogicAuth::getLogicClusterId)
+                                        .collect(Collectors.toList());
 
         return clusterLogicService.getClusterLogicListByIds(clusterLogicIdList);
     }
@@ -656,41 +592,33 @@
     public boolean updateClusterLogicHealth(Long clusterLogicId) {
 
         ESLogicClusterDTO updateLogicClusterDTO = new ESLogicClusterDTO();
-        Set<Integer> clusterHealthSet = Sets.newHashSet();
+        Set<Integer>      clusterHealthSet      = Sets.newHashSet();
         updateLogicClusterDTO.setId(clusterLogicId);
         try {
             ClusterLogicContext clusterLogicContext = clusterContextManager.getClusterLogicContext(clusterLogicId);
             if (null == clusterLogicContext) {
                 LOGGER.error(
-                        "class=ClusterLogicManagerImpl||method=updateClusterLogicHealth||clusterLogicId={}||errMsg=clusterLogicContext is empty",
-                        clusterLogicId);
+                    "class=ClusterLogicManagerImpl||method=updateClusterLogicHealth||clusterLogicId={}||errMsg=clusterLogicContext is empty",
+                    clusterLogicId);
                 clusterHealthSet.add(UNKNOWN.getCode());
-            } else {
-                List<String> associatedClusterPhyNames = clusterLogicContext.getAssociatedClusterPhyNames();
-                clusterHealthSet.addAll(
-                        associatedClusterPhyNames.stream().map(esClusterService::syncGetClusterHealthEnum)
-                                .map(ClusterHealthEnum::getCode).collect(Collectors.toSet()));
+            }else {
+                 List<String> associatedClusterPhyNames = clusterLogicContext.getAssociatedClusterPhyNames();
+                clusterHealthSet.addAll(associatedClusterPhyNames
+                        .stream()
+                        .map(esClusterService::syncGetClusterHealthEnum)
+                        .map(ClusterHealthEnum::getCode)
+                        .collect(Collectors.toSet()));
             }
 
             updateLogicClusterDTO.setHealth(ClusterUtils.getClusterLogicHealthByClusterHealth(clusterHealthSet));
             clusterLogicService.editClusterLogicNotCheck(updateLogicClusterDTO, AriusUser.SYSTEM.getDesc());
         } catch (Exception e) {
-            LOGGER.error("class=ClusterLogicManagerImpl||method=updateClusterLogicHealth||clusterLogicId={}||errMsg={}",
-                    clusterLogicId, e.getMessage(), e);
+            LOGGER.error("class=ClusterLogicManagerImpl||method=updateClusterLogicHealth||clusterLogicId={}||errMsg={}", clusterLogicId,
+                    e.getMessage(), e);
             return false;
         }
 
         return true;
-    }
-
-    @Override
-<<<<<<< HEAD
-    public Result<ClusterLogicTemplateIndexCountVO> indexTemplateCount(Long clusterId, String operator, Integer appId) {
-        ClusterLogicTemplateIndexDetailDTO detailVO = getTemplateIndexVO(clusterId, appId);
-        ClusterLogicTemplateIndexCountVO countVO = new ClusterLogicTemplateIndexCountVO();
-        countVO.setCatIndexResults(detailVO.getCatIndexResults().size());
-        countVO.setTemplateLogicAggregates(detailVO.getTemplateLogicAggregates().size());
-        return Result.buildSucc(countVO);
     }
 
     @Override
@@ -704,21 +632,16 @@
 
     @Override
     public Result<List<ClusterLogicVO>> getAppLogicClusterInfoByType(Integer appId, Integer type) {
-=======
-    public Result<List<ConsoleClusterVO>> getAppLogicClusterInfoByType(Integer appId, Integer type) {
->>>>>>> c7ea9e10
         ESLogicClusterDTO logicClusterDTO = new ESLogicClusterDTO();
         logicClusterDTO.setAppId(appId);
         logicClusterDTO.setType(type);
-        return Result.buildSucc(
-                ConvertUtil.list2List(clusterLogicService.listClusterLogics(logicClusterDTO), ClusterLogicVO.class));
-    }
-
-    /**************************************************** private method ****************************************************/
+        return Result.buildSucc(ConvertUtil.list2List(clusterLogicService.listClusterLogics(logicClusterDTO), ConsoleClusterVO.class));
+    }
+
+/**************************************************** private method ****************************************************/
     /**
      * 构建OP逻辑集群权限
-     *
-     * @param clusterLogicVO  逻辑集群
+     * @param consoleClusterVO  逻辑集群
      * @param appIdForAuthJudge 用于判断权限的应用id（供应用管理页面获取关联集群列表使用）
      *                          ，为null则权限为运维人员权限（管理权限）
      */
@@ -740,7 +663,6 @@
 
     /**
      * 构建ES集群版本
-     *
      * @param logicCluster 逻辑集群
      */
     private void buildConsoleClusterVersions(ClusterLogicVO logicCluster) {
@@ -760,8 +682,7 @@
 
     /**
      * 设置app对指定逻辑集群的权限
-     *
-     * @param logicClusterVO    逻辑集群
+     * @param logicClusterVO      逻辑集群
      * @param appIdForAuthJudge 需要判断的app的ID
      */
     private void buildLogicClusterPermission(ClusterLogicVO logicClusterVO, Integer appIdForAuthJudge) {
@@ -790,6 +711,7 @@
                 logicClusterVO.setPermissions(AppClusterLogicAuthEnum.valueOf(auth.getType()).getDesc());
             }
 
+
         } catch (Exception e) {
             LOGGER.warn("class=LogicClusterManager||method=buildLogicClusterPermission||logicClusterId={}",
                     logicClusterVO.getId(), e);
@@ -816,12 +738,11 @@
 
     /**
      * 创建默认逻辑集群状态
-     *
      * @return
      */
     private ClusterLogicStatis buildDefaultLogicStatus() {
         ClusterLogicStatis logicStatus = new ClusterLogicStatis();
-        logicStatus.setStatus(ClusterHealthEnum.RED.getDesc());
+        logicStatus.setStatus( ClusterHealthEnum.RED.getDesc());
         logicStatus.setDocNu(0.0);
         logicStatus.setIndexNu(0);
         logicStatus.setTotalDisk(0.0);
@@ -848,8 +769,7 @@
                 List<ClusterRoleInfo> esRolePhyClusters = clusterPhy.getClusterRoleInfos();
                 List<ClusterRoleHost> esRolePhyClusterHosts = clusterPhy.getClusterRoleHosts();
 
-                logicCluster.setEsClusterRoleVOS(
-                        buildESRoleClusterVOS(clusterLogic, logicClusterId, esRolePhyClusters, esRolePhyClusterHosts));
+                logicCluster.setEsClusterRoleVOS(buildESRoleClusterVOS(clusterLogic, logicClusterId, esRolePhyClusters, esRolePhyClusterHosts));
             } catch (Exception e) {
                 LOGGER.warn("class=LogicClusterManager||method=buildLogicRole||logicClusterId={}", logicCluster.getId(),
                         e);
@@ -871,16 +791,6 @@
                 esClusterRoleVO.setPodNumber(clusterLogic.getDataNodeNu());
                 esClusterRoleVO.setMachineSpec(clusterLogic.getDataNodeSpec());
 
-<<<<<<< HEAD
-                List<ClusterRoleHost> clusterRoleHosts = clusterLogicNodeService.getLogicClusterNodes(logicClusterId);
-
-                for (ClusterRoleHost clusterRoleHost : clusterRoleHosts) {
-                    ESClusterRoleHostVO esClusterRoleHostVO = new ESClusterRoleHostVO();
-                    esClusterRoleHostVO.setHostname(clusterRoleHost.getIp());
-                    esClusterRoleHostVO.setRole(DATA_NODE.getCode());
-
-                    esClusterRoleHostVOS.add(esClusterRoleHostVO);
-=======
                 ClusterRegion clusterRegion = clusterRegionService.getRegionByLogicClusterId(logicClusterId);
                 if (null != clusterRegion) {
                     Result<List<ClusterRoleHost>> ret = clusterRoleHostService.listByRegionId(clusterRegion.getId().intValue());
@@ -893,12 +803,12 @@
                             esClusterRoleHostVOS.add(esClusterRoleHostVO);
                         }
                     }
->>>>>>> c7ea9e10
                 }
             } else {
                 for (ClusterRoleHost clusterRoleHost : esRolePhyClusterHosts) {
                     if (clusterRoleHost.getRoleClusterId().longValue() == clusterRoleInfo.getId().longValue()) {
-                        esClusterRoleHostVOS.add(ConvertUtil.obj2Obj(clusterRoleHost, ESClusterRoleHostVO.class));
+                        esClusterRoleHostVOS
+                                .add(ConvertUtil.obj2Obj(clusterRoleHost, ESClusterRoleHostVO.class));
                     }
                 }
             }
@@ -966,8 +876,8 @@
             }
         }
 
-        IndexTemplateWithPhyTemplates templateLogicWithPhysical = indexTemplateService.getLogicTemplateWithPhysicalsById(
-                logicId);
+        IndexTemplateWithPhyTemplates templateLogicWithPhysical = indexTemplateService
+                .getLogicTemplateWithPhysicalsById(logicId);
         IndexTemplatePhy templatePhysical = templateLogicWithPhysical.getAnyOne();
 
         List<String> matchIndices = indexTemplatePhyService.getMatchNoVersionIndexNames(templatePhysical.getId());
@@ -981,8 +891,7 @@
 
     /**
      * 批量删除物理模板对应分区索引
-     *
-     * @param physicals  物理模板列表
+     * @param physicals 物理模板列表
      * @param delIndices 待删除分区索引列表
      * @return
      */
@@ -1011,10 +920,9 @@
 
     /**
      * 通过请求的方式批量删除物理模板分区索引
-     *
-     * @param physicals   物理模板
+     * @param physicals 物理模板
      * @param delQueryDsl DSL语句
-     * @param delIndices  删除索引列表
+     * @param delIndices 删除索引列表
      * @return
      */
     private Result<Void> batchDeletePhysicalTemplateIndicesByQuery(List<IndexTemplatePhy> physicals, String delQueryDsl,
@@ -1049,7 +957,7 @@
 
     private ClusterLogicStatis getClusterLogicStatus(Long logicClusterId) {
         ClusterLogicStatis clusterLogicStatis = new ClusterLogicStatis();
-
+        
         //获取集群上下文
         ClusterLogicContext clusterLogicContext = clusterContextManager.getClusterLogicContext(logicClusterId);
         if (null == clusterLogicContext) {
@@ -1064,25 +972,20 @@
                 .stream().map(esClusterService::syncGetClusterStats).collect(Collectors.toList());
 
         //设置基础数据
-        clusterLogicStatis.setIndexNu(
-                esClusterStatsResponseList.stream().mapToLong(ESClusterStatsResponse::getIndexCount).sum());
-        clusterLogicStatis.setDocNu(
-                esClusterStatsResponseList.stream().mapToDouble(ESClusterStatsResponse::getDocsCount).sum());
-        clusterLogicStatis.setTotalDisk(
-                esClusterStatsResponseList.stream().mapToDouble(item -> item.getTotalFs().getBytes()).sum());
-        clusterLogicStatis.setUsedDisk(esClusterStatsResponseList.stream()
-                .mapToDouble(item -> item.getTotalFs().getBytes() - item.getFreeFs().getBytes()).sum());
+        clusterLogicStatis.setIndexNu(esClusterStatsResponseList.stream().mapToLong(ESClusterStatsResponse::getIndexCount).sum());
+        clusterLogicStatis.setDocNu(esClusterStatsResponseList.stream().mapToDouble(ESClusterStatsResponse::getDocsCount).sum());
+        clusterLogicStatis.setTotalDisk(esClusterStatsResponseList.stream().mapToDouble(item -> item.getTotalFs().getBytes()).sum());
+        clusterLogicStatis.setUsedDisk(esClusterStatsResponseList.stream().mapToDouble(item -> item.getTotalFs().getBytes() -
+                item.getFreeFs().getBytes()).sum());
 
         //设置逻辑集群状态
-        Set<String> statusSet = esClusterStatsResponseList.stream().map(ESClusterStatsResponse::getStatus)
-                .collect(Collectors.toSet());
+        Set<String> statusSet = esClusterStatsResponseList.stream().map(ESClusterStatsResponse::getStatus).collect(Collectors.toSet());
         clusterLogicStatis.setStatus(getClusterLogicStatus(statusSet));
         return clusterLogicStatis;
     }
 
     /**
      * 获取逻辑集群状态
-     *
      * @return ClusterStatusEnum
      */
     private String getClusterLogicStatus(Set<String> statusSet) {
