--- conflicted
+++ resolved
@@ -314,7 +314,7 @@
                                                    Integer projectId) {
         return clusterLogicService.validateClusterLogicParams(param,operation,projectId);
     }
-    
+
     /**
      * “将具有给定 id 的集群加入到具有给定 id 的项目中。”
      * <p>
@@ -415,7 +415,7 @@
         return Result.buildSucc(ConvertUtil.list2List(esMachineNormsPOS, ESClusterNodeSepcVO.class));
     }
 
-    
+
 
     @Override
     public ClusterLogicVO getClusterLogic(Long clusterLogicId, Integer currentProjectId) {
@@ -472,11 +472,11 @@
         if (checkProjectCorrectly.failed()) {
             return checkProjectCorrectly;
         }
-
+        
         //获取逻辑模板和索引
         ClusterLogicTemplateIndexDetailDTO templateIndexVO = getTemplateIndexVO(clusterLogic, projectId);
         try {
-
+          
             //但是索引下线没有完成，导致了脏数据的产生
             if (CollectionUtils.isNotEmpty( templateIndexVO.getCatIndexResults())||
                 CollectionUtils.isNotEmpty(templateIndexVO.getTemplates())){
@@ -486,7 +486,7 @@
                         Optional.ofNullable(templateIndexVO.getCatIndexResults()).orElse(Collections.emptyList()).size()
                 ));
             }
-
+          
             if (clusterLogicList.size() == 1) {
                 //将region解绑
                 ClusterRegion clusterRegion = clusterRegionService.getRegionByLogicClusterId(logicClusterId);
@@ -582,18 +582,12 @@
         ESLogicClusterDTO updateLogicClusterDTO = new ESLogicClusterDTO();
         Set<Integer> clusterHealthSet = Sets.newHashSet();
         updateLogicClusterDTO.setId(clusterLogicId);
-
         try {
-<<<<<<< HEAD
-            ClusterRegion clusterRegion = clusterRegionService.getRegionByLogicClusterId(clusterLogicId);
-            if (null == clusterRegion) {
-=======
             final ClusterRegion clusterRegion = clusterRegionService.getRegionByLogicClusterId(clusterLogicId);
             if (Objects.isNull(clusterRegion)) {
->>>>>>> a931e078
                 LOGGER.error(
-                        "class=ClusterLogicManagerImpl||method=updateClusterLogicHealth||clusterLogicId={}||errMsg=clusterLogicContext is empty",
-                        clusterLogicId);
+                    "class=ClusterLogicManagerImpl||method=updateClusterLogicHealth||clusterLogicId={}||errMsg=clusterLogicContext is empty",
+                    clusterLogicId);
                 clusterHealthSet.add(UNKNOWN.getCode());
             } else {
                 clusterHealthSet.add(esClusterService.syncGetClusterHealthEnum(clusterRegion.getPhyClusterName()).getCode());
@@ -761,7 +755,7 @@
             buildLogicClusterPermission(clusterLogicVO, projectIdForAuthJudge);
         }
     }
-    
+
     /**
      * 返回与给定物理集群名称关联的逻辑集群名称列表
      *
@@ -777,7 +771,7 @@
                     phyClusterName);
             return Collections.emptyList();
         }
-    
+
         final List<Long> logicIds = clusterRegionManager.listRegionByPhyCluster(phyClusterName).stream()
                 .filter(clusterRegion -> Objects.nonNull(clusterRegion.getLogicClusterIds()))
                 .map(clusterRegion -> ListUtils.string2LongList(clusterRegion.getLogicClusterIds()))
@@ -793,9 +787,9 @@
                 .map(ClusterLogic::getName)
                 .distinct()
                 .collect(Collectors.toList());
-    
-    }
-    
+
+    }
+
     /**
      * 构建ES集群版本
      * @param logicCluster 逻辑集群
