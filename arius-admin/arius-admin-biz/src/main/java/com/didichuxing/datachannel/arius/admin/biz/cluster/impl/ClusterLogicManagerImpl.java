--- conflicted
+++ resolved
@@ -173,7 +173,7 @@
 
     @Autowired
     private ESClusterNodeService           eSClusterNodeService;
-    
+
     private static final FutureUtil<Void>         FUTURE_UTIL        = FutureUtil.init("ClusterLogicManager", 10, 10,
             100);
     private static final FutureUtil<Result<Void>> FUTURE_UTIL_RESULT = FutureUtil.init("ClusterLogicManager", 10, 10,
@@ -397,10 +397,6 @@
         ClusterLogic clusterLogic = clusterLogicService.getClusterLogicByIdAndProjectId(clusterLogicId, currentProjectId);
         ClusterLogicVO clusterLogicVO = ConvertUtil.obj2Obj(clusterLogic, ClusterLogicVO.class);
 
-<<<<<<< HEAD
-        futureUtil.runnableTask(() -> buildLogicClusterStatus(clusterLogicVO, clusterLogic))
-                .runnableTask(() -> buildClusterNodeInfo(clusterLogicVO)).waitExecute();
-=======
         FUTURE_UTIL.runnableTask(() -> buildLogicClusterStatus(clusterLogicVO, clusterLogic))
             .runnableTask(() -> buildConsoleClusterVersions(clusterLogicVO))
             .runnableTask(() -> buildOpLogicClusterPermission(clusterLogicVO, currentProjectId))
@@ -408,7 +404,6 @@
                 () -> Optional.ofNullable(projectService.getProjectBriefByProjectId(clusterLogicVO.getProjectId()))
                     .map(ProjectBriefVO::getProjectName).ifPresent(clusterLogicVO::setProjectName))
             .runnableTask(() -> buildClusterNodeInfo(clusterLogicVO)).waitExecute();
->>>>>>> 08b6d577
 
         return clusterLogicVO;
     }
@@ -418,7 +413,7 @@
                                                          String operator) throws AdminOperateException {
         return clusterRegionManager.batchBindRegionToClusterLogic(param, operator, Boolean.TRUE);
     }
-    
+
     /**
      * 删除逻辑集群 这里是及其容易触发操作超时的，
      * 1.如果模板没有下线干净，那么这里就不能把逻辑集群下线干净，
@@ -452,14 +447,14 @@
         if (checkProjectCorrectly.failed()) {
             return checkProjectCorrectly;
         }
-    
+
         //获取逻辑模板和索引
         ClusterLogicTemplateIndexDetailDTO templateIndexVO = getTemplateIndexVO(clusterLogic, projectId);
         try {
             //todo 这里后期改造成定时任务，目前这里暂时改一下，索引先全量下线后，项目再进行下线，否则分区模版数量太大，会出现模版下线完成
             //但是索引下线没有完成，导致了脏数据的产生
             for (IndexCatCellDTO indexCatCellDTO : templateIndexVO.getCatIndexResults()) {
-    
+
                 FUTURE_UTIL.runnableTask(() -> {
                     if (!AuthConstant.SUPER_PROJECT_ID.equals(projectId) && StringUtils.isNotBlank(
                             indexCatCellDTO.getClusterLogic())) {
@@ -468,20 +463,20 @@
                 });
             }
             FUTURE_UTIL.waitExecute();
-    
+
             // 这里要考虑一下，如果用户侧绑定了20个逻辑集群，每个逻辑集超过了1000个索引，那么这里会出发事务超时的,索引这里的实现需要改成多线程的模式来操作
             Result<Boolean> deleteIndex = indicesManager.deleteIndex(templateIndexVO.getCatIndexResults(), projectId,
                     operator);
             if (deleteIndex.failed()) {
                 return Result.buildFrom(deleteIndex);
             }
-            
+
             List<IndexTemplatePhy> indexTemplatePhies = Lists.newArrayList();
             // 如果模板数量膨胀，那么这里极容易发生超时的问题,这里要考虑并行来触发我们的下线操作
             for (IndexTemplate agg : templateIndexVO.getTemplates()) {
                 FUTURE_UTIL_RESULT.callableTask(()-> templateLogicManager.delTemplate(agg.getId(), operator,
                         projectId));
-                
+
             }
             Optional<Result<Void>> voidResult = FUTURE_UTIL_RESULT.waitResult().stream().filter(Result::failed)
                     .findAny();
@@ -503,7 +498,7 @@
                     for (IndexTemplatePhy indexTemplatePhy : indexTemplatePhies) {
                         FUTURE_UTIL_RESULT.callableTask(
                                 () -> indexTemplatePhyService.delTemplate(indexTemplatePhy.getId(), operator));
-        
+
                     }
                     Optional<Result<Void>> delTemplatePhyRes = FUTURE_UTIL_RESULT.waitResult().stream().filter(Result::failed)
                             .findAny();
@@ -543,7 +538,7 @@
             TransactionAspectSupport.currentTransactionStatus().setRollbackOnly();
             return Result.buildFail("操作失败,请联系管理员");
         }
-        
+
     }
 
     private ClusterLogicTemplateIndexDetailDTO getTemplateIndexVO(ClusterLogic clusterLogic,Integer projectId) {
