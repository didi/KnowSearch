package com.didichuxing.datachannel.arius.admin.biz.cluster.impl;

import com.alibaba.fastjson.JSON;
import com.didichuxing.datachannel.arius.admin.biz.cluster.ClusterContextManager;
import com.didichuxing.datachannel.arius.admin.biz.cluster.ClusterLogicManager;
import com.didichuxing.datachannel.arius.admin.biz.cluster.ClusterRegionManager;
import com.didichuxing.datachannel.arius.admin.biz.indices.IndicesManager;
import com.didichuxing.datachannel.arius.admin.biz.page.ClusterLogicPageSearchHandle;
import com.didichuxing.datachannel.arius.admin.biz.template.TemplateLogicManager;
import com.didichuxing.datachannel.arius.admin.biz.template.srv.TemplateSrvManager;
import com.didichuxing.datachannel.arius.admin.common.Triple;
import com.didichuxing.datachannel.arius.admin.common.Tuple;
import com.didichuxing.datachannel.arius.admin.common.bean.common.OperateRecord;
import com.didichuxing.datachannel.arius.admin.common.bean.common.PaginationResult;
import com.didichuxing.datachannel.arius.admin.common.bean.common.Result;
import com.didichuxing.datachannel.arius.admin.common.bean.dto.cluster.ClusterLogicConditionDTO;
import com.didichuxing.datachannel.arius.admin.common.bean.dto.cluster.ClusterLogicNodeConditionDTO;
import com.didichuxing.datachannel.arius.admin.common.bean.dto.cluster.ESLogicClusterDTO;
import com.didichuxing.datachannel.arius.admin.common.bean.dto.cluster.ESLogicClusterWithRegionDTO;
import com.didichuxing.datachannel.arius.admin.common.bean.dto.indices.IndexCatCellDTO;
import com.didichuxing.datachannel.arius.admin.common.bean.dto.template.ConsoleTemplateClearDTO;
<<<<<<< HEAD
import com.didichuxing.datachannel.arius.admin.common.bean.entity.cluster.*;
=======
import com.didichuxing.datachannel.arius.admin.common.bean.entity.cluster.ClusterLogic;
import com.didichuxing.datachannel.arius.admin.common.bean.entity.cluster.ClusterLogicContext;
import com.didichuxing.datachannel.arius.admin.common.bean.entity.cluster.ClusterLogicStatis;
import com.didichuxing.datachannel.arius.admin.common.bean.entity.cluster.ClusterPhy;
import com.didichuxing.datachannel.arius.admin.common.bean.entity.cluster.ClusterTemplateSrv;
>>>>>>> ddb19ebd
import com.didichuxing.datachannel.arius.admin.common.bean.entity.cluster.ecm.ClusterRoleHost;
import com.didichuxing.datachannel.arius.admin.common.bean.entity.cluster.ecm.ClusterRoleInfo;
import com.didichuxing.datachannel.arius.admin.common.bean.entity.project.ProjectClusterLogicAuth;
import com.didichuxing.datachannel.arius.admin.common.bean.entity.region.ClusterRegion;
import com.didichuxing.datachannel.arius.admin.common.bean.entity.stats.ESClusterStatsResponse;
import com.didichuxing.datachannel.arius.admin.common.bean.entity.template.IndexTemplateLogicAggregate;
import com.didichuxing.datachannel.arius.admin.common.bean.entity.template.IndexTemplatePhy;
import com.didichuxing.datachannel.arius.admin.common.bean.entity.template.IndexTemplateWithPhyTemplates;
import com.didichuxing.datachannel.arius.admin.common.bean.po.ecm.ESMachineNormsPO;
import com.didichuxing.datachannel.arius.admin.common.bean.vo.cluster.*;
import com.didichuxing.datachannel.arius.admin.common.bean.vo.ecm.ESClusterNodeSepcVO;
import com.didichuxing.datachannel.arius.admin.common.bean.vo.template.ConsoleTemplateVO;
import com.didichuxing.datachannel.arius.admin.common.component.BaseHandle;
import com.didichuxing.datachannel.arius.admin.common.constant.AuthConstant;
import com.didichuxing.datachannel.arius.admin.common.constant.arius.AriusUser;
import com.didichuxing.datachannel.arius.admin.common.constant.cluster.ClusterHealthEnum;
import com.didichuxing.datachannel.arius.admin.common.constant.operaterecord.OperateTypeEnum;
import com.didichuxing.datachannel.arius.admin.common.constant.operaterecord.TriggerWayEnum;
import com.didichuxing.datachannel.arius.admin.common.constant.project.ProjectClusterLogicAuthEnum;
import com.didichuxing.datachannel.arius.admin.common.event.resource.ClusterLogicEvent;
import com.didichuxing.datachannel.arius.admin.common.exception.AdminOperateException;
import com.didichuxing.datachannel.arius.admin.common.exception.ESOperateException;
import com.didichuxing.datachannel.arius.admin.common.tuple.Tuple2;
import com.didichuxing.datachannel.arius.admin.common.util.AriusObjUtils;
import com.didichuxing.datachannel.arius.admin.common.util.ClusterUtils;
import com.didichuxing.datachannel.arius.admin.common.util.ConvertUtil;
import com.didichuxing.datachannel.arius.admin.common.util.FutureUtil;
import com.didichuxing.datachannel.arius.admin.common.util.ProjectUtils;
import com.didichuxing.datachannel.arius.admin.core.component.HandleFactory;
import com.didichuxing.datachannel.arius.admin.core.component.SpringTool;
import com.didichuxing.datachannel.arius.admin.core.service.cluster.ecm.ESMachineNormsService;
import com.didichuxing.datachannel.arius.admin.core.service.cluster.logic.ClusterLogicService;
import com.didichuxing.datachannel.arius.admin.core.service.cluster.physic.ClusterPhyService;
import com.didichuxing.datachannel.arius.admin.core.service.cluster.physic.ClusterRoleHostService;
import com.didichuxing.datachannel.arius.admin.core.service.cluster.region.ClusterRegionService;
import com.didichuxing.datachannel.arius.admin.core.service.common.OperateRecordService;
import com.didichuxing.datachannel.arius.admin.core.service.es.ESClusterNodeService;
import com.didichuxing.datachannel.arius.admin.core.service.es.ESClusterService;
import com.didichuxing.datachannel.arius.admin.core.service.es.ESIndexService;
import com.didichuxing.datachannel.arius.admin.core.service.project.ProjectClusterLogicAuthService;
import com.didichuxing.datachannel.arius.admin.core.service.template.logic.IndexTemplateService;
import com.didichuxing.datachannel.arius.admin.core.service.template.physic.IndexTemplatePhyService;
import com.didichuxing.datachannel.arius.admin.metadata.service.ESClusterStaticsService;
import com.didichuxing.datachannel.arius.admin.persistence.component.ESGatewayClient;
import com.didiglobal.logi.elasticsearch.client.response.indices.catindices.CatIndexResult;
import com.didiglobal.logi.log.ILog;
import com.didiglobal.logi.log.LogFactory;
import com.didiglobal.logi.security.common.enums.ResultCode;
import com.didiglobal.logi.security.common.vo.project.ProjectBriefVO;
import com.didiglobal.logi.security.service.ProjectService;
import com.didiglobal.logi.security.util.HttpRequestUtil;
import com.google.common.collect.Lists;
import com.google.common.collect.Sets;
import org.apache.commons.collections4.CollectionUtils;
import org.apache.commons.lang3.StringUtils;
import org.springframework.beans.factory.annotation.Autowired;
import org.springframework.stereotype.Component;

import javax.servlet.http.HttpServletRequest;
import java.util.*;
import java.util.stream.Collectors;

import static com.didichuxing.datachannel.arius.admin.common.constant.PageSearchHandleTypeEnum.CLUSTER_LOGIC;
import static com.didichuxing.datachannel.arius.admin.common.constant.cluster.ClusterHealthEnum.*;
import static com.didichuxing.datachannel.arius.admin.common.constant.resource.ESClusterNodeRoleEnum.DATA_NODE;
import static com.didichuxing.datachannel.arius.admin.common.util.SizeUtil.getUnitSize;

@Component
public class ClusterLogicManagerImpl implements ClusterLogicManager {

    private static final ILog             LOGGER     = LogFactory.getLog(ClusterLogicManagerImpl.class);

    @Autowired
    private ClusterLogicManager           clusterLogicManager;

    @Autowired
    private ESIndexService                esIndexService;

    @Autowired
    private ESClusterStaticsService       esClusterStaticsService;

    @Autowired
    private ClusterPhyService             clusterPhyService;

    @Autowired
    private ClusterLogicService           clusterLogicService;

    @Autowired
    private ClusterRegionService          clusterRegionService;

    @Autowired
    private ClusterRoleHostService       clusterRoleHostService;

    @Autowired
    private TemplateSrvManager            templateSrvManager;

    @Autowired
    private IndexTemplateService          indexTemplateService;

    @Autowired
    private TemplateLogicManager          templateLogicManager;

    @Autowired
    private IndexTemplatePhyService       indexTemplatePhyService;

    @Autowired
    private ProjectClusterLogicAuthService projectClusterLogicAuthService;

    @Autowired
    private OperateRecordService          operateRecordService;

    @Autowired
    private ESMachineNormsService         esMachineNormsService;

    @Autowired
    private ProjectService                projectService;

    @Autowired
    private ESClusterNodeService            eSClusterNodeService;

    @Autowired
    private ESGatewayClient               esGatewayClient;

    @Autowired
    private ClusterRegionManager          clusterRegionManager;

    @Autowired
    private ClusterContextManager         clusterContextManager;

    @Autowired
    private ESClusterService              esClusterService;

    @Autowired
    private HandleFactory                 handleFactory;

    @Autowired
    private IndicesManager                indicesManager;

    private static final FutureUtil<Void> futureUtil = FutureUtil.init("ClusterLogicManager", 10, 10, 100);

    private final Long UNKNOWN_SIZE = -1L;
    /**
     * 构建运维页面的逻辑集群VO
     * @param logicClusters     逻辑集群列表
     * @return 逻辑集群列表
     */
    @Override
    public List<ClusterLogicVO> buildClusterLogics(List<ClusterLogic> logicClusters) {
        if (CollectionUtils.isEmpty(logicClusters)) {
            return Lists.newArrayList();
        }

        List<ClusterLogicVO> clusterLogicVOS = Lists.newArrayList();
        for (ClusterLogic logicCluster : logicClusters) {
            clusterLogicVOS.add(buildClusterLogic(logicCluster));
        }

        Collections.sort(clusterLogicVOS);
        return clusterLogicVOS;
    }

    /**
     * 构建运维页面的逻辑集群VO
     * @param clusterLogic    逻辑集群
     * @return
     */
    @Override
    public ClusterLogicVO buildClusterLogic(ClusterLogic clusterLogic) {
        ClusterLogicVO clusterLogicVO = ConvertUtil.obj2Obj(clusterLogic, ClusterLogicVO.class);

        futureUtil.runnableTask(() -> buildLogicClusterStatus(clusterLogicVO, clusterLogic))
                .runnableTask(() -> buildLogicRole(clusterLogicVO, clusterLogic))
                .runnableTask(() -> buildConsoleClusterVersions(clusterLogicVO));

        
        buildClusterNodeInfo(clusterLogicVO);
        Optional.ofNullable(projectService.getProjectBriefByProjectId(clusterLogic.getProjectId()))
                .map(ProjectBriefVO::getProjectName)
                .ifPresent(clusterLogicVO::setProjectName);

        return clusterLogicVO;
    }

    @Override
    public Result<Void> clearIndices(ConsoleTemplateClearDTO clearDTO, String operator) throws ESOperateException {
        if (AriusObjUtils.isNull(operator)) {
            return Result.buildParamIllegal("操作人为空");
        }

        if (CollectionUtils.isEmpty(clearDTO.getDelIndices())) {
            return Result.buildParamIllegal("删除索引为空");
        }
        final Tuple2<Result<Void>, Integer> resultIntegerTuple2 = checkIndices(clearDTO.getDelIndices(),
                clearDTO.getLogicId());
        Result<Void> checkResult = resultIntegerTuple2._1;
        if (checkResult.failed()) {
            return checkResult;
        }

        LOGGER.info("class=TemplateLogicServiceImpl||method=clearIndex||"
                        + "operator={}||logicId={}||delIndices={}||delQueryDsl={}", operator, clearDTO.getLogicId(),
                JSON.toJSONString(clearDTO.getDelIndices()), clearDTO.getDelQueryDsl());

        IndexTemplateWithPhyTemplates templateLogicWithPhysical = indexTemplateService.getLogicTemplateWithPhysicalsById(
                clearDTO.getLogicId());

        if (StringUtils.isNotBlank(clearDTO.getDelQueryDsl())) {
            Result<Void> deleteResult = batchDeletePhysicalTemplateIndicesByQuery(
                    templateLogicWithPhysical.getPhysicals(), clearDTO.getDelQueryDsl(), clearDTO.getDelIndices());
            if (deleteResult.failed()) {
                return deleteResult;
            }
        } else {
            Result<Void> deleteIndicesResult = batchDeletePhysicalTemplateIndices(
                    templateLogicWithPhysical.getPhysicals(), clearDTO.getDelIndices());
            if (deleteIndicesResult.failed()) {
                return deleteIndicesResult;
            }
        }
        operateRecordService.save(
                new OperateRecord.Builder()
                        .bizId(clearDTO.getLogicId())
                        .userOperation(operator)
                        .project(projectService.getProjectBriefByProjectId(resultIntegerTuple2._2))
                        .content(JSON.toJSONString(clearDTO))
                        .triggerWayEnum(TriggerWayEnum.MANUAL_TRIGGER)
                        .operationTypeEnum(OperateTypeEnum.TEMPLATE_SERVICE_CLEAN)
                        .build()

        );
        if (StringUtils.isNotBlank(clearDTO.getDelQueryDsl())) {
            return Result.buildSucWithTips("删除任务下发成功，请到sense中执行查询语句，确认删除进度");
        } else {
            return Result.buildSucWithTips("索引删除成功");
        }
    }

    /**
     * 获取逻辑集群分派的物理集群列表
     *
     * @param logicClusterId 逻辑集群ID
     * @return
     */
    @Override
    public List<ClusterPhy> getLogicClusterAssignedPhysicalClusters(Long logicClusterId) {
        ClusterRegion clusterRegion = clusterRegionService.getRegionByLogicClusterId(logicClusterId);
        if (clusterRegion == null) { return Lists.newArrayList();}

        return Lists.newArrayList(clusterPhyService.getClusterByName(clusterRegion.getPhyClusterName()));
    }

    @Override
    public Result<List<ClusterLogicVO>> getLogicClustersByProjectId(Integer projectId) {
        List<ClusterLogicVO> list = ConvertUtil.list2List(clusterLogicService.getHasAuthClusterLogicsByProjectId(projectId),
                ClusterLogicVO.class);
        for (ClusterLogicVO clusterLogicVO : list) {
            List<String> clusterPhyNames = clusterRegionService.listPhysicClusterNames(clusterLogicVO.getId());
            clusterLogicVO.setPhyClusterAssociated(!AriusObjUtils.isEmptyList(clusterPhyNames));
            clusterLogicVO.setAssociatedPhyClusterName(clusterPhyNames);
            Optional.ofNullable(clusterLogicVO.getProjectId())
                    .map(projectService::getProjectBriefByProjectId)
                    .map(ProjectBriefVO::getProjectName)
                    .ifPresent(clusterLogicVO::setProjectName);
        }
        return Result.buildSucc(list);
    }

    /**
     * 获取APP拥有的集群列表
     * @param projectId projectId
     * @return 集群列表
     */
    @Override
    public Result<List<ClusterLogicVO>> getProjectLogicClusters(Integer projectId) {

       if (!projectService.checkProjectExist(projectId)){
           return Result.build(ResultCode.PROJECT_NOT_EXISTS.getCode(),ResultCode.PROJECT_NOT_EXISTS.getMessage());
       }

        return Result.buildSucc(
                buildClusterLogics(clusterLogicService.getHasAuthClusterLogicsByProjectId(projectId)));
    }

    @Override
    public Result<List<Tuple<Long/*逻辑集群Id*/, String/*逻辑集群名称*/>>> listProjectClusterLogicIdsAndNames(Integer projectId) {
        List<Tuple<Long/*逻辑集群Id*/, String/*逻辑集群名称*/>> res = Lists.newArrayList();
        List<ClusterLogic> tempAuthLogicClusters = Lists.newArrayList();

        if (AuthConstant.SUPER_PROJECT_ID.equals(projectId)) { tempAuthLogicClusters.addAll(clusterLogicService.listAllClusterLogics());}
        else { tempAuthLogicClusters.addAll(clusterLogicService.getHasAuthClusterLogicsByProjectId(projectId));}

        for (ClusterLogic clusterLogic : tempAuthLogicClusters) {
            Tuple<Long, String> logicClusterId2logicClusterNameTuple = new Tuple<>();
            logicClusterId2logicClusterNameTuple.setV1(clusterLogic.getId());
            logicClusterId2logicClusterNameTuple.setV2(clusterLogic.getName());
            res.add(logicClusterId2logicClusterNameTuple);
        }
        return Result.buildSucc(res);
    }

    /**
     *
     * @param clusterId
     * @param projectId
     * @return
     */
    @Override
    public Result<ClusterLogicVO> getProjectLogicClusters(Long clusterId, Integer projectId) {
        ClusterLogic clusterLogic = clusterLogicService.getClusterLogicById(clusterId);
        if (clusterLogic == null) {
            return Result.buildNotExist("集群不存在");
        }

        return Result.buildSucc(buildClusterLogic(clusterLogic));
    }

    @Override
    public Result<List<ClusterLogicVO>> getProjectLogicClusterInfoByType(Integer projectId, Integer type) {
        ESLogicClusterDTO logicClusterDTO = new ESLogicClusterDTO();
        logicClusterDTO.setProjectId(projectId);
        logicClusterDTO.setType(type);
        return Result.buildSucc(
                ConvertUtil.list2List(clusterLogicService.listClusterLogics(logicClusterDTO), ClusterLogicVO.class));
    }

    /**
     * 获取逻辑集群所有逻辑模板列表
     * @param request
     * @param clusterId
     * @return
     */
    @Override
    public Result<List<ConsoleTemplateVO>> getClusterLogicTemplates(HttpServletRequest request, Long clusterId) {

        List<ConsoleTemplateVO> result = new ArrayList<>();

        Integer projectId = HttpRequestUtil.getProjectId(request, AuthConstant.SUPER_PROJECT_ID);
        List<IndexTemplateLogicAggregate> aggregates = templateLogicManager.getLogicClusterTemplatesAggregate(clusterId,
                projectId);
        if (CollectionUtils.isNotEmpty(aggregates)) {
            for (IndexTemplateLogicAggregate aggregate : aggregates) {
                result.add(templateLogicManager.fetchConsoleTemplate((aggregate)));
            }
        }

        LOGGER.info("class=ConsoleClusterController||method=getClusterLogicTemplates||clusterId={}||projectId={}",
                clusterId, projectId);

        return Result.buildSucc(result);
    }

    @Override
    public Result<List<ESClusterNodeSepcVO>> listMachineSpec() {
        List<ESMachineNormsPO> esMachineNormsPOS = esMachineNormsService.listMachineNorms();
        return Result.buildSucc(ConvertUtil.list2List(esMachineNormsPOS, ESClusterNodeSepcVO.class));
    }

    @Override
    public List<ClusterLogicVO> getClusterLogics(ESLogicClusterDTO param, Integer projectId) {
        List<ClusterLogic> clusterLogics = clusterLogicService.listClusterLogics(param);
        return buildClusterLogics(clusterLogics);
    }

    @Override
    public ClusterLogicVO getClusterLogic(Long clusterLogicId, Integer currentProjectId) {
        ClusterLogic clusterLogic = clusterLogicService.getClusterLogicById(clusterLogicId);
        ClusterLogicVO clusterLogicVO = ConvertUtil.obj2Obj(clusterLogic, ClusterLogicVO.class);

        futureUtil.runnableTask(() -> buildLogicClusterStatus(clusterLogicVO, clusterLogic))
                .runnableTask(() -> buildOpLogicClusterPermission(clusterLogicVO, currentProjectId))
                .runnableTask(() -> Optional.ofNullable(projectService.getProjectBriefByProjectId(clusterLogicVO.getProjectId()
                        )).map(ProjectBriefVO::getProjectName).ifPresent(clusterLogicVO::setProjectName))
                .runnableTask(() -> buildClusterNodeInfo(clusterLogicVO)).waitExecute();

        return clusterLogicVO;
    }

    @Override
    public Result<Void> addLogicClusterAndClusterRegions(ESLogicClusterWithRegionDTO param, String operator) {
        return clusterRegionManager.batchBindRegionToClusterLogic(param, operator, Boolean.TRUE);
    }

    @Override
    public ClusterLogicVO getConsoleClusterVOByIdAndProjectId(Long clusterLogicId, Integer projectId) {
        if (AriusObjUtils.isNull(clusterLogicId)) {
            return null;
        }

        //这里必须clusterLogicManager为了走spring全局缓存
        List<ClusterLogicVO> clusterLogicList = clusterLogicManager.getClusterLogics(null, projectId);
        if (CollectionUtils.isNotEmpty(clusterLogicList)) {
            for (ClusterLogicVO clusterLogicVO : clusterLogicList) {
                if (clusterLogicId.equals(clusterLogicVO.getId())) {
                    return clusterLogicVO;
                }
            }
        }

        return null;
    }

    @Override
    public Result<Long> addLogicCluster(ESLogicClusterDTO param, String operator, Integer projectId) {
        Result<Long> result = clusterLogicService.createClusterLogic(param);

        if (result.success()) {
			SpringTool.publish(new ClusterLogicEvent(result.getData(), projectId));
            //添加逻辑集群日志
            operateRecordService.save(
                    new OperateRecord.Builder()
                            .project(projectService.getProjectBriefByProjectId(projectId))
                            .operationTypeEnum(OperateTypeEnum.MY_CLUSTER_APPLY)
                            .triggerWayEnum(TriggerWayEnum.MANUAL_TRIGGER)
                            .userOperation(operator)
                            .content(param.getName())
                            .bizId(result.getData().intValue())
                            .build());
        }
        return result;
    }

    @Override
    public Result<Void> deleteLogicCluster(Long logicClusterId, String operator, Integer projectId)
            throws AdminOperateException {
        ClusterLogic clusterLogic = clusterLogicService.getClusterLogicById(logicClusterId);
        final Result<Void> checkProjectCorrectly = ProjectUtils.checkProjectCorrectly(ClusterLogic::getProjectId,
                clusterLogic, projectId);
        if (checkProjectCorrectly.failed()) {
            return checkProjectCorrectly;
        }
        Result<Void> result = clusterLogicService.deleteClusterLogicById(logicClusterId, operator, projectId);
        ClusterLogicTemplateIndexDetailDTO templateIndexVO = getTemplateIndexVO(logicClusterId, projectId);

        for (IndexTemplateLogicAggregate agg : templateIndexVO.getTemplateLogicAggregates()) {
            templateLogicManager.delTemplate(agg.getIndexTemplateLogicWithCluster().getId(), operator);
        }

        indicesManager.deleteIndex(templateIndexVO.getCatIndexResults(),projectId,operator);

        if (result.success()) {
			SpringTool.publish(new ClusterLogicEvent(logicClusterId, projectId));
            //操作记录 集群下线
            operateRecordService.save(
                    new OperateRecord.Builder()
                            .project(projectService.getProjectBriefByProjectId(projectId))
                            .operationTypeEnum(OperateTypeEnum.MY_CLUSTER_OFFLINE)
                            .triggerWayEnum(TriggerWayEnum.MANUAL_TRIGGER)
                            .content(clusterLogic.getName())
                            .bizId(logicClusterId.intValue())
                            .userOperation(operator)
                            .build());
        }
        return result;
    }

    private ClusterLogicTemplateIndexDetailDTO getTemplateIndexVO(Long logicClusterId, Integer projectId) {
        List<IndexTemplateLogicAggregate> templateLogicAggregates =
                templateLogicManager.getLogicClusterTemplatesAggregate(logicClusterId, projectId);

        List<IndexCatCellDTO> catIndexResults = Lists.newArrayList();
        templateLogicAggregates.forEach(templateLogicAggregate -> {

            Integer templateLogic = templateLogicAggregate.getIndexTemplateLogicWithCluster().getId();

            IndexTemplateWithPhyTemplates templateLogicWithPhysical = indexTemplateService.getLogicTemplateWithPhysicalsById(templateLogic);
            if (templateLogicWithPhysical != null) {

                List<IndexTemplatePhy> physicalMasters = templateLogicWithPhysical.fetchMasterPhysicalTemplates();
                for (IndexTemplatePhy physicalMaster : physicalMasters) {
                    List<CatIndexResult> catIndexResultList = esIndexService.syncCatIndexByExpression(physicalMaster.getCluster(),
                            physicalMaster.getExpression());
                    catIndexResultList.forEach(catIndexResult -> {
                        IndexCatCellDTO indicesClearDTO = new IndexCatCellDTO();
                        indicesClearDTO.setIndex(catIndexResult.getIndex());
                        indicesClearDTO.setCluster(physicalMaster.getCluster());
                        catIndexResults.add(indicesClearDTO);
                    });
                }

            }
        });

        ClusterLogicTemplateIndexDetailDTO templateIndexVO = new ClusterLogicTemplateIndexDetailDTO();
        templateIndexVO.setCatIndexResults(catIndexResults);
        templateIndexVO.setTemplateLogicAggregates(templateLogicAggregates);
        return templateIndexVO;
    }

    @Override
	public Result<Void> editLogicCluster(ESLogicClusterDTO param, String operator, Integer projectId) {
        final ClusterLogic logic = clusterLogicService.getClusterLogicById(param.getId());
        Result<Void> result = clusterLogicService.editClusterLogic(param, operator,projectId);
        if (result.success()) {
            SpringTool.publish(new ClusterLogicEvent(param.getId(), projectId));
            //操作记录 我的集群信息修改
            if (StringUtils.isNotBlank(param.getMemo())){
                operateRecordService.save(
                    new OperateRecord.Builder()
                            .project(projectService.getProjectBriefByProjectId(projectId))
                            .operationTypeEnum(OperateTypeEnum.MY_CLUSTER_INFO_MODIFY)
                            .triggerWayEnum(TriggerWayEnum.MANUAL_TRIGGER)
                            .userOperation(operator)
                            .content(String.format("%s修改集群描述，%s-->%s",logic.getName(),logic.getMemo(),param.getMemo()))
                            .bizId(param.getId().intValue())
                            .build()
                    );
            }
        }
		return result;
	}

    @Override
    public PaginationResult<ClusterLogicVO> pageGetClusterLogics(ClusterLogicConditionDTO condition, Integer projectId) {
        BaseHandle baseHandle = handleFactory.getByHandlerNamePer(CLUSTER_LOGIC.getPageSearchType());
        if (baseHandle instanceof ClusterLogicPageSearchHandle) {
            ClusterLogicPageSearchHandle pageSearchHandle = (ClusterLogicPageSearchHandle) baseHandle;
            return pageSearchHandle.doPage(condition, projectId);
        }

        LOGGER.warn(
                "class=ClusterLogicManagerImpl||method=pageGetConsoleClusterVOS||msg=failed to get the ClusterLogicPageSearchHandle");
        return PaginationResult.buildFail("分页获取逻辑集群信息失败");
    }

    @Override
    public boolean updateClusterLogicHealth(Long clusterLogicId) {

        ESLogicClusterDTO updateLogicClusterDTO = new ESLogicClusterDTO();
        Set<Integer>      clusterHealthSet      = Sets.newHashSet();
        updateLogicClusterDTO.setId(clusterLogicId);
        try {
            ClusterLogicContext clusterLogicContext = clusterContextManager.getClusterLogicContext(clusterLogicId);
            if (null == clusterLogicContext) {
                LOGGER.error(
                    "class=ClusterLogicManagerImpl||method=updateClusterLogicHealth||clusterLogicId={}||errMsg=clusterLogicContext is empty",
                    clusterLogicId);
                clusterHealthSet.add(UNKNOWN.getCode());
            }else {
                 List<String> associatedClusterPhyNames = clusterLogicContext.getAssociatedClusterPhyNames();
                clusterHealthSet.addAll(associatedClusterPhyNames
                        .stream()
                        .map(esClusterService::syncGetClusterHealthEnum)
                        .map(ClusterHealthEnum::getCode)
                        .collect(Collectors.toSet()));
            }

            updateLogicClusterDTO.setHealth(ClusterUtils.getClusterLogicHealthByClusterHealth(clusterHealthSet));
            clusterLogicService.editClusterLogicNotCheck(updateLogicClusterDTO, AriusUser.SYSTEM.getDesc());
        } catch (Exception e) {
            LOGGER.error("class=ClusterLogicManagerImpl||method=updateClusterLogicHealth||clusterLogicId={}||errMsg={}", clusterLogicId,
                    e.getMessage(), e);
            return false;
        }

        return true;
    }

    @Override
    public Result<ClusterLogicTemplateIndexCountVO> indexTemplateCount(Long clusterId, String operator, Integer projectId) {
        ClusterLogicTemplateIndexDetailDTO detailVO = getTemplateIndexVO(clusterId, projectId);
        ClusterLogicTemplateIndexCountVO countVO = new ClusterLogicTemplateIndexCountVO();
        countVO.setCatIndexResults(detailVO.getCatIndexResults().size());
        countVO.setTemplateLogicAggregates(detailVO.getTemplateLogicAggregates().size());
        return Result.buildSucc(countVO);
    }

    @Override
    public PaginationResult<ESClusterRoleHostVO> nodesPage(Long clusterLogicId,ClusterLogicNodeConditionDTO condition) {
        ClusterRegion clusterRegion =  clusterRegionService.getRegionByLogicClusterId(clusterLogicId);
        Result<List<ClusterRoleHost>> result = clusterRoleHostService.listByRegionId(Math.toIntExact(clusterRegion.getId()));
        List<ClusterRoleHost> nodes=Collections.emptyList();
        if (result.success()){
            nodes = result.getData();
        }else {
            return PaginationResult.buildFail("获取节点失败！");
        }
        if (StringUtils.isNotBlank(condition.getKeyword())) {
            nodes = nodes.stream().filter(n -> n.getNodeSet().contains(condition.getKeyword())).collect(Collectors.toList());
        }
        return PaginationResult.buildSucc(rowBounds(condition.getPage().intValue(), condition.getSize().intValue(), nodes),
                nodes.size(), condition.getPage(), condition.getSize());
    }

    @Override
    public Result<Long> estimatedDiskSize(Long clusterLogicId, Integer count) {
        ClusterLogic clusterLogic = clusterLogicService.getClusterLogicById(clusterLogicId);
        String nodeSpec = clusterLogic.getDataNodeSpec();
        if (StringUtils.isNotBlank(nodeSpec)) {
            return Result.buildSucc(getUnitSize( nodeSpec.split("-")[2])*count);
        }
        return Result.buildSucc(UNKNOWN_SIZE);
    }

    @Override
    public Result<List<String>> getProjectLogicClusterNameByType(Integer projectId, Integer type) {
        ESLogicClusterDTO logicClusterDTO = new ESLogicClusterDTO();
        logicClusterDTO.setProjectId(projectId);
        logicClusterDTO.setType(type);
        return Result.buildSucc(clusterLogicService.listClusterLogics(logicClusterDTO)
                .stream().map(ClusterLogic::getName).collect(Collectors.toList()));
    }

    @Override
    public List<String> listClusterLogicNameByProjectId(Integer projectId) {
        List<ClusterLogic> tempAuthLogicClusters = Lists.newArrayList();
        if (AuthConstant.SUPER_PROJECT_ID.equals(projectId)) {
            tempAuthLogicClusters.addAll(clusterLogicService.listAllClusterLogics());
        } else {
            tempAuthLogicClusters.addAll(clusterLogicService.getHasAuthClusterLogicsByProjectId(projectId));
        }
        return tempAuthLogicClusters.stream().map(ClusterLogic::getName).collect(Collectors.toList());
    }

    @Override
    public Result<List<Tuple<String, ClusterLogicPhyRelationVO>>> getClusterRelationByProjectId(Integer projectId) {

        List<Tuple<String, ClusterLogicPhyRelationVO>> collect = Lists.newArrayList();
        List<ClusterLogic> tempAuthLogicClusters = Lists.newArrayList();
        if (AuthConstant.SUPER_PROJECT_ID.equals(projectId)) {
            List<ClusterPhy> phyList = clusterPhyService.listAllClusters();
             collect = phyList.stream().map(clusterPhy
                     -> new Tuple<String, ClusterLogicPhyRelationVO>(clusterPhy.getCluster(),
                     new ClusterLogicPhyRelationVO(clusterPhy.getId(),clusterPhy.getType(),clusterPhy.getCluster())))
                     .collect(Collectors.toList());
        } else {
            List<ClusterLogic> logicList = clusterLogicService.getOwnedClusterLogicListByProjectId(projectId);
            collect = logicList.stream().map(clusterLogic -> new Tuple<String, ClusterLogicPhyRelationVO>(clusterLogic.getName(),getPhyNameByLogic(clusterLogic.getId()))).collect(Collectors.toList());
            tempAuthLogicClusters.addAll(clusterLogicService.getHasAuthClusterLogicsByProjectId(projectId));
        }
        return Result.buildSucc(collect);
    }




/**************************************************** private method ****************************************************/

    private ClusterLogicPhyRelationVO getPhyNameByLogic(Long clusterLogicId) {
        ClusterRegion clusterRegion = clusterRegionService.getRegionByLogicClusterId(clusterLogicId);
        ClusterPhy clusterPhy =  clusterPhyService.getClusterByName(clusterRegion.getPhyClusterName());
        ClusterLogicPhyRelationVO clusterLogicPhyRelationVO = new ClusterLogicPhyRelationVO();
        clusterLogicPhyRelationVO.setId(clusterPhy.getId());
        clusterLogicPhyRelationVO.setType(clusterPhy.getType());
        clusterLogicPhyRelationVO.setName(clusterPhy.getCluster());
        return clusterLogicPhyRelationVO;
    }

    /**
     * 获取map中第⼀个数据值
     *
     * @param map 数据源
     * @return
     */
    private static Triple<Long, Long, Double> getFirstOrNull(Map<String, Triple<Long, Long, Double>> map) {
        Triple<Long, Long, Double> obj = null;
        for (Map.Entry<String, Triple<Long, Long, Double>> entry : map.entrySet()) {
            obj = entry.getValue();
            if (obj != null) {
                break;
            }
        }
        return obj;
    }
    /**
     * 构建OP逻辑集群权限
     * @param clusterLogicVO  逻辑集群
     * @param projectIdForAuthJudge 用于判断权限的应用id（供应用管理页面获取关联集群列表使用）
     *                          ，为null则权限为运维人员权限（管理权限）
     */
    private void buildOpLogicClusterPermission(ClusterLogicVO clusterLogicVO, Integer projectIdForAuthJudge) {
        if (clusterLogicVO == null) {
            return;
        }

        if (projectIdForAuthJudge == null) {
            // 未指定需要判断权限的app，取运维人员权限
            clusterLogicVO.setAuthId(null);
            clusterLogicVO.setAuthType(ProjectClusterLogicAuthEnum.OWN.getCode());
            clusterLogicVO.setPermissions(ProjectClusterLogicAuthEnum.OWN.getDesc());
        } else {
            // 指定了需要判断权限的app
            buildLogicClusterPermission(clusterLogicVO, projectIdForAuthJudge);
        }
    }

    /**
     * 构建ES集群版本
     * @param logicCluster 逻辑集群
     */
    private void buildConsoleClusterVersions(ClusterLogicVO logicCluster) {
        try {
            if (logicCluster != null) {
                List<ClusterPhy> physicalClusters = getLogicClusterAssignedPhysicalClusters(logicCluster.getId());
                if (CollectionUtils.isEmpty(physicalClusters)) { return;}

                List<String> esClusterVersions = physicalClusters.stream().map(ClusterPhy::getEsVersion).distinct().collect(Collectors.toList());
                logicCluster.setEsClusterVersions(esClusterVersions);
            }
        } catch (Exception e) {
            LOGGER.warn("class=LogicClusterManager||method=buildConsoleClusterVersions||logicClusterId={}",
                    logicCluster.getId(), e);
        }
    }

    /**
     * 设置app对指定逻辑集群的权限
     * @param logicClusterVO      逻辑集群
     * @param projectIdForAuthJudge 需要判断的app的ID
     */
    private void buildLogicClusterPermission(ClusterLogicVO logicClusterVO, Integer projectIdForAuthJudge) {
        try {
            if (logicClusterVO == null || projectIdForAuthJudge == null) {
                return;
            }
            if (AuthConstant.SUPER_PROJECT_ID.equals(projectIdForAuthJudge)) {
                logicClusterVO.setAuthType(   ProjectClusterLogicAuthEnum.OWN.getCode());
                logicClusterVO.setPermissions(ProjectClusterLogicAuthEnum.OWN.getDesc());
                return;
            }

            ProjectClusterLogicAuth auth = projectClusterLogicAuthService.getLogicClusterAuth(projectIdForAuthJudge,
                    logicClusterVO.getId());

            if (auth == null) {
                // 没有权限
                logicClusterVO.setAuthId(null);
                logicClusterVO.setAuthType(ProjectClusterLogicAuthEnum.NO_PERMISSIONS.getCode());
                logicClusterVO.setPermissions(ProjectClusterLogicAuthEnum.NO_PERMISSIONS.getDesc());
            } else {
                // 有权限
                logicClusterVO.setAuthId(auth.getId());
                logicClusterVO.setAuthType(ProjectClusterLogicAuthEnum.valueOf(auth.getType()).getCode());
                logicClusterVO.setPermissions(ProjectClusterLogicAuthEnum.valueOf(auth.getType()).getDesc());
            }


        } catch (Exception e) {
            LOGGER.warn("class=LogicClusterManager||method=buildLogicClusterPermission||logicClusterId={}",
                    logicClusterVO.getId(), e);
        }
    }

    /**
     * 更新逻辑集群状态信息
     */
    private void buildLogicClusterStatus(ClusterLogicVO logicCluster, ClusterLogic clusterLogic) {
        ClusterLogicStatis esClusterLogicStatus = buildDefaultLogicStatus();
        try {
            ClusterLogicStatis clusterLogicStatus = getClusterLogicStatus(clusterLogic.getId());
            if (null != clusterLogicStatus) {
                esClusterLogicStatus = clusterLogicStatus;
            }
        } catch (Exception e) {
            LOGGER.error("class=ClusterLogicManagerImpl||method=buildLogicClusterStatus||logicClusterId={}",
                    logicCluster.getId(), e);
        }

        logicCluster.setClusterStatus(ConvertUtil.obj2Obj(esClusterLogicStatus, ConsoleClusterStatusVO.class));
    }

    /**
     * 创建默认逻辑集群状态
     * @return
     */
    private ClusterLogicStatis buildDefaultLogicStatus() {
        ClusterLogicStatis logicStatus = new ClusterLogicStatis();
        logicStatus.setStatus( ClusterHealthEnum.RED.getDesc());
        logicStatus.setDocNu(0.0);
        logicStatus.setIndexNu(0);
        logicStatus.setTotalDisk(0.0);
        logicStatus.setUsedDisk(0.0);
        return logicStatus;
    }

    private void buildLogicRole(ClusterLogicVO logicCluster, ClusterLogic clusterLogic) {
        if (logicCluster != null) {
            try {
                Long logicClusterId = logicCluster.getId();

                List<String> phyClusterNames = clusterRegionService.listPhysicClusterNames(logicClusterId);
                if (CollectionUtils.isEmpty(phyClusterNames)) {
                    return;
                }

                //拿第一个物理集群的client、master信息，因为只有Arius维护的大公共共享集群才会有一个逻辑集群映射成多个物理集群
                ClusterPhy clusterPhy = clusterPhyService.getClusterByName(phyClusterNames.get(0));
                if (null == clusterPhy) {
                    return;
                }

                List<ClusterRoleInfo> esRolePhyClusters = clusterPhy.getClusterRoleInfos();
                List<ClusterRoleHost> esRolePhyClusterHosts = clusterPhy.getClusterRoleHosts();

                logicCluster.setEsClusterRoleVOS(buildESRoleClusterVOS(clusterLogic, logicClusterId, esRolePhyClusters, esRolePhyClusterHosts));
            } catch (Exception e) {
                LOGGER.warn("class=LogicClusterManager||method=buildLogicRole||logicClusterId={}", logicCluster.getId(),
                        e);
            }
        }
    }

    private List<ESClusterRoleVO> buildESRoleClusterVOS(ClusterLogic clusterLogic, Long logicClusterId,
                                                        List<ClusterRoleInfo> esRolePhyClusters,
                                                        List<ClusterRoleHost> esRolePhyClusterHosts) {
        List<ESClusterRoleVO> esClusterRoleVOS = new ArrayList<>();
        for (ClusterRoleInfo clusterRoleInfo : esRolePhyClusters) {
            ESClusterRoleVO esClusterRoleVO = ConvertUtil.obj2Obj(clusterRoleInfo, ESClusterRoleVO.class);

            List<ESClusterRoleHostVO> esClusterRoleHostVOS = new ArrayList<>();

            //如果是datanode节点，那么使用逻辑集群申请的节点个数和阶段规格配置
            if (DATA_NODE.getDesc().equals(clusterRoleInfo.getRoleClusterName())) {
                esClusterRoleVO.setPodNumber(clusterLogic.getDataNodeNu());
                esClusterRoleVO.setMachineSpec(clusterLogic.getDataNodeSpec());

                ClusterRegion clusterRegion = clusterRegionService.getRegionByLogicClusterId(logicClusterId);
                if (null != clusterRegion) {
                    Result<List<ClusterRoleHost>> ret = clusterRoleHostService.listByRegionId(clusterRegion.getId().intValue());
                    if (ret.success() && CollectionUtils.isNotEmpty(ret.getData())) {
                        for (ClusterRoleHost clusterRoleHost : ret.getData()) {
                            ESClusterRoleHostVO esClusterRoleHostVO = new ESClusterRoleHostVO();
                            esClusterRoleHostVO.setHostname(clusterRoleHost.getIp());
                            esClusterRoleHostVO.setRole(DATA_NODE.getCode());

                            esClusterRoleHostVOS.add(esClusterRoleHostVO);
                        }
                    }
                }
            } else {
                for (ClusterRoleHost clusterRoleHost : esRolePhyClusterHosts) {
                    if (clusterRoleHost.getRoleClusterId().longValue() == clusterRoleInfo.getId().longValue()) {
                        esClusterRoleHostVOS
                                .add(ConvertUtil.obj2Obj(clusterRoleHost, ESClusterRoleHostVO.class));
                    }
                }
            }

            esClusterRoleVO.setEsClusterRoleHostVO(esClusterRoleHostVOS);
            esClusterRoleVO.setPodNumber(esClusterRoleHostVOS.size());
            esClusterRoleVOS.add(esClusterRoleVO);
        }
        return esClusterRoleVOS;
    }

    private void buildLogicClusterTemplateSrvs(ClusterLogicVO logicCluster) {
        try {
            Result<List<ClusterTemplateSrv>> listResult = templateSrvManager.getLogicClusterTemplateSrv(
                    logicCluster.getId());
            if (null != listResult && listResult.success()) {
                logicCluster.setEsClusterTemplateSrvVOS(
                        ConvertUtil.list2List(listResult.getData(), ESClusterTemplateSrvVO.class));
            }
        } catch (Exception e) {
            LOGGER.warn("class=LogicClusterManager||method=buildLogicClusterTemplateSrvs||logicClusterId={}",
                    logicCluster.getId(), e);
        }
    }

    /**
     * 构建节点信息:
     * 1. 是否关联物理集群
     * 2. 获取关联物理集群列表
     * 3. 逻辑集群拥有的数据节点数
     * 4. 防止没有关联物理集群, 或者取消关联region, 逻辑集群状态为red
     * 5. 获取gateway地址
     */
    private void buildClusterNodeInfo(ClusterLogicVO clusterLogicVO) {
        ClusterLogicContext clusterLogicContext = clusterContextManager.getClusterLogicContext(
                clusterLogicVO.getId());
        if (null == clusterLogicContext) {
            return;
        }

        //1. 是否关联物理集群
        clusterLogicVO.setPhyClusterAssociated(clusterLogicContext.getAssociatedPhyNum() > 0);

        //2. 获取关联物理集群列表
        if (CollectionUtils.isNotEmpty(clusterLogicContext.getAssociatedClusterPhyNames())) {
            clusterLogicVO.setAssociatedPhyClusterName(clusterLogicContext.getAssociatedClusterPhyNames());
        }

        //3. 逻辑集群拥有的数据节点数
        clusterLogicVO.setDataNodesNumber(clusterLogicContext.getAssociatedDataNodeNum());

        //4. 没有关联物理集群下, 逻辑集群状态至为red
        if (clusterLogicVO.getPhyClusterAssociated().equals(false)) {
            clusterLogicVO.getClusterStatus().setStatus(RED.getDesc());
        }

        //5. 获取gateway地址
        clusterLogicVO.setGatewayAddress(esGatewayClient.getGatewayAddress());
    }

    private Tuple2<Result<Void>,/*projectId*/Integer> checkIndices(List<String> delIndices, Integer logicId) {
        for (String index : delIndices) {
            if (index.endsWith("*")) {
                return com.didichuxing.datachannel.arius.admin.common.tuple.Tuple.of(Result.buildParamIllegal(
                        "索引名字不能以*结尾"),null);
            }
        }

        IndexTemplateWithPhyTemplates templateLogicWithPhysical = indexTemplateService
                .getLogicTemplateWithPhysicalsById(logicId);
        IndexTemplatePhy templatePhysical = templateLogicWithPhysical.getMasterPhyTemplate();

        List<String> matchIndices = indexTemplatePhyService.getMatchNoVersionIndexNames(templatePhysical.getId());
        for (String index : delIndices) {
            if (!matchIndices.contains(index)) {
                return com.didichuxing.datachannel.arius.admin.common.tuple.Tuple.of(Result.buildParamIllegal(index + "不属于该索引模板"),null);
            }
        }
        return com.didichuxing.datachannel.arius.admin.common.tuple.Tuple.of(Result.buildSucc(),
                templateLogicWithPhysical.getProjectId());
    }

    /**
     * 批量删除物理模板对应分区索引
     * @param physicals 物理模板列表
     * @param delIndices 待删除分区索引列表
     * @return
     */
    private Result<Void> batchDeletePhysicalTemplateIndices(List<IndexTemplatePhy> physicals, List<String> delIndices) {
        for (IndexTemplatePhy templatePhysical : physicals) {
            if (templatePhysical.getVersion() > 0) {
                List<String> delIndicesWithVersion = genDeleteIndicesWithVersion(delIndices);

                LOGGER.info(
                        "class=TemplateLogicServiceImpl||method=clearIndex||templateName={}||version={}||indices={}",
                        templatePhysical.getName(), templatePhysical.getVersion(), delIndicesWithVersion);

                if (CollectionUtils.isNotEmpty(delIndicesWithVersion)) {
                    esIndexService.syncBatchDeleteIndices(templatePhysical.getCluster(), delIndicesWithVersion, 3);
                }
            }

            int count = delIndices.size();
            if (count != esIndexService.syncBatchDeleteIndices(templatePhysical.getCluster(), delIndices, 3)) {
                return Result.buildFail("删除索引失败，请重试");
            }
        }

        return Result.buildSucc();
    }

    /**
     * 通过请求的方式批量删除物理模板分区索引
     * @param physicals 物理模板
     * @param delQueryDsl DSL语句
     * @param delIndices 删除索引列表
     * @return
     */
    private Result<Void> batchDeletePhysicalTemplateIndicesByQuery(List<IndexTemplatePhy> physicals, String delQueryDsl,
                                                                   List<String> delIndices) throws ESOperateException {
        if (StringUtils.isNotBlank(delQueryDsl)) {
            for (IndexTemplatePhy templatePhysical : physicals) {
                if (!esIndexService.syncDeleteByQuery(templatePhysical.getCluster(), delIndices, delQueryDsl)) {
                    return Result.buildFail("删除索引失败，请重试");
                }
            }
        }

        return Result.buildSucc();
    }

    /**
     * 生成带有版本模式的待删除索引列表
     *
     * @param delIndices 待删除索引列表
     * @return
     */
    private List<String> genDeleteIndicesWithVersion(List<String> delIndices) {
        List<String> indicesWithVersion = new ArrayList<>();
        if (CollectionUtils.isNotEmpty(delIndices)) {
            for (String delIndex : delIndices) {
                indicesWithVersion.add(delIndex + "_v*");
            }
        }

        return indicesWithVersion;
    }

    private ClusterLogicStatis getClusterLogicStatus(Long logicClusterId) {
        ClusterLogicStatis clusterLogicStatis = new ClusterLogicStatis();
        
        //获取集群上下文
        ClusterLogicContext clusterLogicContext = clusterContextManager.getClusterLogicContext(logicClusterId);
        if (null == clusterLogicContext) {
            return null;
        }

        //设置逻辑集群名称
        clusterLogicStatis.setName(clusterLogicContext.getClusterLogicName());
        clusterLogicStatis.setId(logicClusterId);

        List<ESClusterStatsResponse> esClusterStatsResponseList = clusterLogicContext.getAssociatedClusterPhyNames()
                .stream().map(esClusterService::syncGetClusterStats).collect(Collectors.toList());

        //设置基础数据
        clusterLogicStatis.setIndexNu(esClusterStatsResponseList.stream().mapToLong(ESClusterStatsResponse::getIndexCount).sum());
        clusterLogicStatis.setDocNu(esClusterStatsResponseList.stream().mapToDouble(ESClusterStatsResponse::getDocsCount).sum());
        clusterLogicStatis.setTotalDisk(esClusterStatsResponseList.stream().mapToDouble(item -> item.getTotalFs().getBytes()).sum());
        clusterLogicStatis.setUsedDisk(esClusterStatsResponseList.stream().mapToDouble(item -> item.getTotalFs().getBytes() -
                item.getFreeFs().getBytes()).sum());

        //设置逻辑集群状态
        Set<String> statusSet = esClusterStatsResponseList.stream().map(ESClusterStatsResponse::getStatus).collect(Collectors.toSet());
        clusterLogicStatis.setStatus(getClusterLogicStatus(statusSet));
        return clusterLogicStatis;
    }

    /**
     * 获取逻辑集群状态
     * @return ClusterStatusEnum
     */
    private String getClusterLogicStatus(Set<String> statusSet) {
        if (statusSet.contains(RED.getDesc())) {
            return RED.getDesc();
        }

        if (statusSet.size() == 1 && statusSet.contains(GREEN.getDesc())) {
            return GREEN.getDesc();
        }

        if (statusSet.contains(YELLOW.getDesc())) {
            return YELLOW.getDesc();
        }
        return RED.getDesc();
    }

    public static List rowBounds(int pageNum, int pageSize, List list) {
        pageNum = pageNum - 1;
        pageNum = Math.max(pageNum, 0);
        // 默认至少返回5行
        pageSize = Math.max(pageSize, 5);
        int startRow = 0;
        int endRow = 0;
        if (list == null || list.size() == 0) {
            return list;
        }
        int totalCount = list.size();
        startRow = pageNum > 0 ? pageNum * pageSize : 0;
        endRow = startRow + pageSize;
        endRow = Math.min(endRow, totalCount);
        list = list.subList(startRow, endRow);
        return list;
    }

}<|MERGE_RESOLUTION|>--- conflicted
+++ resolved
@@ -19,15 +19,7 @@
 import com.didichuxing.datachannel.arius.admin.common.bean.dto.cluster.ESLogicClusterWithRegionDTO;
 import com.didichuxing.datachannel.arius.admin.common.bean.dto.indices.IndexCatCellDTO;
 import com.didichuxing.datachannel.arius.admin.common.bean.dto.template.ConsoleTemplateClearDTO;
-<<<<<<< HEAD
 import com.didichuxing.datachannel.arius.admin.common.bean.entity.cluster.*;
-=======
-import com.didichuxing.datachannel.arius.admin.common.bean.entity.cluster.ClusterLogic;
-import com.didichuxing.datachannel.arius.admin.common.bean.entity.cluster.ClusterLogicContext;
-import com.didichuxing.datachannel.arius.admin.common.bean.entity.cluster.ClusterLogicStatis;
-import com.didichuxing.datachannel.arius.admin.common.bean.entity.cluster.ClusterPhy;
-import com.didichuxing.datachannel.arius.admin.common.bean.entity.cluster.ClusterTemplateSrv;
->>>>>>> ddb19ebd
 import com.didichuxing.datachannel.arius.admin.common.bean.entity.cluster.ecm.ClusterRoleHost;
 import com.didichuxing.datachannel.arius.admin.common.bean.entity.cluster.ecm.ClusterRoleInfo;
 import com.didichuxing.datachannel.arius.admin.common.bean.entity.project.ProjectClusterLogicAuth;
@@ -256,7 +248,7 @@
                         .triggerWayEnum(TriggerWayEnum.MANUAL_TRIGGER)
                         .operationTypeEnum(OperateTypeEnum.TEMPLATE_SERVICE_CLEAN)
                         .build()
-
+                
         );
         if (StringUtils.isNotBlank(clearDTO.getDelQueryDsl())) {
             return Result.buildSucWithTips("删除任务下发成功，请到sense中执行查询语句，确认删除进度");
