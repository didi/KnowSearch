package com.didichuxing.datachannel.arius.admin.biz.cluster.impl;

import static com.didichuxing.datachannel.arius.admin.common.constant.PageSearchHandleTypeEnum.CLUSTER_LOGIC;
import static com.didichuxing.datachannel.arius.admin.common.constant.cluster.ClusterHealthEnum.GREEN;
import static com.didichuxing.datachannel.arius.admin.common.constant.cluster.ClusterHealthEnum.RED;
import static com.didichuxing.datachannel.arius.admin.common.constant.cluster.ClusterHealthEnum.UNKNOWN;
import static com.didichuxing.datachannel.arius.admin.common.constant.cluster.ClusterHealthEnum.YELLOW;
import static com.didichuxing.datachannel.arius.admin.common.constant.operaterecord.ModuleEnum.RESOURCE;
import static com.didichuxing.datachannel.arius.admin.common.constant.operaterecord.ModuleEnum.TEMPLATE;
import static com.didichuxing.datachannel.arius.admin.common.constant.operaterecord.OperationEnum.ADD;
import static com.didichuxing.datachannel.arius.admin.common.constant.operaterecord.OperationEnum.DELETE;
import static com.didichuxing.datachannel.arius.admin.common.constant.operaterecord.OperationEnum.DELETE_INDEX;
import static com.didichuxing.datachannel.arius.admin.common.constant.operaterecord.OperationEnum.EDIT;
import static com.didichuxing.datachannel.arius.admin.common.constant.resource.ESClusterNodeRoleEnum.DATA_NODE;

<<<<<<< HEAD
=======
import java.util.*;
import java.util.stream.Collectors;

import javax.servlet.http.HttpServletRequest;

import com.didichuxing.datachannel.arius.admin.common.bean.entity.region.ClusterRegion;
import org.apache.commons.collections4.CollectionUtils;
import org.apache.commons.lang3.StringUtils;
import org.springframework.beans.factory.annotation.Autowired;
import org.springframework.stereotype.Component;

>>>>>>> 0b63236b
import com.alibaba.fastjson.JSON;
import com.didichuxing.datachannel.arius.admin.biz.cluster.ClusterContextManager;
import com.didichuxing.datachannel.arius.admin.biz.cluster.ClusterLogicManager;
import com.didichuxing.datachannel.arius.admin.biz.cluster.ClusterNodeManager;
import com.didichuxing.datachannel.arius.admin.biz.cluster.ClusterRegionManager;
import com.didichuxing.datachannel.arius.admin.biz.indices.IndicesManager;
import com.didichuxing.datachannel.arius.admin.biz.page.ClusterLogicPageSearchHandle;
import com.didichuxing.datachannel.arius.admin.biz.template.TemplateLogicManager;
import com.didichuxing.datachannel.arius.admin.biz.template.srv.TemplateSrvManager;
import com.didichuxing.datachannel.arius.admin.common.bean.common.PaginationResult;
import com.didichuxing.datachannel.arius.admin.common.bean.common.Result;
import com.didichuxing.datachannel.arius.admin.common.bean.dto.cluster.ClusterLogicConditionDTO;
import com.didichuxing.datachannel.arius.admin.common.bean.dto.cluster.ClusterLogicNodeConditionDTO;
import com.didichuxing.datachannel.arius.admin.common.bean.dto.cluster.ESLogicClusterDTO;
import com.didichuxing.datachannel.arius.admin.common.bean.dto.cluster.ESLogicClusterWithRegionDTO;
import com.didichuxing.datachannel.arius.admin.common.bean.dto.indices.IndicesClearDTO;
import com.didichuxing.datachannel.arius.admin.common.bean.dto.template.ConsoleTemplateClearDTO;
<<<<<<< HEAD
import com.didichuxing.datachannel.arius.admin.common.bean.entity.app.ProjectClusterLogicAuth;
import com.didichuxing.datachannel.arius.admin.common.bean.entity.cluster.ClusterLogic;
import com.didichuxing.datachannel.arius.admin.common.bean.entity.cluster.ClusterLogicContext;
import com.didichuxing.datachannel.arius.admin.common.bean.entity.cluster.ClusterLogicStatis;
import com.didichuxing.datachannel.arius.admin.common.bean.entity.cluster.ClusterPhy;
import com.didichuxing.datachannel.arius.admin.common.bean.entity.cluster.ClusterTemplateSrv;
=======
import com.didichuxing.datachannel.arius.admin.common.bean.entity.app.AppClusterLogicAuth;
import com.didichuxing.datachannel.arius.admin.common.bean.entity.cluster.*;
>>>>>>> 0b63236b
import com.didichuxing.datachannel.arius.admin.common.bean.entity.cluster.ecm.ClusterRoleHost;
import com.didichuxing.datachannel.arius.admin.common.bean.entity.cluster.ecm.ClusterRoleInfo;
import com.didichuxing.datachannel.arius.admin.common.bean.entity.stats.ESClusterStatsResponse;
import com.didichuxing.datachannel.arius.admin.common.bean.entity.template.IndexTemplateLogicAggregate;
import com.didichuxing.datachannel.arius.admin.common.bean.entity.template.IndexTemplatePhy;
import com.didichuxing.datachannel.arius.admin.common.bean.entity.template.IndexTemplateWithPhyTemplates;
import com.didichuxing.datachannel.arius.admin.common.bean.po.ecm.ESMachineNormsPO;
<<<<<<< HEAD
import com.didichuxing.datachannel.arius.admin.common.bean.vo.cluster.ConsoleClusterStatusVO;
import com.didichuxing.datachannel.arius.admin.common.bean.vo.cluster.ConsoleClusterVO;
import com.didichuxing.datachannel.arius.admin.common.bean.vo.cluster.ESClusterRoleHostVO;
import com.didichuxing.datachannel.arius.admin.common.bean.vo.cluster.ESClusterRoleVO;
import com.didichuxing.datachannel.arius.admin.common.bean.vo.cluster.ESClusterTemplateSrvVO;
=======
import com.didichuxing.datachannel.arius.admin.common.bean.vo.cluster.*;
>>>>>>> 0b63236b
import com.didichuxing.datachannel.arius.admin.common.bean.vo.ecm.ESClusterNodeSepcVO;
import com.didichuxing.datachannel.arius.admin.common.bean.vo.template.ConsoleTemplateVO;
import com.didichuxing.datachannel.arius.admin.common.component.BaseHandle;
import com.didichuxing.datachannel.arius.admin.common.constant.AuthConstant;
import com.didichuxing.datachannel.arius.admin.common.constant.app.ProjectClusterLogicAuthEnum;
import com.didichuxing.datachannel.arius.admin.common.constant.arius.AriusUser;
import com.didichuxing.datachannel.arius.admin.common.constant.cluster.ClusterHealthEnum;
import com.didichuxing.datachannel.arius.admin.common.event.resource.ClusterLogicEvent;
import com.didichuxing.datachannel.arius.admin.common.exception.AdminOperateException;
import com.didichuxing.datachannel.arius.admin.common.exception.ESOperateException;
import com.didichuxing.datachannel.arius.admin.common.util.AriusObjUtils;
import com.didichuxing.datachannel.arius.admin.common.util.ClusterUtils;
import com.didichuxing.datachannel.arius.admin.common.util.ConvertUtil;
import com.didichuxing.datachannel.arius.admin.common.util.FutureUtil;
import com.didichuxing.datachannel.arius.admin.core.component.HandleFactory;
import com.didichuxing.datachannel.arius.admin.core.component.SpringTool;
import com.didichuxing.datachannel.arius.admin.core.service.app.ProjectClusterLogicAuthService;
import com.didichuxing.datachannel.arius.admin.core.service.cluster.ecm.ESMachineNormsService;
import com.didichuxing.datachannel.arius.admin.core.service.cluster.logic.ClusterLogicService;
import com.didichuxing.datachannel.arius.admin.core.service.cluster.physic.ClusterPhyService;
import com.didichuxing.datachannel.arius.admin.core.service.cluster.physic.ClusterRoleHostService;
import com.didichuxing.datachannel.arius.admin.core.service.cluster.region.ClusterRegionService;
import com.didichuxing.datachannel.arius.admin.core.service.common.OperateRecordService;
import com.didichuxing.datachannel.arius.admin.core.service.es.ESClusterService;
import com.didichuxing.datachannel.arius.admin.core.service.es.ESIndexService;
import com.didichuxing.datachannel.arius.admin.core.service.template.logic.IndexTemplateService;
import com.didichuxing.datachannel.arius.admin.core.service.template.physic.IndexTemplatePhyService;
import com.didichuxing.datachannel.arius.admin.metadata.service.ESClusterStaticsService;
import com.didichuxing.datachannel.arius.admin.persistence.component.ESGatewayClient;
import com.didiglobal.logi.elasticsearch.client.response.indices.catindices.CatIndexResult;
import com.didiglobal.logi.log.ILog;
import com.didiglobal.logi.log.LogFactory;
import com.didiglobal.logi.security.common.enums.ResultCode;
import com.didiglobal.logi.security.service.ProjectService;
import com.didiglobal.logi.security.util.HttpRequestUtil;
import com.google.common.collect.Lists;
import com.google.common.collect.Sets;
import java.util.ArrayList;
import java.util.Collections;
import java.util.List;
import java.util.Set;
import java.util.stream.Collectors;
import javax.servlet.http.HttpServletRequest;
import org.apache.commons.collections4.CollectionUtils;
import org.apache.commons.lang3.StringUtils;
import org.springframework.beans.factory.annotation.Autowired;
import org.springframework.stereotype.Component;

@Component
public class ClusterLogicManagerImpl implements ClusterLogicManager {

    private static final ILog             LOGGER     = LogFactory.getLog(ClusterLogicManagerImpl.class);

    @Autowired
    private ClusterLogicManager           clusterLogicManager;

    @Autowired
    private ESIndexService                esIndexService;

    @Autowired
    private ESClusterStaticsService esClusterStaticsService;

    @Autowired
    private ClusterPhyService             clusterPhyService;

    @Autowired
    private ClusterLogicService           clusterLogicService;

    @Autowired
    private ClusterRegionService          clusterRegionService;

    @Autowired
    private ClusterRoleHostService       clusterRoleHostService;

    @Autowired
    private TemplateSrvManager            templateSrvManager;

    @Autowired
    private IndexTemplateService          indexTemplateService;

    @Autowired
    private TemplateLogicManager          templateLogicManager;

    @Autowired
    private IndexTemplatePhyService       indexTemplatePhyService;

    @Autowired
    private ProjectClusterLogicAuthService projectClusterLogicAuthService;

    @Autowired
    private OperateRecordService          operateRecordService;

    @Autowired
    private ESMachineNormsService         esMachineNormsService;

    @Autowired
    private ProjectService                projectService;

    @Autowired
    private ClusterNodeManager            clusterNodeManager;

    @Autowired
    private ESGatewayClient               esGatewayClient;

    @Autowired
    private ClusterRegionManager          clusterRegionManager;

    @Autowired
    private ClusterContextManager         clusterContextManager;

    @Autowired
    private ESClusterService              esClusterService;

    @Autowired
    private HandleFactory                 handleFactory;

    @Autowired
    private IndicesManager                indicesManager;

    private static final FutureUtil<Void> futureUtil = FutureUtil.init("ClusterLogicManager", 10, 10, 100);


    /**
     * 构建运维页面的逻辑集群VO
     * @param logicClusters     逻辑集群列表
<<<<<<< HEAD
     * @param projectIdForAuthJudge 用于判断权限的应用id（供应用管理页面获取关联集群列表使用）
     *                          ，为null则权限为运维人员权限（管理权限）
     * @return
     */
    @Override
    public List<ConsoleClusterVO> batchBuildOpClusterVOs(List<ClusterLogic> logicClusters,
                                                         Integer projectIdForAuthJudge) {
=======
     * @return 逻辑集群列表
     */
    @Override
    public List<ClusterLogicVO> buildClusterLogics(List<ClusterLogic> logicClusters) {
>>>>>>> 0b63236b
        if (CollectionUtils.isEmpty(logicClusters)) {
            return Lists.newArrayList();
        }

        List<ClusterLogicVO> clusterLogicVOS = Lists.newArrayList();
        for (ClusterLogic logicCluster : logicClusters) {
<<<<<<< HEAD
            consoleClusterVOS.add(buildOpClusterVO(logicCluster, projectIdForAuthJudge));
=======
            clusterLogicVOS.add(buildClusterLogic(logicCluster));
>>>>>>> 0b63236b
        }

        Collections.sort(clusterLogicVOS);
        return clusterLogicVOS;
    }

    /**
     * 构建运维页面的逻辑集群VO
     * @param clusterLogic    逻辑集群
<<<<<<< HEAD
     * @param projectIdForAuthJudge 用于判断权限的应用id（供应用管理页面获取关联集群列表使用）
     *                          ，为null则权限为运维人员权限（管理权限）
     * @return
     */
    @Override
    public ConsoleClusterVO buildOpClusterVO(ClusterLogic clusterLogic, Integer projectIdForAuthJudge) {
        ConsoleClusterVO consoleClusterVO = ConvertUtil.obj2Obj(clusterLogic, ConsoleClusterVO.class);

        futureUtil.runnableTask(() -> buildLogicClusterStatus(consoleClusterVO, clusterLogic))
            .runnableTask(() -> buildLogicRole(consoleClusterVO, clusterLogic))
            .runnableTask(() -> buildConsoleClusterVersions(consoleClusterVO))
            .runnableTask(() -> buildOpLogicClusterPermission(consoleClusterVO, projectIdForAuthJudge))
            .runnableTask(() -> buildLogicClusterTemplateSrvs(consoleClusterVO)).waitExecute();

        //依赖获取集群状态, 不能使用FutureUtil, 否则抛NPE
        buildClusterNodeInfo(consoleClusterVO);
        
        consoleClusterVO.setAppName(projectService.getProjectBriefByProjectId(consoleClusterVO.getProjectId()).getProjectName());

        return consoleClusterVO;
    }

    /**
     * 获取逻辑集群所有访问的APP
     *
     * @param logicClusterId 逻辑集群ID
     * @return
     */
   /**
    @Override
    public Result<List<ConsoleAppVO>> getAccessAppsOfLogicCluster(Long logicClusterId) {
        List<Integer> appsResult = esClusterStaticsService
                .getLogicClusterAccessInfo(logicClusterId, 7);

        if (CollectionUtils.isEmpty(appsResult)) {
            return Result.buildSucc();
        }

        List<App> apps = appService.listApps();
        Map<Integer, App> id2AppMap = ConvertUtil.list2Map(apps, App::getId);

        List<App> appsRet = appsResult.stream().map(id2AppMap::get).collect( Collectors.toList());
        return Result.buildSucc(ConvertUtil.list2List(appsRet, ConsoleAppVO.class));
=======
     * @return
     */
    @Override
    public ClusterLogicVO buildClusterLogic(ClusterLogic clusterLogic) {
        ClusterLogicVO clusterLogicVO = ConvertUtil.obj2Obj(clusterLogic, ClusterLogicVO.class);

        futureUtil.runnableTask(() -> buildLogicClusterStatus(clusterLogicVO, clusterLogic))
                .runnableTask(() -> buildLogicRole(clusterLogicVO, clusterLogic))
                .runnableTask(() -> buildConsoleClusterVersions(clusterLogicVO));

        //依赖获取集群状态, 不能使用FutureUtil, 否则抛NPE
        buildClusterNodeInfo(clusterLogicVO);
        clusterLogicVO.setAppName(appService.getAppName(clusterLogicVO.getAppId()));
>>>>>>> 0b63236b

        return clusterLogicVO;
    }
    **/

    @Override
    public Result<Void> clearIndices(ConsoleTemplateClearDTO clearDTO, String operator) throws ESOperateException {
        if (AriusObjUtils.isNull(operator)) {
            return Result.buildParamIllegal("操作人为空");
        }

        if (CollectionUtils.isEmpty(clearDTO.getDelIndices())) {
            return Result.buildParamIllegal("删除索引为空");
        }

        Result<Void> checkResult = checkIndices(clearDTO.getDelIndices(), clearDTO.getLogicId());
        if (checkResult.failed()) {
            return checkResult;
        }

        LOGGER.info("class=TemplateLogicServiceImpl||method=clearIndex||"
                        + "operator={}||logicId={}||delIndices={}||delQueryDsl={}", operator, clearDTO.getLogicId(),
                JSON.toJSONString(clearDTO.getDelIndices()), clearDTO.getDelQueryDsl());

        IndexTemplateWithPhyTemplates templateLogicWithPhysical = indexTemplateService.getLogicTemplateWithPhysicalsById(
                clearDTO.getLogicId());

        if (StringUtils.isNotBlank(clearDTO.getDelQueryDsl())) {
            Result<Void> deleteResult = batchDeletePhysicalTemplateIndicesByQuery(
                    templateLogicWithPhysical.getPhysicals(), clearDTO.getDelQueryDsl(), clearDTO.getDelIndices());
            if (deleteResult.failed()) {
                return deleteResult;
            }
        } else {
            Result<Void> deleteIndicesResult = batchDeletePhysicalTemplateIndices(
                    templateLogicWithPhysical.getPhysicals(), clearDTO.getDelIndices());
            if (deleteIndicesResult.failed()) {
                return deleteIndicesResult;
            }
        }

        operateRecordService.save(TEMPLATE, DELETE_INDEX, clearDTO.getLogicId(), JSON.toJSONString(clearDTO), operator);
        if (StringUtils.isNotBlank(clearDTO.getDelQueryDsl())) {
            return Result.buildSucWithTips("删除任务下发成功，请到sense中执行查询语句，确认删除进度");
        } else {
            return Result.buildSucWithTips("索引删除成功");
        }
    }

    /**
     * 获取逻辑集群分派的物理集群列表
     *
     * @param logicClusterId 逻辑集群ID
     * @return
     */
    @Override
    public List<ClusterPhy> getLogicClusterAssignedPhysicalClusters(Long logicClusterId) {
        ClusterRegion clusterRegion = clusterRegionService.getRegionByLogicClusterId(logicClusterId);
        if (clusterRegion == null) { return Lists.newArrayList();}

        return Lists.newArrayList(clusterPhyService.getClusterByName(clusterRegion.getPhyClusterName()));
    }

    @Override
<<<<<<< HEAD
    public Result<List<ConsoleClusterVO>> getProjectLogicClusterInfo(Integer projectId) {
        List<ConsoleClusterVO> list = ConvertUtil.list2List(clusterLogicService.getHasAuthClusterLogicsByProjectId(
                projectId), ConsoleClusterVO.class);
        for(ConsoleClusterVO consoleClusterVO : list) {
            List<String> clusterPhyNames = clusterRegionService.listPhysicClusterNames(consoleClusterVO.getId());
            consoleClusterVO.setPhyClusterAssociated(!AriusObjUtils.isEmptyList(clusterPhyNames));
            consoleClusterVO.setAssociatedPhyClusterName(clusterPhyNames);
=======
    public Result<List<ClusterLogicVO>> getLogicClustersByProjectId(Integer appId) {
        List<ClusterLogicVO> list = ConvertUtil.list2List(clusterLogicService.getHasAuthClusterLogicsByAppId(appId),
                ClusterLogicVO.class);
        for (ClusterLogicVO clusterLogicVO : list) {
            List<String> clusterPhyNames = clusterRegionService.listPhysicClusterNames(clusterLogicVO.getId());
            clusterLogicVO.setPhyClusterAssociated(!AriusObjUtils.isEmptyList(clusterPhyNames));
            clusterLogicVO.setAssociatedPhyClusterName(clusterPhyNames);
>>>>>>> 0b63236b
        }
        return Result.buildSucc(list);
    }

    /**
     * 获取APP拥有的集群列表
<<<<<<< HEAD
     * @param projectId
     * @return
     */
    @Override
    public Result<List<ConsoleClusterVO>> getProjectLogicClusters(Integer projectId) {
    
       if (projectService.checkProjectExist(projectId)){
           return Result.build(ResultCode.PROJECT_NOT_EXISTS.getCode(),ResultCode.PROJECT_NOT_EXISTS.getMessage());
       }
        

        return Result.buildSucc(batchBuildOpClusterVOs(clusterLogicService.getHasAuthClusterLogicsByProjectId(projectId),
                projectId));
=======
     * @param appId appId
     * @return 集群列表
     */
    @Override
    public Result<List<ClusterLogicVO>> getAppLogicClusters(Integer appId) {

        if (appService.getAppById(appId) == null) {
            return Result.buildNotExist("应用不存在");
        }

        return Result.buildSucc(
                buildClusterLogics(clusterLogicService.getHasAuthClusterLogicsByAppId(appId)));
>>>>>>> 0b63236b
    }
    
    @Override
    public Result<List<String>> getProjectLogicOrPhysicClusterNames(Integer projectId) {
        if (AuthConstant.SUPER_PROJECT_ID.equals(projectId)) {
            return Result.buildSucc(clusterPhyService.listAllClusters().stream().map(ClusterPhy::getCluster).collect(Collectors.toList()));
        }
        List<ClusterLogic> appAuthLogicClusters = clusterLogicService.getHasAuthClusterLogicsByProjectId(projectId);
        return Result.buildSucc(appAuthLogicClusters.stream().map(ClusterLogic::getName).collect(Collectors.toList()));
    }

    /**
<<<<<<< HEAD
     * 获取平台所有的集群列表
     * @param projectId
     * @return
     */
    @Override
    public Result<List<ConsoleClusterVO>> getDataCenterLogicClusters(Integer projectId) {

        List<ClusterLogic> logicClusters = clusterLogicService.listAllClusterLogics();
        List<ConsoleClusterVO> consoleClusterVOS = ConvertUtil.list2List(logicClusters, ConsoleClusterVO.class);
        if (projectId != null &&projectService.checkProjectExist(projectId) && CollectionUtils.isNotEmpty(consoleClusterVOS)) {
            consoleClusterVOS.forEach(consoleClusterVO -> buildOpLogicClusterPermission(consoleClusterVO, projectId));
        }
        Collections.sort(consoleClusterVOS);
        return Result.buildSucc(consoleClusterVOS);
    }

    /**
=======
>>>>>>> 0b63236b
     *
     * @param clusterId
     * @param projectId
     * @return
     */
    @Override
<<<<<<< HEAD
    public Result<ConsoleClusterVO> getProjectLogicClusters(Long clusterId, Integer projectId) {
=======
    public Result<ClusterLogicVO> getAppLogicClusters(Long clusterId, Integer appId) {
>>>>>>> 0b63236b
        ClusterLogic clusterLogic = clusterLogicService.getClusterLogicById(clusterId);
        if (clusterLogic == null) {
            return Result.buildNotExist("集群不存在");
        }

<<<<<<< HEAD
        return Result.buildSucc(buildOpClusterVO(clusterLogic, projectId));
=======
        return Result.buildSucc(buildClusterLogic(clusterLogic));
>>>>>>> 0b63236b
    }

    /**
     * 获取逻辑集群所有逻辑模板列表
     * @param request
     * @param clusterId
     * @return
     */
    @Override
    public Result<List<ConsoleTemplateVO>> getClusterLogicTemplates(HttpServletRequest request, Long clusterId) {

        List<ConsoleTemplateVO> result = new ArrayList<>();

<<<<<<< HEAD
        Integer projectId = HttpRequestUtil.getProjectId(request, AuthConstant.SUPER_PROJECT_ID);
        List<IndexTemplateLogicAggregate> aggregates =templateLogicManager.getLogicClusterTemplatesAggregate(clusterId,
                projectId);
=======
        Integer appId = HttpRequestUtils.getAppId(request, AdminConstant.DEFAULT_APP_ID);
        List<IndexTemplateLogicAggregate> aggregates = templateLogicManager.getLogicClusterTemplatesAggregate(clusterId,
                appId);
>>>>>>> 0b63236b
        if (CollectionUtils.isNotEmpty(aggregates)) {
            for (IndexTemplateLogicAggregate aggregate : aggregates) {
                result.add(templateLogicManager.fetchConsoleTemplate((aggregate)));
            }
        }

        LOGGER.info("class=ConsoleClusterController||method=getClusterLogicTemplates||clusterId={}||projectId={}",
                clusterId, projectId);

        return Result.buildSucc(result);
    }

    @Override
    public Result<List<ESClusterNodeSepcVO>> listMachineSpec() {
        List<ESMachineNormsPO> esMachineNormsPOS = esMachineNormsService.listMachineNorms();
        return Result.buildSucc(ConvertUtil.list2List(esMachineNormsPOS, ESClusterNodeSepcVO.class));
    }

    @Override
<<<<<<< HEAD
    public List<ConsoleClusterVO> getConsoleClusterVOS(ESLogicClusterDTO param, Integer projectId) {
        List<ClusterLogic> clusterLogics = clusterLogicService.listClusterLogics(param);
        return batchBuildOpClusterVOs(clusterLogics, projectId);
    }

    @Override
    public ConsoleClusterVO getConsoleCluster(Long clusterLogicId, Integer currentProjectId) {
=======
    public List<ClusterLogicVO> getClusterLogics(ESLogicClusterDTO param, Integer appId) {
        List<ClusterLogic> clusterLogics = clusterLogicService.listClusterLogics(param);
        return buildClusterLogics(clusterLogics);
    }

    @Override
    public ClusterLogicVO getClusterLogic(Long clusterLogicId, Integer currentAppId) {
>>>>>>> 0b63236b
        ClusterLogic clusterLogic = clusterLogicService.getClusterLogicById(clusterLogicId);
        ClusterLogicVO clusterLogicVO = ConvertUtil.obj2Obj(clusterLogic, ClusterLogicVO.class);

<<<<<<< HEAD
        futureUtil.runnableTask(() -> buildLogicClusterStatus(consoleClusterVO, clusterLogic))
                    .runnableTask(() -> buildOpLogicClusterPermission(consoleClusterVO, currentProjectId))
                    .runnableTask(() -> consoleClusterVO.setAppName(projectService.getProjectBriefByProjectId(consoleClusterVO.getProjectId()).getProjectName()))
                    .runnableTask(() -> buildClusterNodeInfo(consoleClusterVO))
                    .waitExecute();
=======
        futureUtil.runnableTask(() -> buildLogicClusterStatus(clusterLogicVO, clusterLogic))
                .runnableTask(() -> buildOpLogicClusterPermission(clusterLogicVO, currentAppId))
                .runnableTask(() -> clusterLogicVO.setAppName(appService.getAppName(clusterLogicVO.getAppId())))
                .runnableTask(() -> buildClusterNodeInfo(clusterLogicVO)).waitExecute();
>>>>>>> 0b63236b

        return clusterLogicVO;
    }

    @Override
    public Result<Void> addLogicClusterAndClusterRegions(ESLogicClusterWithRegionDTO param, String operator) {
        return clusterRegionManager.batchBindRegionToClusterLogic(param, operator, Boolean.TRUE);
    }

<<<<<<< HEAD
	@Override
    public ConsoleClusterVO getConsoleClusterVOByIdAndProjectId(Long clusterLogicId, Integer projectId) {
        if(AriusObjUtils.isNull(clusterLogicId)){return null;}

        //这里必须clusterLogicManager为了走spring全局缓存
        List<ConsoleClusterVO> consoleClusterVOS = clusterLogicManager.getConsoleClusterVOS(null, projectId);
        if(CollectionUtils.isNotEmpty(consoleClusterVOS)){
            for (ConsoleClusterVO consoleClusterVO : consoleClusterVOS) {
                if (clusterLogicId.equals(consoleClusterVO.getId())) {
                    return consoleClusterVO;
=======
    @Override
    public ClusterLogicVO getClusterLogicByIdAndAppId(Long clusterLogicId, Integer appId) {
        if (AriusObjUtils.isNull(clusterLogicId)) {
            return null;
        }

        //这里必须clusterLogicManager为了走spring全局缓存
        List<ClusterLogicVO> clusterLogicVOS = clusterLogicManager.getClusterLogics(null, appId);
        if (CollectionUtils.isNotEmpty(clusterLogicVOS)) {
            for (ClusterLogicVO clusterLogicVO : clusterLogicVOS) {
                if (clusterLogicId.equals(clusterLogicVO.getId())) {
                    return clusterLogicVO;
>>>>>>> 0b63236b
                }
            }
        }

        return null;
    }

<<<<<<< HEAD
	@Override
	public Result<Long> addLogicCluster(ESLogicClusterDTO param, String operator,
			Integer projectId) {
		Result<Long> result = clusterLogicService.createClusterLogic(param);

		if (result.success()) {
			SpringTool.publish(new ClusterLogicEvent(result.getData(), projectId));
			operateRecordService.save(RESOURCE, ADD, result.getData(), "创建逻辑集群", operator);
		}
		return result;
	}

	@Override
	public Result<Void> deleteLogicCluster(Long logicClusterId, String operator, Integer projectId) throws AdminOperateException {
		Result<Void> result = clusterLogicService.deleteClusterLogicById(logicClusterId, operator);
		if (result.success()) {
			SpringTool.publish(new ClusterLogicEvent(logicClusterId, projectId));
			operateRecordService.save(RESOURCE, DELETE, logicClusterId, "", operator);
		}
		return result;
	}

	@Override
	public Result<Void> editLogicCluster(ESLogicClusterDTO param, String operator, Integer projectId) {
        Result<Void> result = clusterLogicService.editClusterLogic(param, operator);
        if (result.success()) {
            SpringTool.publish(new ClusterLogicEvent(param.getId(), projectId));
            operateRecordService.save(RESOURCE, EDIT, param.getId(), String.valueOf(param.getId()), operator);
=======
    @Override
    public Result<Long> addLogicCluster(ESLogicClusterDTO param, String operator, Integer appId) {
        Result<Long> result = clusterLogicService.createClusterLogic(param);

        if (result.success()) {
            SpringTool.publish(new ClusterLogicEvent(result.getData(), appId));
            operateRecordService.save(RESOURCE, ADD, result.getData(), "创建逻辑集群", operator);
>>>>>>> 0b63236b
        }
        return result;
    }

    @Override
<<<<<<< HEAD
    public PaginationResult<ConsoleClusterVO> pageGetConsoleClusterVOS(ClusterLogicConditionDTO condition, Integer projectId) {
        BaseHandle baseHandle     = handleFactory.getByHandlerNamePer(CLUSTER_LOGIC.getPageSearchType());
        if (baseHandle instanceof ClusterLogicPageSearchHandle) {
            ClusterLogicPageSearchHandle handle     =  (ClusterLogicPageSearchHandle) baseHandle;
            return handle.doPageHandle(condition, condition.getAuthType(), projectId);
=======
    public Result<Void> deleteLogicCluster(Long logicClusterId, String operator, Integer appId)
            throws AdminOperateException {
        Result<Void> result = clusterLogicService.deleteClusterLogicById(logicClusterId, operator);
        ClusterLogicTemplateIndexDetailDTO templateIndexVO = getTemplateIndexVO(logicClusterId, appId);

        for (IndexTemplateLogicAggregate agg : templateIndexVO.getTemplateLogicAggregates()) {
            templateLogicManager.delTemplate(agg.getIndexTemplateLogicWithCluster().getId(), operator);
>>>>>>> 0b63236b
        }

        indicesManager.batchDeleteIndex(templateIndexVO.getCatIndexResults(),appId,operator);

<<<<<<< HEAD
    @Override
    public List<ClusterLogic> getClusterLogicByProjectIdAndAuthType(Integer projectId, Integer authType) {
        if (!projectService.checkProjectExist(projectId)) {
            return Lists.newArrayList();
=======
        if (result.success()) {
            SpringTool.publish(new ClusterLogicEvent(logicClusterId, appId));
            operateRecordService.save(RESOURCE, DELETE, logicClusterId, "", operator);
>>>>>>> 0b63236b
        }
        return result;
    }

<<<<<<< HEAD
        //超级用户对所有模板都是管理权限
        if (AuthConstant.SUPER_PROJECT_ID.equals(projectId) && !ProjectClusterLogicAuthEnum.OWN.getCode().equals(authType)) {
            return Lists.newArrayList();
        }

        if (!ProjectClusterLogicAuthEnum.isExitByCode(authType)) {
            return Lists.newArrayList();
        }

        switch (ProjectClusterLogicAuthEnum.valueOf(authType)) {
            case OWN:
                if (AuthConstant.SUPER_PROJECT_ID.equals(projectId)) {
                    return clusterLogicService.listAllClusterLogics();
                } else {
                    return clusterLogicService.getOwnedClusterLogicListByProjectId(projectId);
                }
            case ACCESS:
                return getProjectAccessClusterLogicList(projectId);

            case NO_PERMISSIONS:
                List<Long> appOwnAuthClusterLogicIdList = clusterLogicService.getOwnedClusterLogicListByProjectId(projectId)
                        .stream()
                        .map(ClusterLogic::getId)
                        .collect(Collectors.toList());

                List<Long> appAccessAuthClusterLogicIdList = getProjectAccessClusterLogicList(projectId)
                        .stream()
                        .map(ClusterLogic::getId)
                        .collect(Collectors.toList());
=======
    private ClusterLogicTemplateIndexDetailDTO getTemplateIndexVO(Long logicClusterId, Integer appId) {
        List<IndexTemplateLogicAggregate> templateLogicAggregates =
                templateLogicManager.getLogicClusterTemplatesAggregate(logicClusterId, appId);

        List<IndicesClearDTO> catIndexResults = Lists.newArrayList();
        templateLogicAggregates.forEach(tl -> {

            Integer templateLogic = tl.getIndexTemplateLogicWithCluster().getId();

            IndexTemplateWithPhyTemplates templateLogicWithPhysical = indexTemplateService.getLogicTemplateWithPhysicalsById(templateLogic);
            if (templateLogicWithPhysical != null) {

                List<IndexTemplatePhy> physicalMasters = templateLogicWithPhysical.fetchMasterPhysicalTemplates();
                for (IndexTemplatePhy physicalMaster : physicalMasters) {
                    List<CatIndexResult> catIndexResultList = esIndexService.syncCatIndexByExpression(physicalMaster.getCluster(),
                            physicalMaster.getExpression());
                    catIndexResultList.forEach(catIndexResult -> {
                        IndicesClearDTO indicesClearDTO = new IndicesClearDTO();
                        indicesClearDTO.setIndex(catIndexResult.getIndex());
                        indicesClearDTO.setClusterPhyName(physicalMaster.getCluster());
                        catIndexResults.add(indicesClearDTO);
                    });
                }
>>>>>>> 0b63236b

            }
        });

        ClusterLogicTemplateIndexDetailDTO templateIndexVO = new ClusterLogicTemplateIndexDetailDTO();
        templateIndexVO.setCatIndexResults(catIndexResults);
        templateIndexVO.setTemplateLogicAggregates(templateLogicAggregates);
        return templateIndexVO;
    }

    @Override
    public Result<Void> editLogicCluster(ESLogicClusterDTO param, String operator, Integer appId) {
        Result<Void> result = clusterLogicService.editClusterLogic(param, operator);
        if (result.success()) {
            SpringTool.publish(new ClusterLogicEvent(param.getId(), appId));
            operateRecordService.save(RESOURCE, EDIT, param.getId(), String.valueOf(param.getId()), operator);
        }
		return result;
	}

    @Override
<<<<<<< HEAD
    public List<ClusterLogic> getProjectAccessClusterLogicList(Integer projectId) {
        List<Long> clusterLogicIdList = projectClusterLogicAuthService.getLogicClusterAccessAuths(projectId)
                                        .stream()
                                        .map(ProjectClusterLogicAuth::getLogicClusterId)
                                        .collect(Collectors.toList());
=======
    public PaginationResult<ClusterLogicVO> pageGetClusterLogics(ClusterLogicConditionDTO condition, Integer appId) {
        BaseHandle baseHandle = handleFactory.getByHandlerNamePer(CLUSTER_LOGIC.getPageSearchType());
        if (baseHandle instanceof ClusterLogicPageSearchHandle) {
            ClusterLogicPageSearchHandle pageSearchHandle = (ClusterLogicPageSearchHandle) baseHandle;
            return pageSearchHandle.doPage(condition, appId);
        }
>>>>>>> 0b63236b

        LOGGER.warn(
                "class=ClusterLogicManagerImpl||method=pageGetConsoleClusterVOS||msg=failed to get the ClusterLogicPageSearchHandle");
        return PaginationResult.buildFail("分页获取逻辑集群信息失败");
    }

    @Override
    public boolean updateClusterLogicHealth(Long clusterLogicId) {

        ESLogicClusterDTO updateLogicClusterDTO = new ESLogicClusterDTO();
        Set<Integer>      clusterHealthSet      = Sets.newHashSet();
        updateLogicClusterDTO.setId(clusterLogicId);
        try {
            ClusterLogicContext clusterLogicContext = clusterContextManager.getClusterLogicContext(clusterLogicId);
            if (null == clusterLogicContext) {
                LOGGER.error(
                    "class=ClusterLogicManagerImpl||method=updateClusterLogicHealth||clusterLogicId={}||errMsg=clusterLogicContext is empty",
                    clusterLogicId);
                clusterHealthSet.add(UNKNOWN.getCode());
            }else {
                 List<String> associatedClusterPhyNames = clusterLogicContext.getAssociatedClusterPhyNames();
                clusterHealthSet.addAll(associatedClusterPhyNames
                        .stream()
                        .map(esClusterService::syncGetClusterHealthEnum)
                        .map(ClusterHealthEnum::getCode)
                        .collect(Collectors.toSet()));
            }

            updateLogicClusterDTO.setHealth(ClusterUtils.getClusterLogicHealthByClusterHealth(clusterHealthSet));
            clusterLogicService.editClusterLogicNotCheck(updateLogicClusterDTO, AriusUser.SYSTEM.getDesc());
        } catch (Exception e) {
            LOGGER.error("class=ClusterLogicManagerImpl||method=updateClusterLogicHealth||clusterLogicId={}||errMsg={}", clusterLogicId,
                    e.getMessage(), e);
            return false;
        }

        return true;
    }

    @Override
<<<<<<< HEAD
    public Result<List<ConsoleClusterVO>> getProjectLogicClusterInfoByType(Integer projectId, Integer type) {
        ESLogicClusterDTO logicClusterDTO = new ESLogicClusterDTO();
        logicClusterDTO.setProjectId(projectId);
        logicClusterDTO.setType(type);
        return Result.buildSucc(ConvertUtil.list2List(clusterLogicService.listClusterLogics(logicClusterDTO), ConsoleClusterVO.class));
=======
    public Result<ClusterLogicTemplateIndexCountVO> indexTemplateCount(Long clusterId, String operator, Integer appId) {
        ClusterLogicTemplateIndexDetailDTO detailVO = getTemplateIndexVO(clusterId, appId);
        ClusterLogicTemplateIndexCountVO countVO = new ClusterLogicTemplateIndexCountVO();
        countVO.setCatIndexResults(detailVO.getCatIndexResults().size());
        countVO.setTemplateLogicAggregates(detailVO.getTemplateLogicAggregates().size());
        return Result.buildSucc(countVO);
    }

    @Override
    public PaginationResult<ESClusterRoleHostVO> nodesPage(Long clusterLogicId,ClusterLogicNodeConditionDTO condition) {
        ClusterRegion clusterRegion =  clusterRegionService.getRegionByLogicClusterId(clusterLogicId);
        Result<List<ClusterRoleHost>> result = clusterRoleHostService.listByRegionId(Math.toIntExact(clusterRegion.getId()));
        List<ClusterRoleHost> nodes;
        if (result.success()){
            nodes = result.getData();
        }else {
            return PaginationResult.buildFail("获取节点失败！");
        }
        if (StringUtils.isNotBlank(condition.getKeyword())) {
            nodes = nodes.stream().filter(n -> n.getNodeSet().contains(condition.getKeyword())).collect(Collectors.toList());
        }
        return PaginationResult.buildSucc(rowBounds(condition.getPage().intValue(), condition.getSize().intValue(), nodes),
                nodes.size(), condition.getPage(), condition.getSize());
    }

    @Override
    public Result<String> estimatedDiskSize(Long clusterLogicId, Integer count) {
        ClusterRegion clusterRegion =  clusterRegionService.getRegionByLogicClusterId(clusterLogicId);
        return null;
>>>>>>> 0b63236b
    }

/**************************************************** private method ****************************************************/
    /**
     * 构建OP逻辑集群权限
<<<<<<< HEAD
     * @param consoleClusterVO  逻辑集群
     * @param projectIdForAuthJudge 用于判断权限的应用id（供应用管理页面获取关联集群列表使用）
     *                          ，为null则权限为运维人员权限（管理权限）
     */
    private void buildOpLogicClusterPermission(ConsoleClusterVO consoleClusterVO, Integer projectIdForAuthJudge) {
        if (consoleClusterVO == null) {
=======
     * @param clusterLogicVO  逻辑集群
     * @param appIdForAuthJudge 用于判断权限的应用id（供应用管理页面获取关联集群列表使用）
     *                          ，为null则权限为运维人员权限（管理权限）
     */
    private void buildOpLogicClusterPermission(ClusterLogicVO clusterLogicVO, Integer appIdForAuthJudge) {
        if (clusterLogicVO == null) {
>>>>>>> 0b63236b
            return;
        }

        if (projectIdForAuthJudge == null) {
            // 未指定需要判断权限的app，取运维人员权限
<<<<<<< HEAD
            consoleClusterVO.setAuthId(null);
            consoleClusterVO.setAuthType( ProjectClusterLogicAuthEnum.OWN.getCode());
            consoleClusterVO.setPermissions(ProjectClusterLogicAuthEnum.OWN.getDesc());
        } else {
            // 指定了需要判断权限的app
            buildLogicClusterPermission(consoleClusterVO, projectIdForAuthJudge);
=======
            clusterLogicVO.setAuthId(null);
            clusterLogicVO.setAuthType(AppClusterLogicAuthEnum.OWN.getCode());
            clusterLogicVO.setPermissions(AppClusterLogicAuthEnum.OWN.getDesc());
        } else {
            // 指定了需要判断权限的app
            buildLogicClusterPermission(clusterLogicVO, appIdForAuthJudge);
>>>>>>> 0b63236b
        }
    }

    /**
     * 构建ES集群版本
     * @param logicCluster 逻辑集群
     */
    private void buildConsoleClusterVersions(ClusterLogicVO logicCluster) {
        try {
            if (logicCluster != null) {
                List<ClusterPhy> physicalClusters = getLogicClusterAssignedPhysicalClusters(logicCluster.getId());
                if (CollectionUtils.isEmpty(physicalClusters)) { return;}

                List<String> esClusterVersions = physicalClusters.stream().map(ClusterPhy::getEsVersion).distinct().collect(Collectors.toList());
                logicCluster.setEsClusterVersions(esClusterVersions);
            }
        } catch (Exception e) {
            LOGGER.warn("class=LogicClusterManager||method=buildConsoleClusterVersions||logicClusterId={}",
                    logicCluster.getId(), e);
        }
    }

    /**
     * 设置app对指定逻辑集群的权限
     * @param logicClusterVO      逻辑集群
     * @param projectIdForAuthJudge 需要判断的app的ID
     */
<<<<<<< HEAD
    private void buildLogicClusterPermission(ConsoleClusterVO logicClusterVO, Integer projectIdForAuthJudge) {
=======
    private void buildLogicClusterPermission(ClusterLogicVO logicClusterVO, Integer appIdForAuthJudge) {
>>>>>>> 0b63236b
        try {
            if (logicClusterVO == null || projectIdForAuthJudge == null) {
                return;
            }
<<<<<<< HEAD
            if (AuthConstant.SUPER_PROJECT_ID.equals(projectIdForAuthJudge)) {
                logicClusterVO.setAuthType(   ProjectClusterLogicAuthEnum.OWN.getCode());
                logicClusterVO.setPermissions(ProjectClusterLogicAuthEnum.OWN.getDesc());
=======
            if (appService.isSuperApp(appIdForAuthJudge)) {
                logicClusterVO.setAuthType(AppClusterLogicAuthEnum.OWN.getCode());
                logicClusterVO.setPermissions(AppClusterLogicAuthEnum.OWN.getDesc());
>>>>>>> 0b63236b
                return;
            }

            ProjectClusterLogicAuth auth = projectClusterLogicAuthService.getLogicClusterAuth(projectIdForAuthJudge,
                    logicClusterVO.getId());

            if (auth == null) {
                // 没有权限
                logicClusterVO.setAuthId(null);
                logicClusterVO.setAuthType(ProjectClusterLogicAuthEnum.NO_PERMISSIONS.getCode());
                logicClusterVO.setPermissions(ProjectClusterLogicAuthEnum.NO_PERMISSIONS.getDesc());
            } else {
                // 有权限
                logicClusterVO.setAuthId(auth.getId());
                logicClusterVO.setAuthType(ProjectClusterLogicAuthEnum.valueOf(auth.getType()).getCode());
                logicClusterVO.setPermissions(ProjectClusterLogicAuthEnum.valueOf(auth.getType()).getDesc());
            }


        } catch (Exception e) {
            LOGGER.warn("class=LogicClusterManager||method=buildLogicClusterPermission||logicClusterId={}",
                    logicClusterVO.getId(), e);
        }
    }

    /**
     * 更新逻辑集群状态信息
     */
    private void buildLogicClusterStatus(ClusterLogicVO logicCluster, ClusterLogic clusterLogic) {
        ClusterLogicStatis esClusterLogicStatus = buildDefaultLogicStatus();
        try {
            ClusterLogicStatis clusterLogicStatus = getClusterLogicStatus(clusterLogic.getId());
            if (null != clusterLogicStatus) {
                esClusterLogicStatus = clusterLogicStatus;
            }
        } catch (Exception e) {
            LOGGER.error("class=ClusterLogicManagerImpl||method=buildLogicClusterStatus||logicClusterId={}",
                    logicCluster.getId(), e);
        }

        logicCluster.setClusterStatus(ConvertUtil.obj2Obj(esClusterLogicStatus, ConsoleClusterStatusVO.class));
    }

    /**
     * 创建默认逻辑集群状态
     * @return
     */
    private ClusterLogicStatis buildDefaultLogicStatus() {
        ClusterLogicStatis logicStatus = new ClusterLogicStatis();
        logicStatus.setStatus( ClusterHealthEnum.RED.getDesc());
        logicStatus.setDocNu(0.0);
        logicStatus.setIndexNu(0);
        logicStatus.setTotalDisk(0.0);
        logicStatus.setUsedDisk(0.0);
        return logicStatus;
    }

    private void buildLogicRole(ClusterLogicVO logicCluster, ClusterLogic clusterLogic) {
        if (logicCluster != null) {
            try {
                Long logicClusterId = logicCluster.getId();

                List<String> phyClusterNames = clusterRegionService.listPhysicClusterNames(logicClusterId);
                if (CollectionUtils.isEmpty(phyClusterNames)) {
                    return;
                }

                //拿第一个物理集群的client、master信息，因为只有Arius维护的大公共共享集群才会有一个逻辑集群映射成多个物理集群
                ClusterPhy clusterPhy = clusterPhyService.getClusterByName(phyClusterNames.get(0));
                if (null == clusterPhy) {
                    return;
                }

                List<ClusterRoleInfo> esRolePhyClusters = clusterPhy.getClusterRoleInfos();
                List<ClusterRoleHost> esRolePhyClusterHosts = clusterPhy.getClusterRoleHosts();

                logicCluster.setEsClusterRoleVOS(buildESRoleClusterVOS(clusterLogic, logicClusterId, esRolePhyClusters, esRolePhyClusterHosts));
            } catch (Exception e) {
                LOGGER.warn("class=LogicClusterManager||method=buildLogicRole||logicClusterId={}", logicCluster.getId(),
                        e);
            }
        }
    }

    private List<ESClusterRoleVO> buildESRoleClusterVOS(ClusterLogic clusterLogic, Long logicClusterId,
                                                        List<ClusterRoleInfo> esRolePhyClusters,
                                                        List<ClusterRoleHost> esRolePhyClusterHosts) {
        List<ESClusterRoleVO> esClusterRoleVOS = new ArrayList<>();
        for (ClusterRoleInfo clusterRoleInfo : esRolePhyClusters) {
            ESClusterRoleVO esClusterRoleVO = ConvertUtil.obj2Obj(clusterRoleInfo, ESClusterRoleVO.class);

            List<ESClusterRoleHostVO> esClusterRoleHostVOS = new ArrayList<>();

            //如果是datanode节点，那么使用逻辑集群申请的节点个数和阶段规格配置
            if (DATA_NODE.getDesc().equals(clusterRoleInfo.getRoleClusterName())) {
                esClusterRoleVO.setPodNumber(clusterLogic.getDataNodeNu());
                esClusterRoleVO.setMachineSpec(clusterLogic.getDataNodeSpec());

                ClusterRegion clusterRegion = clusterRegionService.getRegionByLogicClusterId(logicClusterId);
                if (null != clusterRegion) {
                    Result<List<ClusterRoleHost>> ret = clusterRoleHostService.listByRegionId(clusterRegion.getId().intValue());
                    if (ret.success() && CollectionUtils.isNotEmpty(ret.getData())) {
                        for (ClusterRoleHost clusterRoleHost : ret.getData()) {
                            ESClusterRoleHostVO esClusterRoleHostVO = new ESClusterRoleHostVO();
                            esClusterRoleHostVO.setHostname(clusterRoleHost.getIp());
                            esClusterRoleHostVO.setRole(DATA_NODE.getCode());

                            esClusterRoleHostVOS.add(esClusterRoleHostVO);
                        }
                    }
                }
            } else {
                for (ClusterRoleHost clusterRoleHost : esRolePhyClusterHosts) {
                    if (clusterRoleHost.getRoleClusterId().longValue() == clusterRoleInfo.getId().longValue()) {
                        esClusterRoleHostVOS
                                .add(ConvertUtil.obj2Obj(clusterRoleHost, ESClusterRoleHostVO.class));
                    }
                }
            }

            esClusterRoleVO.setEsClusterRoleHostVO(esClusterRoleHostVOS);
            esClusterRoleVO.setPodNumber(esClusterRoleHostVOS.size());
            esClusterRoleVOS.add(esClusterRoleVO);
        }
        return esClusterRoleVOS;
    }

    private void buildLogicClusterTemplateSrvs(ClusterLogicVO logicCluster) {
        try {
            Result<List<ClusterTemplateSrv>> listResult = templateSrvManager.getLogicClusterTemplateSrv(
                    logicCluster.getId());
            if (null != listResult && listResult.success()) {
                logicCluster.setEsClusterTemplateSrvVOS(
                        ConvertUtil.list2List(listResult.getData(), ESClusterTemplateSrvVO.class));
            }
        } catch (Exception e) {
            LOGGER.warn("class=LogicClusterManager||method=buildLogicClusterTemplateSrvs||logicClusterId={}",
                    logicCluster.getId(), e);
        }
    }

    /**
     * 构建节点信息:
     * 1. 是否关联物理集群
     * 2. 获取关联物理集群列表
     * 3. 逻辑集群拥有的数据节点数
     * 4. 防止没有关联物理集群, 或者取消关联region, 逻辑集群状态为red
     * 5. 获取gateway地址
     */
    private void buildClusterNodeInfo(ClusterLogicVO clusterLogicVO) {
        ClusterLogicContext clusterLogicContext = clusterContextManager.getClusterLogicContext(
                clusterLogicVO.getId());
        if (null == clusterLogicContext) {
            return;
        }

        //1. 是否关联物理集群
        clusterLogicVO.setPhyClusterAssociated(clusterLogicContext.getAssociatedPhyNum() > 0);

        //2. 获取关联物理集群列表
        if (CollectionUtils.isNotEmpty(clusterLogicContext.getAssociatedClusterPhyNames())) {
            clusterLogicVO.setAssociatedPhyClusterName(clusterLogicContext.getAssociatedClusterPhyNames());
        }

        //3. 逻辑集群拥有的数据节点数
        clusterLogicVO.setDataNodesNumber(clusterLogicContext.getAssociatedDataNodeNum());

        //4. 没有关联物理集群下, 逻辑集群状态至为red
        if (clusterLogicVO.getPhyClusterAssociated().equals(false)) {
            clusterLogicVO.getClusterStatus().setStatus("red");
        }

        //5. 获取gateway地址
        clusterLogicVO.setGatewayAddress(esGatewayClient.getGatewayAddress());
    }

    private Result<Void> checkIndices(List<String> delIndices, Integer logicId) {
        for (String index : delIndices) {
            if (index.endsWith("*")) {
                return Result.buildParamIllegal("索引名字不能以*结尾");
            }
        }

        IndexTemplateWithPhyTemplates templateLogicWithPhysical = indexTemplateService
                .getLogicTemplateWithPhysicalsById(logicId);
        IndexTemplatePhy templatePhysical = templateLogicWithPhysical.getAnyOne();

        List<String> matchIndices = indexTemplatePhyService.getMatchNoVersionIndexNames(templatePhysical.getId());
        for (String index : delIndices) {
            if (!matchIndices.contains(index)) {
                return Result.buildParamIllegal(index + "不属于该索引模板");
            }
        }
        return Result.buildSucc();
    }

    /**
     * 批量删除物理模板对应分区索引
     * @param physicals 物理模板列表
     * @param delIndices 待删除分区索引列表
     * @return
     */
    private Result<Void> batchDeletePhysicalTemplateIndices(List<IndexTemplatePhy> physicals, List<String> delIndices) {
        for (IndexTemplatePhy templatePhysical : physicals) {
            if (templatePhysical.getVersion() > 0) {
                List<String> delIndicesWithVersion = genDeleteIndicesWithVersion(delIndices);

                LOGGER.info(
                        "class=TemplateLogicServiceImpl||method=clearIndex||templateName={}||version={}||indices={}",
                        templatePhysical.getName(), templatePhysical.getVersion(), delIndicesWithVersion);

                if (CollectionUtils.isNotEmpty(delIndicesWithVersion)) {
                    esIndexService.syncBatchDeleteIndices(templatePhysical.getCluster(), delIndicesWithVersion, 3);
                }
            }

            int count = delIndices.size();
            if (count != esIndexService.syncBatchDeleteIndices(templatePhysical.getCluster(), delIndices, 3)) {
                return Result.buildFail("删除索引失败，请重试");
            }
        }

        return Result.buildSucc();
    }

    /**
     * 通过请求的方式批量删除物理模板分区索引
     * @param physicals 物理模板
     * @param delQueryDsl DSL语句
     * @param delIndices 删除索引列表
     * @return
     */
    private Result<Void> batchDeletePhysicalTemplateIndicesByQuery(List<IndexTemplatePhy> physicals, String delQueryDsl,
                                                                   List<String> delIndices) throws ESOperateException {
        if (StringUtils.isNotBlank(delQueryDsl)) {
            for (IndexTemplatePhy templatePhysical : physicals) {
                if (!esIndexService.syncDeleteByQuery(templatePhysical.getCluster(), delIndices, delQueryDsl)) {
                    return Result.buildFail("删除索引失败，请重试");
                }
            }
        }

        return Result.buildSucc();
    }

    /**
     * 生成带有版本模式的待删除索引列表
     *
     * @param delIndices 待删除索引列表
     * @return
     */
    private List<String> genDeleteIndicesWithVersion(List<String> delIndices) {
        List<String> indicesWithVersion = new ArrayList<>();
        if (CollectionUtils.isNotEmpty(delIndices)) {
            for (String delIndex : delIndices) {
                indicesWithVersion.add(delIndex + "_v*");
            }
        }

        return indicesWithVersion;
    }

    private ClusterLogicStatis getClusterLogicStatus(Long logicClusterId) {
        ClusterLogicStatis clusterLogicStatis = new ClusterLogicStatis();
        
        //获取集群上下文
        ClusterLogicContext clusterLogicContext = clusterContextManager.getClusterLogicContext(logicClusterId);
        if (null == clusterLogicContext) {
            return null;
        }

        //设置逻辑集群名称
        clusterLogicStatis.setName(clusterLogicContext.getClusterLogicName());
        clusterLogicStatis.setId(logicClusterId);

        List<ESClusterStatsResponse> esClusterStatsResponseList = clusterLogicContext.getAssociatedClusterPhyNames()
                .stream().map(esClusterService::syncGetClusterStats).collect(Collectors.toList());

        //设置基础数据
        clusterLogicStatis.setIndexNu(esClusterStatsResponseList.stream().mapToLong(ESClusterStatsResponse::getIndexCount).sum());
        clusterLogicStatis.setDocNu(esClusterStatsResponseList.stream().mapToDouble(ESClusterStatsResponse::getDocsCount).sum());
        clusterLogicStatis.setTotalDisk(esClusterStatsResponseList.stream().mapToDouble(item -> item.getTotalFs().getBytes()).sum());
        clusterLogicStatis.setUsedDisk(esClusterStatsResponseList.stream().mapToDouble(item -> item.getTotalFs().getBytes() -
                item.getFreeFs().getBytes()).sum());

        //设置逻辑集群状态
        Set<String> statusSet = esClusterStatsResponseList.stream().map(ESClusterStatsResponse::getStatus).collect(Collectors.toSet());
        clusterLogicStatis.setStatus(getClusterLogicStatus(statusSet));
        return clusterLogicStatis;
    }

    /**
     * 获取逻辑集群状态
     * @return ClusterStatusEnum
     */
    private String getClusterLogicStatus(Set<String> statusSet) {
        if (statusSet.contains(RED.getDesc())) {
            return RED.getDesc();
        }

        if (statusSet.size() == 1 && statusSet.contains(GREEN.getDesc())) {
            return GREEN.getDesc();
        }

        if (statusSet.contains(YELLOW.getDesc())) {
            return YELLOW.getDesc();
        }
        return RED.getDesc();
    }

    public static List rowBounds(int pageNum, int pageSize, List list) {
        pageNum = pageNum - 1;
        pageNum = Math.max(pageNum, 0);
        // 默认至少返回5行
        pageSize = Math.max(pageSize, 5);
        int startRow = 0;
        int endRow = 0;
        if (list == null || list.size() == 0) {
            return list;
        }
        int totalCount = list.size();
        startRow = pageNum > 0 ? pageNum * pageSize : 0;
        endRow = startRow + pageSize;
        endRow = Math.min(endRow, totalCount);
        list = list.subList(startRow, endRow);
        return list;
    }

}<|MERGE_RESOLUTION|>--- conflicted
+++ resolved
@@ -13,8 +13,6 @@
 import static com.didichuxing.datachannel.arius.admin.common.constant.operaterecord.OperationEnum.EDIT;
 import static com.didichuxing.datachannel.arius.admin.common.constant.resource.ESClusterNodeRoleEnum.DATA_NODE;
 
-<<<<<<< HEAD
-=======
 import java.util.*;
 import java.util.stream.Collectors;
 
@@ -26,7 +24,6 @@
 import org.springframework.beans.factory.annotation.Autowired;
 import org.springframework.stereotype.Component;
 
->>>>>>> 0b63236b
 import com.alibaba.fastjson.JSON;
 import com.didichuxing.datachannel.arius.admin.biz.cluster.ClusterContextManager;
 import com.didichuxing.datachannel.arius.admin.biz.cluster.ClusterLogicManager;
@@ -44,17 +41,14 @@
 import com.didichuxing.datachannel.arius.admin.common.bean.dto.cluster.ESLogicClusterWithRegionDTO;
 import com.didichuxing.datachannel.arius.admin.common.bean.dto.indices.IndicesClearDTO;
 import com.didichuxing.datachannel.arius.admin.common.bean.dto.template.ConsoleTemplateClearDTO;
-<<<<<<< HEAD
 import com.didichuxing.datachannel.arius.admin.common.bean.entity.app.ProjectClusterLogicAuth;
 import com.didichuxing.datachannel.arius.admin.common.bean.entity.cluster.ClusterLogic;
 import com.didichuxing.datachannel.arius.admin.common.bean.entity.cluster.ClusterLogicContext;
 import com.didichuxing.datachannel.arius.admin.common.bean.entity.cluster.ClusterLogicStatis;
 import com.didichuxing.datachannel.arius.admin.common.bean.entity.cluster.ClusterPhy;
 import com.didichuxing.datachannel.arius.admin.common.bean.entity.cluster.ClusterTemplateSrv;
-=======
 import com.didichuxing.datachannel.arius.admin.common.bean.entity.app.AppClusterLogicAuth;
 import com.didichuxing.datachannel.arius.admin.common.bean.entity.cluster.*;
->>>>>>> 0b63236b
 import com.didichuxing.datachannel.arius.admin.common.bean.entity.cluster.ecm.ClusterRoleHost;
 import com.didichuxing.datachannel.arius.admin.common.bean.entity.cluster.ecm.ClusterRoleInfo;
 import com.didichuxing.datachannel.arius.admin.common.bean.entity.stats.ESClusterStatsResponse;
@@ -62,15 +56,12 @@
 import com.didichuxing.datachannel.arius.admin.common.bean.entity.template.IndexTemplatePhy;
 import com.didichuxing.datachannel.arius.admin.common.bean.entity.template.IndexTemplateWithPhyTemplates;
 import com.didichuxing.datachannel.arius.admin.common.bean.po.ecm.ESMachineNormsPO;
-<<<<<<< HEAD
+import com.didichuxing.datachannel.arius.admin.common.bean.vo.cluster.*;
 import com.didichuxing.datachannel.arius.admin.common.bean.vo.cluster.ConsoleClusterStatusVO;
 import com.didichuxing.datachannel.arius.admin.common.bean.vo.cluster.ConsoleClusterVO;
 import com.didichuxing.datachannel.arius.admin.common.bean.vo.cluster.ESClusterRoleHostVO;
 import com.didichuxing.datachannel.arius.admin.common.bean.vo.cluster.ESClusterRoleVO;
 import com.didichuxing.datachannel.arius.admin.common.bean.vo.cluster.ESClusterTemplateSrvVO;
-=======
-import com.didichuxing.datachannel.arius.admin.common.bean.vo.cluster.*;
->>>>>>> 0b63236b
 import com.didichuxing.datachannel.arius.admin.common.bean.vo.ecm.ESClusterNodeSepcVO;
 import com.didichuxing.datachannel.arius.admin.common.bean.vo.template.ConsoleTemplateVO;
 import com.didichuxing.datachannel.arius.admin.common.component.BaseHandle;
@@ -196,31 +187,17 @@
     /**
      * 构建运维页面的逻辑集群VO
      * @param logicClusters     逻辑集群列表
-<<<<<<< HEAD
-     * @param projectIdForAuthJudge 用于判断权限的应用id（供应用管理页面获取关联集群列表使用）
-     *                          ，为null则权限为运维人员权限（管理权限）
-     * @return
-     */
-    @Override
-    public List<ConsoleClusterVO> batchBuildOpClusterVOs(List<ClusterLogic> logicClusters,
-                                                         Integer projectIdForAuthJudge) {
-=======
      * @return 逻辑集群列表
      */
     @Override
     public List<ClusterLogicVO> buildClusterLogics(List<ClusterLogic> logicClusters) {
->>>>>>> 0b63236b
         if (CollectionUtils.isEmpty(logicClusters)) {
             return Lists.newArrayList();
         }
 
         List<ClusterLogicVO> clusterLogicVOS = Lists.newArrayList();
         for (ClusterLogic logicCluster : logicClusters) {
-<<<<<<< HEAD
-            consoleClusterVOS.add(buildOpClusterVO(logicCluster, projectIdForAuthJudge));
-=======
             clusterLogicVOS.add(buildClusterLogic(logicCluster));
->>>>>>> 0b63236b
         }
 
         Collections.sort(clusterLogicVOS);
@@ -230,51 +207,6 @@
     /**
      * 构建运维页面的逻辑集群VO
      * @param clusterLogic    逻辑集群
-<<<<<<< HEAD
-     * @param projectIdForAuthJudge 用于判断权限的应用id（供应用管理页面获取关联集群列表使用）
-     *                          ，为null则权限为运维人员权限（管理权限）
-     * @return
-     */
-    @Override
-    public ConsoleClusterVO buildOpClusterVO(ClusterLogic clusterLogic, Integer projectIdForAuthJudge) {
-        ConsoleClusterVO consoleClusterVO = ConvertUtil.obj2Obj(clusterLogic, ConsoleClusterVO.class);
-
-        futureUtil.runnableTask(() -> buildLogicClusterStatus(consoleClusterVO, clusterLogic))
-            .runnableTask(() -> buildLogicRole(consoleClusterVO, clusterLogic))
-            .runnableTask(() -> buildConsoleClusterVersions(consoleClusterVO))
-            .runnableTask(() -> buildOpLogicClusterPermission(consoleClusterVO, projectIdForAuthJudge))
-            .runnableTask(() -> buildLogicClusterTemplateSrvs(consoleClusterVO)).waitExecute();
-
-        //依赖获取集群状态, 不能使用FutureUtil, 否则抛NPE
-        buildClusterNodeInfo(consoleClusterVO);
-        
-        consoleClusterVO.setAppName(projectService.getProjectBriefByProjectId(consoleClusterVO.getProjectId()).getProjectName());
-
-        return consoleClusterVO;
-    }
-
-    /**
-     * 获取逻辑集群所有访问的APP
-     *
-     * @param logicClusterId 逻辑集群ID
-     * @return
-     */
-   /**
-    @Override
-    public Result<List<ConsoleAppVO>> getAccessAppsOfLogicCluster(Long logicClusterId) {
-        List<Integer> appsResult = esClusterStaticsService
-                .getLogicClusterAccessInfo(logicClusterId, 7);
-
-        if (CollectionUtils.isEmpty(appsResult)) {
-            return Result.buildSucc();
-        }
-
-        List<App> apps = appService.listApps();
-        Map<Integer, App> id2AppMap = ConvertUtil.list2Map(apps, App::getId);
-
-        List<App> appsRet = appsResult.stream().map(id2AppMap::get).collect( Collectors.toList());
-        return Result.buildSucc(ConvertUtil.list2List(appsRet, ConsoleAppVO.class));
-=======
      * @return
      */
     @Override
@@ -288,11 +220,9 @@
         //依赖获取集群状态, 不能使用FutureUtil, 否则抛NPE
         buildClusterNodeInfo(clusterLogicVO);
         clusterLogicVO.setAppName(appService.getAppName(clusterLogicVO.getAppId()));
->>>>>>> 0b63236b
 
         return clusterLogicVO;
     }
-    **/
 
     @Override
     public Result<Void> clearIndices(ConsoleTemplateClearDTO clearDTO, String operator) throws ESOperateException {
@@ -353,57 +283,31 @@
     }
 
     @Override
-<<<<<<< HEAD
-    public Result<List<ConsoleClusterVO>> getProjectLogicClusterInfo(Integer projectId) {
-        List<ConsoleClusterVO> list = ConvertUtil.list2List(clusterLogicService.getHasAuthClusterLogicsByProjectId(
-                projectId), ConsoleClusterVO.class);
-        for(ConsoleClusterVO consoleClusterVO : list) {
-            List<String> clusterPhyNames = clusterRegionService.listPhysicClusterNames(consoleClusterVO.getId());
-            consoleClusterVO.setPhyClusterAssociated(!AriusObjUtils.isEmptyList(clusterPhyNames));
-            consoleClusterVO.setAssociatedPhyClusterName(clusterPhyNames);
-=======
-    public Result<List<ClusterLogicVO>> getLogicClustersByProjectId(Integer appId) {
-        List<ClusterLogicVO> list = ConvertUtil.list2List(clusterLogicService.getHasAuthClusterLogicsByAppId(appId),
+    public Result<List<ClusterLogicVO>> getLogicClustersByProjectId(Integer projectId) {
+        List<ClusterLogicVO> list = ConvertUtil.list2List(clusterLogicService.getHasAuthClusterLogicsByProjectId(appId),
                 ClusterLogicVO.class);
         for (ClusterLogicVO clusterLogicVO : list) {
             List<String> clusterPhyNames = clusterRegionService.listPhysicClusterNames(clusterLogicVO.getId());
             clusterLogicVO.setPhyClusterAssociated(!AriusObjUtils.isEmptyList(clusterPhyNames));
             clusterLogicVO.setAssociatedPhyClusterName(clusterPhyNames);
->>>>>>> 0b63236b
         }
         return Result.buildSucc(list);
     }
 
     /**
      * 获取APP拥有的集群列表
-<<<<<<< HEAD
-     * @param projectId
-     * @return
-     */
-    @Override
-    public Result<List<ConsoleClusterVO>> getProjectLogicClusters(Integer projectId) {
+     * @param projectId projectId
+     * @return 集群列表
+     */
+    @Override
+    public Result<List<ClusterLogicVO>> getAppLogicClusters(Integer appId) {
     
-       if (projectService.checkProjectExist(projectId)){
+       if (!projectService.checkProjectExist(projectId)){
            return Result.build(ResultCode.PROJECT_NOT_EXISTS.getCode(),ResultCode.PROJECT_NOT_EXISTS.getMessage());
        }
         
-
-        return Result.buildSucc(batchBuildOpClusterVOs(clusterLogicService.getHasAuthClusterLogicsByProjectId(projectId),
-                projectId));
-=======
-     * @param appId appId
-     * @return 集群列表
-     */
-    @Override
-    public Result<List<ClusterLogicVO>> getAppLogicClusters(Integer appId) {
-
-        if (appService.getAppById(appId) == null) {
-            return Result.buildNotExist("应用不存在");
-        }
-
         return Result.buildSucc(
-                buildClusterLogics(clusterLogicService.getHasAuthClusterLogicsByAppId(appId)));
->>>>>>> 0b63236b
+                buildClusterLogics(clusterLogicService.getHasAuthClusterLogicsByProjectId(projectId)));
     }
     
     @Override
@@ -416,47 +320,19 @@
     }
 
     /**
-<<<<<<< HEAD
-     * 获取平台所有的集群列表
-     * @param projectId
-     * @return
-     */
-    @Override
-    public Result<List<ConsoleClusterVO>> getDataCenterLogicClusters(Integer projectId) {
-
-        List<ClusterLogic> logicClusters = clusterLogicService.listAllClusterLogics();
-        List<ConsoleClusterVO> consoleClusterVOS = ConvertUtil.list2List(logicClusters, ConsoleClusterVO.class);
-        if (projectId != null &&projectService.checkProjectExist(projectId) && CollectionUtils.isNotEmpty(consoleClusterVOS)) {
-            consoleClusterVOS.forEach(consoleClusterVO -> buildOpLogicClusterPermission(consoleClusterVO, projectId));
-        }
-        Collections.sort(consoleClusterVOS);
-        return Result.buildSucc(consoleClusterVOS);
-    }
-
-    /**
-=======
->>>>>>> 0b63236b
      *
      * @param clusterId
      * @param projectId
      * @return
      */
     @Override
-<<<<<<< HEAD
-    public Result<ConsoleClusterVO> getProjectLogicClusters(Long clusterId, Integer projectId) {
-=======
-    public Result<ClusterLogicVO> getAppLogicClusters(Long clusterId, Integer appId) {
->>>>>>> 0b63236b
+    public Result<ClusterLogicVO> getAppLogicClusters(Long clusterId, Integer projectId) {
         ClusterLogic clusterLogic = clusterLogicService.getClusterLogicById(clusterId);
         if (clusterLogic == null) {
             return Result.buildNotExist("集群不存在");
         }
 
-<<<<<<< HEAD
-        return Result.buildSucc(buildOpClusterVO(clusterLogic, projectId));
-=======
         return Result.buildSucc(buildClusterLogic(clusterLogic));
->>>>>>> 0b63236b
     }
 
     /**
@@ -470,15 +346,9 @@
 
         List<ConsoleTemplateVO> result = new ArrayList<>();
 
-<<<<<<< HEAD
         Integer projectId = HttpRequestUtil.getProjectId(request, AuthConstant.SUPER_PROJECT_ID);
-        List<IndexTemplateLogicAggregate> aggregates =templateLogicManager.getLogicClusterTemplatesAggregate(clusterId,
+        List<IndexTemplateLogicAggregate> aggregates = templateLogicManager.getLogicClusterTemplatesAggregate(clusterId,
                 projectId);
-=======
-        Integer appId = HttpRequestUtils.getAppId(request, AdminConstant.DEFAULT_APP_ID);
-        List<IndexTemplateLogicAggregate> aggregates = templateLogicManager.getLogicClusterTemplatesAggregate(clusterId,
-                appId);
->>>>>>> 0b63236b
         if (CollectionUtils.isNotEmpty(aggregates)) {
             for (IndexTemplateLogicAggregate aggregate : aggregates) {
                 result.add(templateLogicManager.fetchConsoleTemplate((aggregate)));
@@ -498,38 +368,20 @@
     }
 
     @Override
-<<<<<<< HEAD
-    public List<ConsoleClusterVO> getConsoleClusterVOS(ESLogicClusterDTO param, Integer projectId) {
-        List<ClusterLogic> clusterLogics = clusterLogicService.listClusterLogics(param);
-        return batchBuildOpClusterVOs(clusterLogics, projectId);
-    }
-
-    @Override
-    public ConsoleClusterVO getConsoleCluster(Long clusterLogicId, Integer currentProjectId) {
-=======
-    public List<ClusterLogicVO> getClusterLogics(ESLogicClusterDTO param, Integer appId) {
+    public List<ClusterLogicVO> getClusterLogics(ESLogicClusterDTO param, Integer projectId) {
         List<ClusterLogic> clusterLogics = clusterLogicService.listClusterLogics(param);
         return buildClusterLogics(clusterLogics);
     }
 
     @Override
-    public ClusterLogicVO getClusterLogic(Long clusterLogicId, Integer currentAppId) {
->>>>>>> 0b63236b
+    public ClusterLogicVO getClusterLogic(Long clusterLogicId, Integer currentProjectId) {
         ClusterLogic clusterLogic = clusterLogicService.getClusterLogicById(clusterLogicId);
         ClusterLogicVO clusterLogicVO = ConvertUtil.obj2Obj(clusterLogic, ClusterLogicVO.class);
 
-<<<<<<< HEAD
-        futureUtil.runnableTask(() -> buildLogicClusterStatus(consoleClusterVO, clusterLogic))
-                    .runnableTask(() -> buildOpLogicClusterPermission(consoleClusterVO, currentProjectId))
-                    .runnableTask(() -> consoleClusterVO.setAppName(projectService.getProjectBriefByProjectId(consoleClusterVO.getProjectId()).getProjectName()))
-                    .runnableTask(() -> buildClusterNodeInfo(consoleClusterVO))
-                    .waitExecute();
-=======
         futureUtil.runnableTask(() -> buildLogicClusterStatus(clusterLogicVO, clusterLogic))
-                .runnableTask(() -> buildOpLogicClusterPermission(clusterLogicVO, currentAppId))
-                .runnableTask(() -> clusterLogicVO.setAppName(appService.getAppName(clusterLogicVO.getAppId())))
+                .runnableTask(() -> buildOpLogicClusterPermission(clusterLogicVO, currentProjectId))
+                .runnableTask(() -> consoleClusterVO.setAppName(projectService.getProjectBriefByProjectId(consoleClusterVO.getProjectId()).getProjectName()))
                 .runnableTask(() -> buildClusterNodeInfo(clusterLogicVO)).waitExecute();
->>>>>>> 0b63236b
 
         return clusterLogicVO;
     }
@@ -539,31 +391,18 @@
         return clusterRegionManager.batchBindRegionToClusterLogic(param, operator, Boolean.TRUE);
     }
 
-<<<<<<< HEAD
-	@Override
-    public ConsoleClusterVO getConsoleClusterVOByIdAndProjectId(Long clusterLogicId, Integer projectId) {
-        if(AriusObjUtils.isNull(clusterLogicId)){return null;}
-
-        //这里必须clusterLogicManager为了走spring全局缓存
-        List<ConsoleClusterVO> consoleClusterVOS = clusterLogicManager.getConsoleClusterVOS(null, projectId);
-        if(CollectionUtils.isNotEmpty(consoleClusterVOS)){
-            for (ConsoleClusterVO consoleClusterVO : consoleClusterVOS) {
-                if (clusterLogicId.equals(consoleClusterVO.getId())) {
-                    return consoleClusterVO;
-=======
-    @Override
-    public ClusterLogicVO getClusterLogicByIdAndAppId(Long clusterLogicId, Integer appId) {
+    @Override
+    public ClusterLogicVO getConsoleClusterVOByIdAndProjectId(Long clusterLogicId, Integer projectId) {
         if (AriusObjUtils.isNull(clusterLogicId)) {
             return null;
         }
 
         //这里必须clusterLogicManager为了走spring全局缓存
-        List<ClusterLogicVO> clusterLogicVOS = clusterLogicManager.getClusterLogics(null, appId);
+        List<ClusterLogicVO> clusterLogicVOS = clusterLogicManager.getClusterLogics(null, projectId);
         if (CollectionUtils.isNotEmpty(clusterLogicVOS)) {
             for (ClusterLogicVO clusterLogicVO : clusterLogicVOS) {
                 if (clusterLogicId.equals(clusterLogicVO.getId())) {
                     return clusterLogicVO;
->>>>>>> 0b63236b
                 }
             }
         }
@@ -571,116 +410,39 @@
         return null;
     }
 
-<<<<<<< HEAD
-	@Override
-	public Result<Long> addLogicCluster(ESLogicClusterDTO param, String operator,
-			Integer projectId) {
-		Result<Long> result = clusterLogicService.createClusterLogic(param);
-
-		if (result.success()) {
+    @Override
+    public Result<Long> addLogicCluster(ESLogicClusterDTO param, String operator, Integer projectId) {
+        Result<Long> result = clusterLogicService.createClusterLogic(param);
+
+        if (result.success()) {
 			SpringTool.publish(new ClusterLogicEvent(result.getData(), projectId));
-			operateRecordService.save(RESOURCE, ADD, result.getData(), "创建逻辑集群", operator);
-		}
-		return result;
-	}
-
-	@Override
-	public Result<Void> deleteLogicCluster(Long logicClusterId, String operator, Integer projectId) throws AdminOperateException {
-		Result<Void> result = clusterLogicService.deleteClusterLogicById(logicClusterId, operator);
-		if (result.success()) {
-			SpringTool.publish(new ClusterLogicEvent(logicClusterId, projectId));
-			operateRecordService.save(RESOURCE, DELETE, logicClusterId, "", operator);
-		}
-		return result;
-	}
-
-	@Override
-	public Result<Void> editLogicCluster(ESLogicClusterDTO param, String operator, Integer projectId) {
-        Result<Void> result = clusterLogicService.editClusterLogic(param, operator);
-        if (result.success()) {
-            SpringTool.publish(new ClusterLogicEvent(param.getId(), projectId));
-            operateRecordService.save(RESOURCE, EDIT, param.getId(), String.valueOf(param.getId()), operator);
-=======
-    @Override
-    public Result<Long> addLogicCluster(ESLogicClusterDTO param, String operator, Integer appId) {
-        Result<Long> result = clusterLogicService.createClusterLogic(param);
-
-        if (result.success()) {
-            SpringTool.publish(new ClusterLogicEvent(result.getData(), appId));
             operateRecordService.save(RESOURCE, ADD, result.getData(), "创建逻辑集群", operator);
->>>>>>> 0b63236b
         }
         return result;
     }
 
     @Override
-<<<<<<< HEAD
-    public PaginationResult<ConsoleClusterVO> pageGetConsoleClusterVOS(ClusterLogicConditionDTO condition, Integer projectId) {
-        BaseHandle baseHandle     = handleFactory.getByHandlerNamePer(CLUSTER_LOGIC.getPageSearchType());
-        if (baseHandle instanceof ClusterLogicPageSearchHandle) {
-            ClusterLogicPageSearchHandle handle     =  (ClusterLogicPageSearchHandle) baseHandle;
-            return handle.doPageHandle(condition, condition.getAuthType(), projectId);
-=======
-    public Result<Void> deleteLogicCluster(Long logicClusterId, String operator, Integer appId)
+    public Result<Void> deleteLogicCluster(Long logicClusterId, String operator, Integer projectId)
             throws AdminOperateException {
         Result<Void> result = clusterLogicService.deleteClusterLogicById(logicClusterId, operator);
-        ClusterLogicTemplateIndexDetailDTO templateIndexVO = getTemplateIndexVO(logicClusterId, appId);
+        ClusterLogicTemplateIndexDetailDTO templateIndexVO = getTemplateIndexVO(logicClusterId, projectId);
 
         for (IndexTemplateLogicAggregate agg : templateIndexVO.getTemplateLogicAggregates()) {
             templateLogicManager.delTemplate(agg.getIndexTemplateLogicWithCluster().getId(), operator);
->>>>>>> 0b63236b
         }
 
         indicesManager.batchDeleteIndex(templateIndexVO.getCatIndexResults(),appId,operator);
 
-<<<<<<< HEAD
-    @Override
-    public List<ClusterLogic> getClusterLogicByProjectIdAndAuthType(Integer projectId, Integer authType) {
-        if (!projectService.checkProjectExist(projectId)) {
-            return Lists.newArrayList();
-=======
         if (result.success()) {
-            SpringTool.publish(new ClusterLogicEvent(logicClusterId, appId));
+			SpringTool.publish(new ClusterLogicEvent(logicClusterId, projectId));
             operateRecordService.save(RESOURCE, DELETE, logicClusterId, "", operator);
->>>>>>> 0b63236b
         }
         return result;
     }
 
-<<<<<<< HEAD
-        //超级用户对所有模板都是管理权限
-        if (AuthConstant.SUPER_PROJECT_ID.equals(projectId) && !ProjectClusterLogicAuthEnum.OWN.getCode().equals(authType)) {
-            return Lists.newArrayList();
-        }
-
-        if (!ProjectClusterLogicAuthEnum.isExitByCode(authType)) {
-            return Lists.newArrayList();
-        }
-
-        switch (ProjectClusterLogicAuthEnum.valueOf(authType)) {
-            case OWN:
-                if (AuthConstant.SUPER_PROJECT_ID.equals(projectId)) {
-                    return clusterLogicService.listAllClusterLogics();
-                } else {
-                    return clusterLogicService.getOwnedClusterLogicListByProjectId(projectId);
-                }
-            case ACCESS:
-                return getProjectAccessClusterLogicList(projectId);
-
-            case NO_PERMISSIONS:
-                List<Long> appOwnAuthClusterLogicIdList = clusterLogicService.getOwnedClusterLogicListByProjectId(projectId)
-                        .stream()
-                        .map(ClusterLogic::getId)
-                        .collect(Collectors.toList());
-
-                List<Long> appAccessAuthClusterLogicIdList = getProjectAccessClusterLogicList(projectId)
-                        .stream()
-                        .map(ClusterLogic::getId)
-                        .collect(Collectors.toList());
-=======
-    private ClusterLogicTemplateIndexDetailDTO getTemplateIndexVO(Long logicClusterId, Integer appId) {
+    private ClusterLogicTemplateIndexDetailDTO getTemplateIndexVO(Long logicClusterId, Integer projectId) {
         List<IndexTemplateLogicAggregate> templateLogicAggregates =
-                templateLogicManager.getLogicClusterTemplatesAggregate(logicClusterId, appId);
+                templateLogicManager.getLogicClusterTemplatesAggregate(logicClusterId, projectId);
 
         List<IndicesClearDTO> catIndexResults = Lists.newArrayList();
         templateLogicAggregates.forEach(tl -> {
@@ -701,7 +463,6 @@
                         catIndexResults.add(indicesClearDTO);
                     });
                 }
->>>>>>> 0b63236b
 
             }
         });
@@ -713,7 +474,7 @@
     }
 
     @Override
-    public Result<Void> editLogicCluster(ESLogicClusterDTO param, String operator, Integer appId) {
+	public Result<Void> editLogicCluster(ESLogicClusterDTO param, String operator, Integer appId) {
         Result<Void> result = clusterLogicService.editClusterLogic(param, operator);
         if (result.success()) {
             SpringTool.publish(new ClusterLogicEvent(param.getId(), appId));
@@ -723,20 +484,12 @@
 	}
 
     @Override
-<<<<<<< HEAD
-    public List<ClusterLogic> getProjectAccessClusterLogicList(Integer projectId) {
-        List<Long> clusterLogicIdList = projectClusterLogicAuthService.getLogicClusterAccessAuths(projectId)
-                                        .stream()
-                                        .map(ProjectClusterLogicAuth::getLogicClusterId)
-                                        .collect(Collectors.toList());
-=======
-    public PaginationResult<ClusterLogicVO> pageGetClusterLogics(ClusterLogicConditionDTO condition, Integer appId) {
+    public PaginationResult<ClusterLogicVO> pageGetClusterLogics(ClusterLogicConditionDTO condition, Integer projectId) {
         BaseHandle baseHandle = handleFactory.getByHandlerNamePer(CLUSTER_LOGIC.getPageSearchType());
         if (baseHandle instanceof ClusterLogicPageSearchHandle) {
             ClusterLogicPageSearchHandle pageSearchHandle = (ClusterLogicPageSearchHandle) baseHandle;
-            return pageSearchHandle.doPage(condition, appId);
-        }
->>>>>>> 0b63236b
+            return pageSearchHandle.doPage(condition, projectId);
+        }
 
         LOGGER.warn(
                 "class=ClusterLogicManagerImpl||method=pageGetConsoleClusterVOS||msg=failed to get the ClusterLogicPageSearchHandle");
@@ -777,15 +530,8 @@
     }
 
     @Override
-<<<<<<< HEAD
-    public Result<List<ConsoleClusterVO>> getProjectLogicClusterInfoByType(Integer projectId, Integer type) {
-        ESLogicClusterDTO logicClusterDTO = new ESLogicClusterDTO();
-        logicClusterDTO.setProjectId(projectId);
-        logicClusterDTO.setType(type);
-        return Result.buildSucc(ConvertUtil.list2List(clusterLogicService.listClusterLogics(logicClusterDTO), ConsoleClusterVO.class));
-=======
-    public Result<ClusterLogicTemplateIndexCountVO> indexTemplateCount(Long clusterId, String operator, Integer appId) {
-        ClusterLogicTemplateIndexDetailDTO detailVO = getTemplateIndexVO(clusterId, appId);
+    public Result<ClusterLogicTemplateIndexCountVO> indexTemplateCount(Long clusterId, String operator, Integer projectId) {
+        ClusterLogicTemplateIndexDetailDTO detailVO = getTemplateIndexVO(clusterId, projectId);
         ClusterLogicTemplateIndexCountVO countVO = new ClusterLogicTemplateIndexCountVO();
         countVO.setCatIndexResults(detailVO.getCatIndexResults().size());
         countVO.setTemplateLogicAggregates(detailVO.getTemplateLogicAggregates().size());
@@ -813,47 +559,28 @@
     public Result<String> estimatedDiskSize(Long clusterLogicId, Integer count) {
         ClusterRegion clusterRegion =  clusterRegionService.getRegionByLogicClusterId(clusterLogicId);
         return null;
->>>>>>> 0b63236b
     }
 
 /**************************************************** private method ****************************************************/
     /**
      * 构建OP逻辑集群权限
-<<<<<<< HEAD
-     * @param consoleClusterVO  逻辑集群
+     * @param clusterLogicVO  逻辑集群
      * @param projectIdForAuthJudge 用于判断权限的应用id（供应用管理页面获取关联集群列表使用）
      *                          ，为null则权限为运维人员权限（管理权限）
      */
-    private void buildOpLogicClusterPermission(ConsoleClusterVO consoleClusterVO, Integer projectIdForAuthJudge) {
-        if (consoleClusterVO == null) {
-=======
-     * @param clusterLogicVO  逻辑集群
-     * @param appIdForAuthJudge 用于判断权限的应用id（供应用管理页面获取关联集群列表使用）
-     *                          ，为null则权限为运维人员权限（管理权限）
-     */
-    private void buildOpLogicClusterPermission(ClusterLogicVO clusterLogicVO, Integer appIdForAuthJudge) {
+    private void buildOpLogicClusterPermission(ClusterLogicVO clusterLogicVO, Integer projectIdForAuthJudge) {
         if (clusterLogicVO == null) {
->>>>>>> 0b63236b
             return;
         }
 
         if (projectIdForAuthJudge == null) {
             // 未指定需要判断权限的app，取运维人员权限
-<<<<<<< HEAD
-            consoleClusterVO.setAuthId(null);
-            consoleClusterVO.setAuthType( ProjectClusterLogicAuthEnum.OWN.getCode());
-            consoleClusterVO.setPermissions(ProjectClusterLogicAuthEnum.OWN.getDesc());
+            clusterLogicVO.setAuthId(null);
+            clusterLogicVO.setAuthType(ProjectClusterLogicAuthEnum.OWN.getCode());
+            clusterLogicVO.setPermissions(ProjectClusterLogicAuthEnum.OWN.getDesc());
         } else {
             // 指定了需要判断权限的app
-            buildLogicClusterPermission(consoleClusterVO, projectIdForAuthJudge);
-=======
-            clusterLogicVO.setAuthId(null);
-            clusterLogicVO.setAuthType(AppClusterLogicAuthEnum.OWN.getCode());
-            clusterLogicVO.setPermissions(AppClusterLogicAuthEnum.OWN.getDesc());
-        } else {
-            // 指定了需要判断权限的app
-            buildLogicClusterPermission(clusterLogicVO, appIdForAuthJudge);
->>>>>>> 0b63236b
+            buildLogicClusterPermission(clusterLogicVO, projectIdForAuthJudge);
         }
     }
 
@@ -881,24 +608,14 @@
      * @param logicClusterVO      逻辑集群
      * @param projectIdForAuthJudge 需要判断的app的ID
      */
-<<<<<<< HEAD
-    private void buildLogicClusterPermission(ConsoleClusterVO logicClusterVO, Integer projectIdForAuthJudge) {
-=======
-    private void buildLogicClusterPermission(ClusterLogicVO logicClusterVO, Integer appIdForAuthJudge) {
->>>>>>> 0b63236b
+    private void buildLogicClusterPermission(ClusterLogicVO logicClusterVO, Integer projectIdForAuthJudge) {
         try {
             if (logicClusterVO == null || projectIdForAuthJudge == null) {
                 return;
             }
-<<<<<<< HEAD
             if (AuthConstant.SUPER_PROJECT_ID.equals(projectIdForAuthJudge)) {
                 logicClusterVO.setAuthType(   ProjectClusterLogicAuthEnum.OWN.getCode());
                 logicClusterVO.setPermissions(ProjectClusterLogicAuthEnum.OWN.getDesc());
-=======
-            if (appService.isSuperApp(appIdForAuthJudge)) {
-                logicClusterVO.setAuthType(AppClusterLogicAuthEnum.OWN.getCode());
-                logicClusterVO.setPermissions(AppClusterLogicAuthEnum.OWN.getDesc());
->>>>>>> 0b63236b
                 return;
             }
 
