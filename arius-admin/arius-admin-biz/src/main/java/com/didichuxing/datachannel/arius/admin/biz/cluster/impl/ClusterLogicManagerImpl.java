package com.didichuxing.datachannel.arius.admin.biz.cluster.impl;

<<<<<<< HEAD
=======
import static com.didichuxing.datachannel.arius.admin.common.constant.PageSearchHandleTypeEnum.CLUSTER_LOGIC;
import static com.didichuxing.datachannel.arius.admin.common.constant.cluster.ClusterHealthEnum.GREEN;
import static com.didichuxing.datachannel.arius.admin.common.constant.cluster.ClusterHealthEnum.RED;
import static com.didichuxing.datachannel.arius.admin.common.constant.cluster.ClusterHealthEnum.UNKNOWN;
import static com.didichuxing.datachannel.arius.admin.common.constant.cluster.ClusterHealthEnum.YELLOW;
import static com.didichuxing.datachannel.arius.admin.common.constant.operaterecord.ModuleEnum.TEMPLATE;
import static com.didichuxing.datachannel.arius.admin.common.constant.operaterecord.OperationEnum.DELETE_INDEX;
import static com.didichuxing.datachannel.arius.admin.common.constant.resource.ESClusterNodeRoleEnum.DATA_NODE;

import static com.didichuxing.datachannel.arius.admin.common.constant.PageSearchHandleTypeEnum.CLUSTER_LOGIC;
import static com.didichuxing.datachannel.arius.admin.common.constant.cluster.ClusterHealthEnum.*;
import static com.didichuxing.datachannel.arius.admin.common.constant.cluster.ClusterHealthEnum.UNKNOWN;
import static com.didichuxing.datachannel.arius.admin.common.constant.operaterecord.ModuleEnum.RESOURCE;
import static com.didichuxing.datachannel.arius.admin.common.constant.operaterecord.ModuleEnum.TEMPLATE;
import static com.didichuxing.datachannel.arius.admin.common.constant.operaterecord.OperationEnum.*;
import static com.didichuxing.datachannel.arius.admin.common.constant.resource.ESClusterNodeRoleEnum.DATA_NODE;

import java.util.*;
import java.util.stream.Collectors;

import javax.servlet.http.HttpServletRequest;

import org.apache.commons.collections4.CollectionUtils;
import org.apache.commons.lang3.StringUtils;
import org.springframework.beans.factory.annotation.Autowired;
import org.springframework.stereotype.Component;

>>>>>>> 4f319504
import com.alibaba.fastjson.JSON;
import com.didichuxing.datachannel.arius.admin.biz.cluster.ClusterContextManager;
import com.didichuxing.datachannel.arius.admin.biz.cluster.ClusterLogicManager;
import com.didichuxing.datachannel.arius.admin.biz.cluster.ClusterRegionManager;
import com.didichuxing.datachannel.arius.admin.biz.indices.IndicesManager;
import com.didichuxing.datachannel.arius.admin.biz.page.ClusterLogicPageSearchHandle;
import com.didichuxing.datachannel.arius.admin.biz.template.TemplateLogicManager;
import com.didichuxing.datachannel.arius.admin.biz.template.srv.TemplateSrvManager;
import com.didichuxing.datachannel.arius.admin.common.Triple;
import com.didichuxing.datachannel.arius.admin.common.Tuple;
import com.didichuxing.datachannel.arius.admin.common.bean.common.OperateRecord;
import com.didichuxing.datachannel.arius.admin.common.bean.common.PaginationResult;
import com.didichuxing.datachannel.arius.admin.common.bean.common.Result;
import com.didichuxing.datachannel.arius.admin.common.bean.dto.cluster.ClusterLogicConditionDTO;
import com.didichuxing.datachannel.arius.admin.common.bean.dto.cluster.ClusterLogicNodeConditionDTO;
import com.didichuxing.datachannel.arius.admin.common.bean.dto.cluster.ESLogicClusterDTO;
import com.didichuxing.datachannel.arius.admin.common.bean.dto.cluster.ESLogicClusterWithRegionDTO;
import com.didichuxing.datachannel.arius.admin.common.bean.dto.indices.IndexCatCellDTO;
import com.didichuxing.datachannel.arius.admin.common.bean.dto.template.ConsoleTemplateClearDTO;
import com.didichuxing.datachannel.arius.admin.common.bean.entity.app.ProjectClusterLogicAuth;
import com.didichuxing.datachannel.arius.admin.common.bean.entity.cluster.ClusterLogic;
import com.didichuxing.datachannel.arius.admin.common.bean.entity.cluster.ClusterLogicContext;
import com.didichuxing.datachannel.arius.admin.common.bean.entity.cluster.ClusterLogicStatis;
import com.didichuxing.datachannel.arius.admin.common.bean.entity.cluster.ClusterPhy;
import com.didichuxing.datachannel.arius.admin.common.bean.entity.cluster.ClusterTemplateSrv;
import com.didichuxing.datachannel.arius.admin.common.bean.entity.cluster.ecm.ClusterRoleHost;
import com.didichuxing.datachannel.arius.admin.common.bean.entity.cluster.ecm.ClusterRoleInfo;
import com.didichuxing.datachannel.arius.admin.common.bean.entity.region.ClusterRegion;
import com.didichuxing.datachannel.arius.admin.common.bean.entity.stats.ESClusterStatsResponse;
import com.didichuxing.datachannel.arius.admin.common.bean.entity.template.IndexTemplateLogicAggregate;
import com.didichuxing.datachannel.arius.admin.common.bean.entity.template.IndexTemplatePhy;
import com.didichuxing.datachannel.arius.admin.common.bean.entity.template.IndexTemplateWithPhyTemplates;
import com.didichuxing.datachannel.arius.admin.common.bean.po.ecm.ESMachineNormsPO;
import com.didichuxing.datachannel.arius.admin.common.bean.vo.cluster.ClusterLogicTemplateIndexCountVO;
import com.didichuxing.datachannel.arius.admin.common.bean.vo.cluster.ClusterLogicTemplateIndexDetailDTO;
import com.didichuxing.datachannel.arius.admin.common.bean.vo.cluster.ClusterLogicVO;
import com.didichuxing.datachannel.arius.admin.common.bean.vo.cluster.ConsoleClusterStatusVO;
import com.didichuxing.datachannel.arius.admin.common.bean.vo.cluster.ESClusterRoleHostVO;
import com.didichuxing.datachannel.arius.admin.common.bean.vo.cluster.ESClusterRoleVO;
import com.didichuxing.datachannel.arius.admin.common.bean.vo.cluster.ESClusterTemplateSrvVO;
import com.didichuxing.datachannel.arius.admin.common.bean.vo.ecm.ESClusterNodeSepcVO;
import com.didichuxing.datachannel.arius.admin.common.bean.vo.template.ConsoleTemplateVO;
import com.didichuxing.datachannel.arius.admin.common.component.BaseHandle;
import com.didichuxing.datachannel.arius.admin.common.constant.AuthConstant;
import com.didichuxing.datachannel.arius.admin.common.constant.app.ProjectClusterLogicAuthEnum;
import com.didichuxing.datachannel.arius.admin.common.constant.arius.AriusUser;
import com.didichuxing.datachannel.arius.admin.common.constant.cluster.ClusterHealthEnum;
import com.didichuxing.datachannel.arius.admin.common.constant.operaterecord.OperateTypeEnum;
import com.didichuxing.datachannel.arius.admin.common.constant.operaterecord.TriggerWayEnum;
import com.didichuxing.datachannel.arius.admin.common.event.resource.ClusterLogicEvent;
import com.didichuxing.datachannel.arius.admin.common.exception.AdminOperateException;
import com.didichuxing.datachannel.arius.admin.common.exception.ESOperateException;
import com.didichuxing.datachannel.arius.admin.common.util.AriusObjUtils;
import com.didichuxing.datachannel.arius.admin.common.util.ClusterUtils;
import com.didichuxing.datachannel.arius.admin.common.util.ConvertUtil;
import com.didichuxing.datachannel.arius.admin.common.util.FutureUtil;
import com.didichuxing.datachannel.arius.admin.core.component.HandleFactory;
import com.didichuxing.datachannel.arius.admin.core.component.SpringTool;
import com.didichuxing.datachannel.arius.admin.core.service.app.ProjectClusterLogicAuthService;
import com.didichuxing.datachannel.arius.admin.core.service.cluster.ecm.ESMachineNormsService;
import com.didichuxing.datachannel.arius.admin.core.service.cluster.logic.ClusterLogicService;
import com.didichuxing.datachannel.arius.admin.core.service.cluster.physic.ClusterPhyService;
import com.didichuxing.datachannel.arius.admin.core.service.cluster.physic.ClusterRoleHostService;
import com.didichuxing.datachannel.arius.admin.core.service.cluster.region.ClusterRegionService;
import com.didichuxing.datachannel.arius.admin.core.service.common.OperateRecordService;
import com.didichuxing.datachannel.arius.admin.core.service.es.ESClusterNodeService;
import com.didichuxing.datachannel.arius.admin.core.service.es.ESClusterService;
import com.didichuxing.datachannel.arius.admin.core.service.es.ESIndexService;
import com.didichuxing.datachannel.arius.admin.core.service.template.logic.IndexTemplateService;
import com.didichuxing.datachannel.arius.admin.core.service.template.physic.IndexTemplatePhyService;
import com.didichuxing.datachannel.arius.admin.metadata.service.ESClusterStaticsService;
import com.didichuxing.datachannel.arius.admin.persistence.component.ESGatewayClient;
import com.didiglobal.logi.elasticsearch.client.response.indices.catindices.CatIndexResult;
import com.didiglobal.logi.log.ILog;
import com.didiglobal.logi.log.LogFactory;
import com.didiglobal.logi.security.common.enums.ResultCode;
import com.didiglobal.logi.security.common.vo.project.ProjectBriefVO;
import com.didiglobal.logi.security.service.ProjectService;
import com.didiglobal.logi.security.util.HttpRequestUtil;
import com.google.common.collect.Lists;
import com.google.common.collect.Sets;
<<<<<<< HEAD
=======
import java.util.ArrayList;
import java.util.Collections;
import java.util.List;
import java.util.Map;
import java.util.Optional;
import java.util.Set;
import java.util.stream.Collectors;
import javax.servlet.http.HttpServletRequest;
>>>>>>> 4f319504
import org.apache.commons.collections4.CollectionUtils;
import org.apache.commons.lang3.StringUtils;
import org.springframework.beans.factory.annotation.Autowired;
import org.springframework.stereotype.Component;
<<<<<<< HEAD

import javax.servlet.http.HttpServletRequest;
import java.util.*;
import java.util.stream.Collectors;

import static com.didichuxing.datachannel.arius.admin.common.constant.PageSearchHandleTypeEnum.CLUSTER_LOGIC;
import static com.didichuxing.datachannel.arius.admin.common.constant.cluster.ClusterHealthEnum.UNKNOWN;
import static com.didichuxing.datachannel.arius.admin.common.constant.cluster.ClusterHealthEnum.*;
import static com.didichuxing.datachannel.arius.admin.common.constant.operaterecord.ModuleEnum.RESOURCE;
import static com.didichuxing.datachannel.arius.admin.common.constant.operaterecord.ModuleEnum.TEMPLATE;
import static com.didichuxing.datachannel.arius.admin.common.constant.operaterecord.OperationEnum.*;
import static com.didichuxing.datachannel.arius.admin.common.constant.resource.ESClusterNodeRoleEnum.DATA_NODE;
=======
>>>>>>> 4f319504

@Component
public class ClusterLogicManagerImpl implements ClusterLogicManager {

    private static final ILog             LOGGER     = LogFactory.getLog(ClusterLogicManagerImpl.class);

    @Autowired
    private ClusterLogicManager clusterLogicManager;

    @Autowired
    private ESIndexService                esIndexService;

    @Autowired
    private ESClusterStaticsService esClusterStaticsService;

    @Autowired
    private ClusterPhyService             clusterPhyService;

    @Autowired
    private ClusterLogicService           clusterLogicService;

    @Autowired
    private ClusterRegionService          clusterRegionService;

    @Autowired
    private ClusterRoleHostService       clusterRoleHostService;

    @Autowired
    private TemplateSrvManager            templateSrvManager;

    @Autowired
    private IndexTemplateService          indexTemplateService;

    @Autowired
    private TemplateLogicManager          templateLogicManager;

    @Autowired
    private IndexTemplatePhyService       indexTemplatePhyService;

    @Autowired
    private ProjectClusterLogicAuthService projectClusterLogicAuthService;

    @Autowired
    private OperateRecordService          operateRecordService;

    @Autowired
    private ESMachineNormsService         esMachineNormsService;

    @Autowired
    private ProjectService                projectService;

    @Autowired
    private ESClusterNodeService            eSClusterNodeService;

    @Autowired
    private ESGatewayClient               esGatewayClient;

    @Autowired
    private ClusterRegionManager          clusterRegionManager;

    @Autowired
    private ClusterContextManager         clusterContextManager;

    @Autowired
    private ESClusterService              esClusterService;

    @Autowired
    private HandleFactory                 handleFactory;

    @Autowired
    private IndicesManager                indicesManager;

    private static final FutureUtil<Void> futureUtil = FutureUtil.init("ClusterLogicManager", 10, 10, 100);

    private final String UNKNOWN_SIZE = "未知大小";
    /**
     * 构建运维页面的逻辑集群VO
     * @param logicClusters     逻辑集群列表
     * @return 逻辑集群列表
     */
    @Override
    public List<ClusterLogicVO> buildClusterLogics(List<ClusterLogic> logicClusters) {
        if (CollectionUtils.isEmpty(logicClusters)) {
            return Lists.newArrayList();
        }

        List<ClusterLogicVO> clusterLogicVOS = Lists.newArrayList();
        for (ClusterLogic logicCluster : logicClusters) {
            clusterLogicVOS.add(buildClusterLogic(logicCluster));
        }

        Collections.sort(clusterLogicVOS);
        return clusterLogicVOS;
    }

    /**
     * 构建运维页面的逻辑集群VO
     * @param clusterLogic    逻辑集群
     * @return
     */
    @Override
    public ClusterLogicVO buildClusterLogic(ClusterLogic clusterLogic) {
        ClusterLogicVO clusterLogicVO = ConvertUtil.obj2Obj(clusterLogic, ClusterLogicVO.class);

        futureUtil.runnableTask(() -> buildLogicClusterStatus(clusterLogicVO, clusterLogic))
                .runnableTask(() -> buildLogicRole(clusterLogicVO, clusterLogic))
                .runnableTask(() -> buildConsoleClusterVersions(clusterLogicVO));

        //依赖获取集群状态, 不能使用FutureUtil, 否则抛NPE
        buildClusterNodeInfo(clusterLogicVO);
        Optional.ofNullable(projectService.getProjectBriefByProjectId(clusterLogic.getProjectId()))
                .map(ProjectBriefVO::getProjectName)
                .ifPresent(clusterLogicVO::setProjectName);

        return clusterLogicVO;
    }

    @Override
    public Result<Void> clearIndices(ConsoleTemplateClearDTO clearDTO, String operator) throws ESOperateException {
        if (AriusObjUtils.isNull(operator)) {
            return Result.buildParamIllegal("操作人为空");
        }

        if (CollectionUtils.isEmpty(clearDTO.getDelIndices())) {
            return Result.buildParamIllegal("删除索引为空");
        }

        Result<Void> checkResult = checkIndices(clearDTO.getDelIndices(), clearDTO.getLogicId());
        if (checkResult.failed()) {
            return checkResult;
        }

        LOGGER.info("class=TemplateLogicServiceImpl||method=clearIndex||"
                        + "operator={}||logicId={}||delIndices={}||delQueryDsl={}", operator, clearDTO.getLogicId(),
                JSON.toJSONString(clearDTO.getDelIndices()), clearDTO.getDelQueryDsl());

        IndexTemplateWithPhyTemplates templateLogicWithPhysical = indexTemplateService.getLogicTemplateWithPhysicalsById(
                clearDTO.getLogicId());

        if (StringUtils.isNotBlank(clearDTO.getDelQueryDsl())) {
            Result<Void> deleteResult = batchDeletePhysicalTemplateIndicesByQuery(
                    templateLogicWithPhysical.getPhysicals(), clearDTO.getDelQueryDsl(), clearDTO.getDelIndices());
            if (deleteResult.failed()) {
                return deleteResult;
            }
        } else {
            Result<Void> deleteIndicesResult = batchDeletePhysicalTemplateIndices(
                    templateLogicWithPhysical.getPhysicals(), clearDTO.getDelIndices());
            if (deleteIndicesResult.failed()) {
                return deleteIndicesResult;
            }
        }

        operateRecordService.save(TEMPLATE, DELETE_INDEX, clearDTO.getLogicId(), JSON.toJSONString(clearDTO), operator);
        if (StringUtils.isNotBlank(clearDTO.getDelQueryDsl())) {
            return Result.buildSucWithTips("删除任务下发成功，请到sense中执行查询语句，确认删除进度");
        } else {
            return Result.buildSucWithTips("索引删除成功");
        }
    }

    /**
     * 获取逻辑集群分派的物理集群列表
     *
     * @param logicClusterId 逻辑集群ID
     * @return
     */
    @Override
    public List<ClusterPhy> getLogicClusterAssignedPhysicalClusters(Long logicClusterId) {
        ClusterRegion clusterRegion = clusterRegionService.getRegionByLogicClusterId(logicClusterId);
        if (clusterRegion == null) { return Lists.newArrayList();}

        return Lists.newArrayList(clusterPhyService.getClusterByName(clusterRegion.getPhyClusterName()));
    }

    @Override
    public Result<List<ClusterLogicVO>> getLogicClustersByProjectId(Integer projectId) {
        List<ClusterLogicVO> list = ConvertUtil.list2List(clusterLogicService.getHasAuthClusterLogicsByProjectId(projectId),
                ClusterLogicVO.class);
        for (ClusterLogicVO clusterLogicVO : list) {
            List<String> clusterPhyNames = clusterRegionService.listPhysicClusterNames(clusterLogicVO.getId());
            clusterLogicVO.setPhyClusterAssociated(!AriusObjUtils.isEmptyList(clusterPhyNames));
            clusterLogicVO.setAssociatedPhyClusterName(clusterPhyNames);
        }
        return Result.buildSucc(list);
    }

    /**
     * 获取APP拥有的集群列表
     * @param projectId projectId
     * @return 集群列表
     */
    @Override
    public Result<List<ClusterLogicVO>> getProjectLogicClusters(Integer projectId) {
    
       if (!projectService.checkProjectExist(projectId)){
           return Result.build(ResultCode.PROJECT_NOT_EXISTS.getCode(),ResultCode.PROJECT_NOT_EXISTS.getMessage());
       }
        
        return Result.buildSucc(
                buildClusterLogics(clusterLogicService.getHasAuthClusterLogicsByProjectId(projectId)));
    }

    @Override
    public Result<List<Tuple<Long/*逻辑集群Id*/, String/*逻辑集群名称*/>>> listProjectClusterLogicIdsAndNames(Integer projectId) {
        List<Tuple<Long/*逻辑集群Id*/, String/*逻辑集群名称*/>> res = Lists.newArrayList();
        List<ClusterLogic> tempAuthLogicClusters = Lists.newArrayList();

        if (AuthConstant.SUPER_PROJECT_ID.equals(projectId)) { tempAuthLogicClusters.addAll(clusterLogicService.listAllClusterLogics());}
        else { tempAuthLogicClusters.addAll(clusterLogicService.getHasAuthClusterLogicsByProjectId(projectId));}

        for (ClusterLogic clusterLogic : tempAuthLogicClusters) {
            Tuple<Long, String> logicClusterId2logicClusterNameTuple = new Tuple<>();
            logicClusterId2logicClusterNameTuple.setV1(clusterLogic.getId());
            logicClusterId2logicClusterNameTuple.setV2(clusterLogic.getName());
            res.add(logicClusterId2logicClusterNameTuple);
        }
        return Result.buildSucc(res);
    }

    /**
     *
     * @param clusterId
     * @param projectId
     * @return
     */
    @Override
    public Result<ClusterLogicVO> getProjectLogicClusters(Long clusterId, Integer projectId) {
        ClusterLogic clusterLogic = clusterLogicService.getClusterLogicById(clusterId);
        if (clusterLogic == null) {
            return Result.buildNotExist("集群不存在");
        }

        return Result.buildSucc(buildClusterLogic(clusterLogic));
    }

    @Override
    public Result<List<ClusterLogicVO>> getProjectLogicClusterInfoByType(Integer projectId, Integer type) {
        ESLogicClusterDTO logicClusterDTO = new ESLogicClusterDTO();
        logicClusterDTO.setProjectId(projectId);
        logicClusterDTO.setType(type);
        return Result.buildSucc(
                ConvertUtil.list2List(clusterLogicService.listClusterLogics(logicClusterDTO), ClusterLogicVO.class));
    }

    /**
     * 获取逻辑集群所有逻辑模板列表
     * @param request
     * @param clusterId
     * @return
     */
    @Override
    public Result<List<ConsoleTemplateVO>> getClusterLogicTemplates(HttpServletRequest request, Long clusterId) {

        List<ConsoleTemplateVO> result = new ArrayList<>();

        Integer projectId = HttpRequestUtil.getProjectId(request, AuthConstant.SUPER_PROJECT_ID);
        List<IndexTemplateLogicAggregate> aggregates = templateLogicManager.getLogicClusterTemplatesAggregate(clusterId,
                projectId);
        if (CollectionUtils.isNotEmpty(aggregates)) {
            for (IndexTemplateLogicAggregate aggregate : aggregates) {
                result.add(templateLogicManager.fetchConsoleTemplate((aggregate)));
            }
        }

        LOGGER.info("class=ConsoleClusterController||method=getClusterLogicTemplates||clusterId={}||projectId={}",
                clusterId, projectId);

        return Result.buildSucc(result);
    }

    @Override
    public Result<List<ESClusterNodeSepcVO>> listMachineSpec() {
        List<ESMachineNormsPO> esMachineNormsPOS = esMachineNormsService.listMachineNorms();
        return Result.buildSucc(ConvertUtil.list2List(esMachineNormsPOS, ESClusterNodeSepcVO.class));
    }

    @Override
    public List<ClusterLogicVO> getClusterLogics(ESLogicClusterDTO param, Integer projectId) {
        List<ClusterLogic> clusterLogics = clusterLogicService.listClusterLogics(param);
        return buildClusterLogics(clusterLogics);
    }

    @Override
    public ClusterLogicVO getClusterLogic(Long clusterLogicId, Integer currentProjectId) {
        ClusterLogic clusterLogic = clusterLogicService.getClusterLogicById(clusterLogicId);
        ClusterLogicVO clusterLogicVO = ConvertUtil.obj2Obj(clusterLogic, ClusterLogicVO.class);

        futureUtil.runnableTask(() -> buildLogicClusterStatus(clusterLogicVO, clusterLogic))
                .runnableTask(() -> buildOpLogicClusterPermission(clusterLogicVO, currentProjectId))
                .runnableTask(() -> Optional.ofNullable(projectService.getProjectBriefByProjectId(clusterLogicVO.getProjectId()
                        )).map(ProjectBriefVO::getProjectName).ifPresent(clusterLogicVO::setProjectName))
                .runnableTask(() -> buildClusterNodeInfo(clusterLogicVO)).waitExecute();

        return clusterLogicVO;
    }

    @Override
    public Result<Void> addLogicClusterAndClusterRegions(ESLogicClusterWithRegionDTO param, String operator) {
        return clusterRegionManager.batchBindRegionToClusterLogic(param, operator, Boolean.TRUE);
    }

    @Override
    public ClusterLogicVO getConsoleClusterVOByIdAndProjectId(Long clusterLogicId, Integer projectId) {
        if (AriusObjUtils.isNull(clusterLogicId)) {
            return null;
        }

        //这里必须clusterLogicManager为了走spring全局缓存
        List<ClusterLogicVO> clusterLogicList = clusterLogicManager.getClusterLogics(null, projectId);
        if (CollectionUtils.isNotEmpty(clusterLogicList)) {
            for (ClusterLogicVO clusterLogicVO : clusterLogicList) {
                if (clusterLogicId.equals(clusterLogicVO.getId())) {
                    return clusterLogicVO;
                }
            }
        }

        return null;
    }

    @Override
    public Result<Long> addLogicCluster(ESLogicClusterDTO param, String operator, Integer projectId) {
        Result<Long> result = clusterLogicService.createClusterLogic(param);

        if (result.success()) {
			SpringTool.publish(new ClusterLogicEvent(result.getData(), projectId));
            //添加逻辑集群日志
            operateRecordService.save(
                    new OperateRecord.Builder()
                            .project(projectService.getProjectBriefByProjectId(projectId))
                            .operationTypeEnum(OperateTypeEnum.MY_CLUSTER_APPLY)
                            .triggerWayEnum(TriggerWayEnum.MANUAL_TRIGGER)
                            .userOperation(operator)
                            .content(param.getName())
                            .bizId(result.getData().intValue())
                            .build());
        }
        return result;
    }

    @Override
    public Result<Void> deleteLogicCluster(Long logicClusterId, String operator, Integer projectId)
            throws AdminOperateException {
        ClusterLogic clusterLogic = clusterLogicService.getClusterLogicById(logicClusterId);
        Result<Void> result = clusterLogicService.deleteClusterLogicById(logicClusterId, operator);
        ClusterLogicTemplateIndexDetailDTO templateIndexVO = getTemplateIndexVO(logicClusterId, projectId);

        for (IndexTemplateLogicAggregate agg : templateIndexVO.getTemplateLogicAggregates()) {
            templateLogicManager.delTemplate(agg.getIndexTemplateLogicWithCluster().getId(), operator);
        }

        indicesManager.deleteIndex(templateIndexVO.getCatIndexResults(),projectId,operator);

        if (result.success()) {
			SpringTool.publish(new ClusterLogicEvent(logicClusterId, projectId));
            //操作记录 集群下线
            operateRecordService.save(
                    new OperateRecord.Builder()
                            .project(projectService.getProjectBriefByProjectId(projectId))
                            .operationTypeEnum(OperateTypeEnum.MY_CLUSTER_OFFLINE)
                            .triggerWayEnum(TriggerWayEnum.MANUAL_TRIGGER)
                            .content(clusterLogic.getName())
                            .bizId(logicClusterId.intValue())
                            .userOperation(operator)
                            .build());
        }
        return result;
    }

    private ClusterLogicTemplateIndexDetailDTO getTemplateIndexVO(Long logicClusterId, Integer projectId) {
        List<IndexTemplateLogicAggregate> templateLogicAggregates =
                templateLogicManager.getLogicClusterTemplatesAggregate(logicClusterId, projectId);

        List<IndexCatCellDTO> catIndexResults = Lists.newArrayList();
        templateLogicAggregates.forEach(tl -> {

            Integer templateLogic = tl.getIndexTemplateLogicWithCluster().getId();

            IndexTemplateWithPhyTemplates templateLogicWithPhysical = indexTemplateService.getLogicTemplateWithPhysicalsById(templateLogic);
            if (templateLogicWithPhysical != null) {

                List<IndexTemplatePhy> physicalMasters = templateLogicWithPhysical.fetchMasterPhysicalTemplates();
                for (IndexTemplatePhy physicalMaster : physicalMasters) {
                    List<CatIndexResult> catIndexResultList = esIndexService.syncCatIndexByExpression(physicalMaster.getCluster(),
                            physicalMaster.getExpression());
                    catIndexResultList.forEach(catIndexResult -> {
                        IndexCatCellDTO indicesClearDTO = new IndexCatCellDTO();
                        indicesClearDTO.setIndex(catIndexResult.getIndex());
                        indicesClearDTO.setCluster(physicalMaster.getCluster());
                        catIndexResults.add(indicesClearDTO);
                    });
                }

            }
        });

        ClusterLogicTemplateIndexDetailDTO templateIndexVO = new ClusterLogicTemplateIndexDetailDTO();
        templateIndexVO.setCatIndexResults(catIndexResults);
        templateIndexVO.setTemplateLogicAggregates(templateLogicAggregates);
        return templateIndexVO;
    }

    @Override
	public Result<Void> editLogicCluster(ESLogicClusterDTO param, String operator, Integer projectId) {
        final ClusterLogic logic = clusterLogicService.getClusterLogicById(param.getId());
        Result<Void> result = clusterLogicService.editClusterLogic(param, operator);
        if (result.success()) {
            SpringTool.publish(new ClusterLogicEvent(param.getId(), projectId));
            //操作记录 我的集群信息修改
            if (StringUtils.isNotBlank(param.getMemo())){
                operateRecordService.save(
                    new OperateRecord.Builder()
                            .project(projectService.getProjectBriefByProjectId(projectId))
                            .operationTypeEnum(OperateTypeEnum.MY_CLUSTER_INFO_MODIFY)
                            .triggerWayEnum(TriggerWayEnum.MANUAL_TRIGGER)
                            .userOperation(operator)
                            .content(String.format("%s修改集群描述，%s-->%s",logic.getName(),logic.getMemo(),param.getMemo()))
                            .bizId(param.getId().intValue())
                            .build()
                    );
            }
            
        }
		return result;
	}

    @Override
    public PaginationResult<ClusterLogicVO> pageGetClusterLogics(ClusterLogicConditionDTO condition, Integer projectId) {
        BaseHandle baseHandle = handleFactory.getByHandlerNamePer(CLUSTER_LOGIC.getPageSearchType());
        if (baseHandle instanceof ClusterLogicPageSearchHandle) {
            ClusterLogicPageSearchHandle pageSearchHandle = (ClusterLogicPageSearchHandle) baseHandle;
            return pageSearchHandle.doPage(condition, projectId);
        }

        LOGGER.warn(
                "class=ClusterLogicManagerImpl||method=pageGetConsoleClusterVOS||msg=failed to get the ClusterLogicPageSearchHandle");
        return PaginationResult.buildFail("分页获取逻辑集群信息失败");
    }

    @Override
    public boolean updateClusterLogicHealth(Long clusterLogicId) {

        ESLogicClusterDTO updateLogicClusterDTO = new ESLogicClusterDTO();
        Set<Integer>      clusterHealthSet      = Sets.newHashSet();
        updateLogicClusterDTO.setId(clusterLogicId);
        try {
            ClusterLogicContext clusterLogicContext = clusterContextManager.getClusterLogicContext(clusterLogicId);
            if (null == clusterLogicContext) {
                LOGGER.error(
                    "class=ClusterLogicManagerImpl||method=updateClusterLogicHealth||clusterLogicId={}||errMsg=clusterLogicContext is empty",
                    clusterLogicId);
                clusterHealthSet.add(UNKNOWN.getCode());
            }else {
                 List<String> associatedClusterPhyNames = clusterLogicContext.getAssociatedClusterPhyNames();
                clusterHealthSet.addAll(associatedClusterPhyNames
                        .stream()
                        .map(esClusterService::syncGetClusterHealthEnum)
                        .map(ClusterHealthEnum::getCode)
                        .collect(Collectors.toSet()));
            }

            updateLogicClusterDTO.setHealth(ClusterUtils.getClusterLogicHealthByClusterHealth(clusterHealthSet));
            clusterLogicService.editClusterLogicNotCheck(updateLogicClusterDTO, AriusUser.SYSTEM.getDesc());
        } catch (Exception e) {
            LOGGER.error("class=ClusterLogicManagerImpl||method=updateClusterLogicHealth||clusterLogicId={}||errMsg={}", clusterLogicId,
                    e.getMessage(), e);
            return false;
        }

        return true;
    }

    @Override
    public Result<ClusterLogicTemplateIndexCountVO> indexTemplateCount(Long clusterId, String operator, Integer projectId) {
        ClusterLogicTemplateIndexDetailDTO detailVO = getTemplateIndexVO(clusterId, projectId);
        ClusterLogicTemplateIndexCountVO countVO = new ClusterLogicTemplateIndexCountVO();
        countVO.setCatIndexResults(detailVO.getCatIndexResults().size());
        countVO.setTemplateLogicAggregates(detailVO.getTemplateLogicAggregates().size());
        return Result.buildSucc(countVO);
    }

    @Override
    public PaginationResult<ESClusterRoleHostVO> nodesPage(Long clusterLogicId,ClusterLogicNodeConditionDTO condition) {
        ClusterRegion clusterRegion =  clusterRegionService.getRegionByLogicClusterId(clusterLogicId);
        Result<List<ClusterRoleHost>> result = clusterRoleHostService.listByRegionId(Math.toIntExact(clusterRegion.getId()));
        List<ClusterRoleHost> nodes=Collections.emptyList();
        if (result.success()){
            nodes = result.getData();
        }else {
            return PaginationResult.buildFail("获取节点失败！");
        }
        if (StringUtils.isNotBlank(condition.getKeyword())) {
            nodes = nodes.stream().filter(n -> n.getNodeSet().contains(condition.getKeyword())).collect(Collectors.toList());
        }
        return PaginationResult.buildSucc(rowBounds(condition.getPage().intValue(), condition.getSize().intValue(), nodes),
                nodes.size(), condition.getPage(), condition.getSize());
    }

    @Override
    public Result<String> estimatedDiskSize(Long clusterLogicId, Integer count) {
        ClusterRegion clusterRegion =  clusterRegionService.getRegionByLogicClusterId(clusterLogicId);
        if (clusterRegion == null) {
            return Result.buildSucc(UNKNOWN_SIZE);
        }
        //todo:使用申请集群的时候，选择的规格来计算
        Map<String, Triple<Long, Long, Double>> map = eSClusterNodeService.syncGetNodesDiskUsage(clusterRegion.getPhyClusterName());
        Triple<Long, Long, Double> diskInfo = getFirstOrNull(map);
        return Result.buildSucc(diskInfo == null?UNKNOWN_SIZE:fileSizeStr(count * diskInfo.v1()));
    }

    @Override
    public Result<List<String>> getProjectLogicClusterNameByType(Integer projectId, Integer type) {
        ESLogicClusterDTO logicClusterDTO = new ESLogicClusterDTO();
        logicClusterDTO.setProjectId(projectId);
        logicClusterDTO.setType(type);
        return Result.buildSucc(clusterLogicService.listClusterLogics(logicClusterDTO)
                .stream().map(ClusterLogic::getName).collect(Collectors.toList()));
    }

/**************************************************** private method ****************************************************/
    //todo:放到工具類，使用原來的
    public static final double KB = 1024.0;

    public static String fileSizeStr(double fileLength) {
        if (fileLength / KB >= 1 && fileLength / KB <= 1024) {
            double len = fileLength / KB;
            len = Math.round(len * 100.00) / 100.00;
            return len + "KB";
        } else if (fileLength / KB / KB >= 1 && fileLength / KB / KB <= 1024) {
            double len = fileLength / KB / KB;
            len = Math.round(len * 100.00) / 100.00;
            return len + "M";
        } else if (fileLength >= 0 && fileLength <= 1024) {
            return fileLength + "b";
        } else if (fileLength / KB / KB / KB >= 1 && fileLength / KB / KB / KB <= 1024) {
            double len = fileLength / KB / KB / KB;
            len = Math.round(len * 100.00) / 100.00;
            return len + "G";
        } else if (fileLength / KB / KB / KB / KB >= 1 && fileLength / KB / KB / KB / KB <= 1024) {
            double len = fileLength / KB / KB / KB / KB;
            len = Math.round(len * 100.00) / 100.00;
            return len + "T";
        }
        return fileLength + "B";
    }
    /**
     * 获取map中第⼀个数据值
     *
     * @param map 数据源
     * @return
     */
    private static Triple<Long, Long, Double> getFirstOrNull(Map<String, Triple<Long, Long, Double>> map) {
        Triple<Long, Long, Double> obj = null;
        for (Map.Entry<String, Triple<Long, Long, Double>> entry : map.entrySet()) {
            obj = entry.getValue();
            if (obj != null) {
                break;
            }
        }
        return  obj;
    }
    /**
     * 构建OP逻辑集群权限
     * @param clusterLogicVO  逻辑集群
     * @param projectIdForAuthJudge 用于判断权限的应用id（供应用管理页面获取关联集群列表使用）
     *                          ，为null则权限为运维人员权限（管理权限）
     */
    private void buildOpLogicClusterPermission(ClusterLogicVO clusterLogicVO, Integer projectIdForAuthJudge) {
        if (clusterLogicVO == null) {
            return;
        }

        if (projectIdForAuthJudge == null) {
            // 未指定需要判断权限的app，取运维人员权限
            clusterLogicVO.setAuthId(null);
            clusterLogicVO.setAuthType(ProjectClusterLogicAuthEnum.OWN.getCode());
            clusterLogicVO.setPermissions(ProjectClusterLogicAuthEnum.OWN.getDesc());
        } else {
            // 指定了需要判断权限的app
            buildLogicClusterPermission(clusterLogicVO, projectIdForAuthJudge);
        }
    }

    /**
     * 构建ES集群版本
     * @param logicCluster 逻辑集群
     */
    private void buildConsoleClusterVersions(ClusterLogicVO logicCluster) {
        try {
            if (logicCluster != null) {
                List<ClusterPhy> physicalClusters = getLogicClusterAssignedPhysicalClusters(logicCluster.getId());
                if (CollectionUtils.isEmpty(physicalClusters)) { return;}

                List<String> esClusterVersions = physicalClusters.stream().map(ClusterPhy::getEsVersion).distinct().collect(Collectors.toList());
                logicCluster.setEsClusterVersions(esClusterVersions);
            }
        } catch (Exception e) {
            LOGGER.warn("class=LogicClusterManager||method=buildConsoleClusterVersions||logicClusterId={}",
                    logicCluster.getId(), e);
        }
    }

    /**
     * 设置app对指定逻辑集群的权限
     * @param logicClusterVO      逻辑集群
     * @param projectIdForAuthJudge 需要判断的app的ID
     */
    private void buildLogicClusterPermission(ClusterLogicVO logicClusterVO, Integer projectIdForAuthJudge) {
        try {
            if (logicClusterVO == null || projectIdForAuthJudge == null) {
                return;
            }
            if (AuthConstant.SUPER_PROJECT_ID.equals(projectIdForAuthJudge)) {
                logicClusterVO.setAuthType(   ProjectClusterLogicAuthEnum.OWN.getCode());
                logicClusterVO.setPermissions(ProjectClusterLogicAuthEnum.OWN.getDesc());
                return;
            }

            ProjectClusterLogicAuth auth = projectClusterLogicAuthService.getLogicClusterAuth(projectIdForAuthJudge,
                    logicClusterVO.getId());

            if (auth == null) {
                // 没有权限
                logicClusterVO.setAuthId(null);
                logicClusterVO.setAuthType(ProjectClusterLogicAuthEnum.NO_PERMISSIONS.getCode());
                logicClusterVO.setPermissions(ProjectClusterLogicAuthEnum.NO_PERMISSIONS.getDesc());
            } else {
                // 有权限
                logicClusterVO.setAuthId(auth.getId());
                logicClusterVO.setAuthType(ProjectClusterLogicAuthEnum.valueOf(auth.getType()).getCode());
                logicClusterVO.setPermissions(ProjectClusterLogicAuthEnum.valueOf(auth.getType()).getDesc());
            }


        } catch (Exception e) {
            LOGGER.warn("class=LogicClusterManager||method=buildLogicClusterPermission||logicClusterId={}",
                    logicClusterVO.getId(), e);
        }
    }

    /**
     * 更新逻辑集群状态信息
     */
    private void buildLogicClusterStatus(ClusterLogicVO logicCluster, ClusterLogic clusterLogic) {
        ClusterLogicStatis esClusterLogicStatus = buildDefaultLogicStatus();
        try {
            ClusterLogicStatis clusterLogicStatus = getClusterLogicStatus(clusterLogic.getId());
            if (null != clusterLogicStatus) {
                esClusterLogicStatus = clusterLogicStatus;
            }
        } catch (Exception e) {
            LOGGER.error("class=ClusterLogicManagerImpl||method=buildLogicClusterStatus||logicClusterId={}",
                    logicCluster.getId(), e);
        }

        logicCluster.setClusterStatus(ConvertUtil.obj2Obj(esClusterLogicStatus, ConsoleClusterStatusVO.class));
    }

    /**
     * 创建默认逻辑集群状态
     * @return
     */
    private ClusterLogicStatis buildDefaultLogicStatus() {
        ClusterLogicStatis logicStatus = new ClusterLogicStatis();
        logicStatus.setStatus( ClusterHealthEnum.RED.getDesc());
        logicStatus.setDocNu(0.0);
        logicStatus.setIndexNu(0);
        logicStatus.setTotalDisk(0.0);
        logicStatus.setUsedDisk(0.0);
        return logicStatus;
    }

    private void buildLogicRole(ClusterLogicVO logicCluster, ClusterLogic clusterLogic) {
        if (logicCluster != null) {
            try {
                Long logicClusterId = logicCluster.getId();

                List<String> phyClusterNames = clusterRegionService.listPhysicClusterNames(logicClusterId);
                if (CollectionUtils.isEmpty(phyClusterNames)) {
                    return;
                }

                //拿第一个物理集群的client、master信息，因为只有Arius维护的大公共共享集群才会有一个逻辑集群映射成多个物理集群
                ClusterPhy clusterPhy = clusterPhyService.getClusterByName(phyClusterNames.get(0));
                if (null == clusterPhy) {
                    return;
                }

                List<ClusterRoleInfo> esRolePhyClusters = clusterPhy.getClusterRoleInfos();
                List<ClusterRoleHost> esRolePhyClusterHosts = clusterPhy.getClusterRoleHosts();

                logicCluster.setEsClusterRoleVOS(buildESRoleClusterVOS(clusterLogic, logicClusterId, esRolePhyClusters, esRolePhyClusterHosts));
            } catch (Exception e) {
                LOGGER.warn("class=LogicClusterManager||method=buildLogicRole||logicClusterId={}", logicCluster.getId(),
                        e);
            }
        }
    }

    private List<ESClusterRoleVO> buildESRoleClusterVOS(ClusterLogic clusterLogic, Long logicClusterId,
                                                        List<ClusterRoleInfo> esRolePhyClusters,
                                                        List<ClusterRoleHost> esRolePhyClusterHosts) {
        List<ESClusterRoleVO> esClusterRoleVOS = new ArrayList<>();
        for (ClusterRoleInfo clusterRoleInfo : esRolePhyClusters) {
            ESClusterRoleVO esClusterRoleVO = ConvertUtil.obj2Obj(clusterRoleInfo, ESClusterRoleVO.class);

            List<ESClusterRoleHostVO> esClusterRoleHostVOS = new ArrayList<>();

            //如果是datanode节点，那么使用逻辑集群申请的节点个数和阶段规格配置
            if (DATA_NODE.getDesc().equals(clusterRoleInfo.getRoleClusterName())) {
                esClusterRoleVO.setPodNumber(clusterLogic.getDataNodeNu());
                esClusterRoleVO.setMachineSpec(clusterLogic.getDataNodeSpec());

                ClusterRegion clusterRegion = clusterRegionService.getRegionByLogicClusterId(logicClusterId);
                if (null != clusterRegion) {
                    Result<List<ClusterRoleHost>> ret = clusterRoleHostService.listByRegionId(clusterRegion.getId().intValue());
                    if (ret.success() && CollectionUtils.isNotEmpty(ret.getData())) {
                        for (ClusterRoleHost clusterRoleHost : ret.getData()) {
                            ESClusterRoleHostVO esClusterRoleHostVO = new ESClusterRoleHostVO();
                            esClusterRoleHostVO.setHostname(clusterRoleHost.getIp());
                            esClusterRoleHostVO.setRole(DATA_NODE.getCode());

                            esClusterRoleHostVOS.add(esClusterRoleHostVO);
                        }
                    }
                }
            } else {
                for (ClusterRoleHost clusterRoleHost : esRolePhyClusterHosts) {
                    if (clusterRoleHost.getRoleClusterId().longValue() == clusterRoleInfo.getId().longValue()) {
                        esClusterRoleHostVOS
                                .add(ConvertUtil.obj2Obj(clusterRoleHost, ESClusterRoleHostVO.class));
                    }
                }
            }

            esClusterRoleVO.setEsClusterRoleHostVO(esClusterRoleHostVOS);
            esClusterRoleVO.setPodNumber(esClusterRoleHostVOS.size());
            esClusterRoleVOS.add(esClusterRoleVO);
        }
        return esClusterRoleVOS;
    }

    private void buildLogicClusterTemplateSrvs(ClusterLogicVO logicCluster) {
        try {
            Result<List<ClusterTemplateSrv>> listResult = templateSrvManager.getLogicClusterTemplateSrv(
                    logicCluster.getId());
            if (null != listResult && listResult.success()) {
                logicCluster.setEsClusterTemplateSrvVOS(
                        ConvertUtil.list2List(listResult.getData(), ESClusterTemplateSrvVO.class));
            }
        } catch (Exception e) {
            LOGGER.warn("class=LogicClusterManager||method=buildLogicClusterTemplateSrvs||logicClusterId={}",
                    logicCluster.getId(), e);
        }
    }

    /**
     * 构建节点信息:
     * 1. 是否关联物理集群
     * 2. 获取关联物理集群列表
     * 3. 逻辑集群拥有的数据节点数
     * 4. 防止没有关联物理集群, 或者取消关联region, 逻辑集群状态为red
     * 5. 获取gateway地址
     */
    private void buildClusterNodeInfo(ClusterLogicVO clusterLogicVO) {
        ClusterLogicContext clusterLogicContext = clusterContextManager.getClusterLogicContext(
                clusterLogicVO.getId());
        if (null == clusterLogicContext) {
            return;
        }

        //1. 是否关联物理集群
        clusterLogicVO.setPhyClusterAssociated(clusterLogicContext.getAssociatedPhyNum() > 0);

        //2. 获取关联物理集群列表
        if (CollectionUtils.isNotEmpty(clusterLogicContext.getAssociatedClusterPhyNames())) {
            clusterLogicVO.setAssociatedPhyClusterName(clusterLogicContext.getAssociatedClusterPhyNames());
        }

        //3. 逻辑集群拥有的数据节点数
        clusterLogicVO.setDataNodesNumber(clusterLogicContext.getAssociatedDataNodeNum());

        //4. 没有关联物理集群下, 逻辑集群状态至为red
        if (clusterLogicVO.getPhyClusterAssociated().equals(false)) {
            clusterLogicVO.getClusterStatus().setStatus(RED.getDesc());
        }

        //5. 获取gateway地址
        clusterLogicVO.setGatewayAddress(esGatewayClient.getGatewayAddress());
    }

    private Result<Void> checkIndices(List<String> delIndices, Integer logicId) {
        for (String index : delIndices) {
            if (index.endsWith("*")) {
                return Result.buildParamIllegal("索引名字不能以*结尾");
            }
        }

        IndexTemplateWithPhyTemplates templateLogicWithPhysical = indexTemplateService
                .getLogicTemplateWithPhysicalsById(logicId);
        IndexTemplatePhy templatePhysical = templateLogicWithPhysical.getAnyOne();

        List<String> matchIndices = indexTemplatePhyService.getMatchNoVersionIndexNames(templatePhysical.getId());
        for (String index : delIndices) {
            if (!matchIndices.contains(index)) {
                return Result.buildParamIllegal(index + "不属于该索引模板");
            }
        }
        return Result.buildSucc();
    }

    /**
     * 批量删除物理模板对应分区索引
     * @param physicals 物理模板列表
     * @param delIndices 待删除分区索引列表
     * @return
     */
    private Result<Void> batchDeletePhysicalTemplateIndices(List<IndexTemplatePhy> physicals, List<String> delIndices) {
        for (IndexTemplatePhy templatePhysical : physicals) {
            if (templatePhysical.getVersion() > 0) {
                List<String> delIndicesWithVersion = genDeleteIndicesWithVersion(delIndices);

                LOGGER.info(
                        "class=TemplateLogicServiceImpl||method=clearIndex||templateName={}||version={}||indices={}",
                        templatePhysical.getName(), templatePhysical.getVersion(), delIndicesWithVersion);

                if (CollectionUtils.isNotEmpty(delIndicesWithVersion)) {
                    esIndexService.syncBatchDeleteIndices(templatePhysical.getCluster(), delIndicesWithVersion, 3);
                }
            }

            int count = delIndices.size();
            if (count != esIndexService.syncBatchDeleteIndices(templatePhysical.getCluster(), delIndices, 3)) {
                return Result.buildFail("删除索引失败，请重试");
            }
        }

        return Result.buildSucc();
    }

    /**
     * 通过请求的方式批量删除物理模板分区索引
     * @param physicals 物理模板
     * @param delQueryDsl DSL语句
     * @param delIndices 删除索引列表
     * @return
     */
    private Result<Void> batchDeletePhysicalTemplateIndicesByQuery(List<IndexTemplatePhy> physicals, String delQueryDsl,
                                                                   List<String> delIndices) throws ESOperateException {
        if (StringUtils.isNotBlank(delQueryDsl)) {
            for (IndexTemplatePhy templatePhysical : physicals) {
                if (!esIndexService.syncDeleteByQuery(templatePhysical.getCluster(), delIndices, delQueryDsl)) {
                    return Result.buildFail("删除索引失败，请重试");
                }
            }
        }

        return Result.buildSucc();
    }

    /**
     * 生成带有版本模式的待删除索引列表
     *
     * @param delIndices 待删除索引列表
     * @return
     */
    private List<String> genDeleteIndicesWithVersion(List<String> delIndices) {
        List<String> indicesWithVersion = new ArrayList<>();
        if (CollectionUtils.isNotEmpty(delIndices)) {
            for (String delIndex : delIndices) {
                indicesWithVersion.add(delIndex + "_v*");
            }
        }

        return indicesWithVersion;
    }

    private ClusterLogicStatis getClusterLogicStatus(Long logicClusterId) {
        ClusterLogicStatis clusterLogicStatis = new ClusterLogicStatis();
        
        //获取集群上下文
        ClusterLogicContext clusterLogicContext = clusterContextManager.getClusterLogicContext(logicClusterId);
        if (null == clusterLogicContext) {
            return null;
        }

        //设置逻辑集群名称
        clusterLogicStatis.setName(clusterLogicContext.getClusterLogicName());
        clusterLogicStatis.setId(logicClusterId);

        List<ESClusterStatsResponse> esClusterStatsResponseList = clusterLogicContext.getAssociatedClusterPhyNames()
                .stream().map(esClusterService::syncGetClusterStats).collect(Collectors.toList());

        //设置基础数据
        clusterLogicStatis.setIndexNu(esClusterStatsResponseList.stream().mapToLong(ESClusterStatsResponse::getIndexCount).sum());
        clusterLogicStatis.setDocNu(esClusterStatsResponseList.stream().mapToDouble(ESClusterStatsResponse::getDocsCount).sum());
        clusterLogicStatis.setTotalDisk(esClusterStatsResponseList.stream().mapToDouble(item -> item.getTotalFs().getBytes()).sum());
        clusterLogicStatis.setUsedDisk(esClusterStatsResponseList.stream().mapToDouble(item -> item.getTotalFs().getBytes() -
                item.getFreeFs().getBytes()).sum());

        //设置逻辑集群状态
        Set<String> statusSet = esClusterStatsResponseList.stream().map(ESClusterStatsResponse::getStatus).collect(Collectors.toSet());
        clusterLogicStatis.setStatus(getClusterLogicStatus(statusSet));
        return clusterLogicStatis;
    }

    /**
     * 获取逻辑集群状态
     * @return ClusterStatusEnum
     */
    private String getClusterLogicStatus(Set<String> statusSet) {
        if (statusSet.contains(RED.getDesc())) {
            return RED.getDesc();
        }

        if (statusSet.size() == 1 && statusSet.contains(GREEN.getDesc())) {
            return GREEN.getDesc();
        }

        if (statusSet.contains(YELLOW.getDesc())) {
            return YELLOW.getDesc();
        }
        return RED.getDesc();
    }

    public static List rowBounds(int pageNum, int pageSize, List list) {
        pageNum = pageNum - 1;
        pageNum = Math.max(pageNum, 0);
        // 默认至少返回5行
        pageSize = Math.max(pageSize, 5);
        int startRow = 0;
        int endRow = 0;
        if (list == null || list.size() == 0) {
            return list;
        }
        int totalCount = list.size();
        startRow = pageNum > 0 ? pageNum * pageSize : 0;
        endRow = startRow + pageSize;
        endRow = Math.min(endRow, totalCount);
        list = list.subList(startRow, endRow);
        return list;
    }

}<|MERGE_RESOLUTION|>--- conflicted
+++ resolved
@@ -1,7 +1,5 @@
 package com.didichuxing.datachannel.arius.admin.biz.cluster.impl;
 
-<<<<<<< HEAD
-=======
 import static com.didichuxing.datachannel.arius.admin.common.constant.PageSearchHandleTypeEnum.CLUSTER_LOGIC;
 import static com.didichuxing.datachannel.arius.admin.common.constant.cluster.ClusterHealthEnum.GREEN;
 import static com.didichuxing.datachannel.arius.admin.common.constant.cluster.ClusterHealthEnum.RED;
@@ -29,7 +27,6 @@
 import org.springframework.beans.factory.annotation.Autowired;
 import org.springframework.stereotype.Component;
 
->>>>>>> 4f319504
 import com.alibaba.fastjson.JSON;
 import com.didichuxing.datachannel.arius.admin.biz.cluster.ClusterContextManager;
 import com.didichuxing.datachannel.arius.admin.biz.cluster.ClusterLogicManager;
@@ -111,8 +108,6 @@
 import com.didiglobal.logi.security.util.HttpRequestUtil;
 import com.google.common.collect.Lists;
 import com.google.common.collect.Sets;
-<<<<<<< HEAD
-=======
 import java.util.ArrayList;
 import java.util.Collections;
 import java.util.List;
@@ -121,12 +116,14 @@
 import java.util.Set;
 import java.util.stream.Collectors;
 import javax.servlet.http.HttpServletRequest;
->>>>>>> 4f319504
 import org.apache.commons.collections4.CollectionUtils;
 import org.apache.commons.lang3.StringUtils;
 import org.springframework.beans.factory.annotation.Autowired;
 import org.springframework.stereotype.Component;
-<<<<<<< HEAD
+import org.apache.commons.collections4.CollectionUtils;
+import org.apache.commons.lang3.StringUtils;
+import org.springframework.beans.factory.annotation.Autowired;
+import org.springframework.stereotype.Component;
 
 import javax.servlet.http.HttpServletRequest;
 import java.util.*;
@@ -139,8 +136,6 @@
 import static com.didichuxing.datachannel.arius.admin.common.constant.operaterecord.ModuleEnum.TEMPLATE;
 import static com.didichuxing.datachannel.arius.admin.common.constant.operaterecord.OperationEnum.*;
 import static com.didichuxing.datachannel.arius.admin.common.constant.resource.ESClusterNodeRoleEnum.DATA_NODE;
-=======
->>>>>>> 4f319504
 
 @Component
 public class ClusterLogicManagerImpl implements ClusterLogicManager {
@@ -148,13 +143,13 @@
     private static final ILog             LOGGER     = LogFactory.getLog(ClusterLogicManagerImpl.class);
 
     @Autowired
-    private ClusterLogicManager clusterLogicManager;
+    private ClusterLogicManager           clusterLogicManager;
 
     @Autowired
     private ESIndexService                esIndexService;
 
     @Autowired
-    private ESClusterStaticsService esClusterStaticsService;
+    private ESClusterStaticsService       esClusterStaticsService;
 
     @Autowired
     private ClusterPhyService             clusterPhyService;
@@ -335,11 +330,11 @@
      */
     @Override
     public Result<List<ClusterLogicVO>> getProjectLogicClusters(Integer projectId) {
-    
+
        if (!projectService.checkProjectExist(projectId)){
            return Result.build(ResultCode.PROJECT_NOT_EXISTS.getCode(),ResultCode.PROJECT_NOT_EXISTS.getMessage());
        }
-        
+
         return Result.buildSucc(
                 buildClusterLogics(clusterLogicService.getHasAuthClusterLogicsByProjectId(projectId)));
     }
@@ -563,7 +558,7 @@
                             .build()
                     );
             }
-            
+
         }
 		return result;
 	}
