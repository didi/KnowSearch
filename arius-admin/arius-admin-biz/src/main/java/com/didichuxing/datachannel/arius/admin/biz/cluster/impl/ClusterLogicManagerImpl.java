--- conflicted
+++ resolved
@@ -1,6 +1,5 @@
 package com.didichuxing.datachannel.arius.admin.biz.cluster.impl;
 
-<<<<<<< HEAD
 import static com.didichuxing.datachannel.arius.admin.common.constant.PageSearchHandleTypeEnum.CLUSTER_LOGIC;
 import static com.didichuxing.datachannel.arius.admin.common.constant.cluster.ClusterHealthEnum.GREEN;
 import static com.didichuxing.datachannel.arius.admin.common.constant.cluster.ClusterHealthEnum.RED;
@@ -14,8 +13,6 @@
 import static com.didichuxing.datachannel.arius.admin.common.constant.operaterecord.OperationEnum.EDIT;
 import static com.didichuxing.datachannel.arius.admin.common.constant.resource.ESClusterNodeRoleEnum.DATA_NODE;
 
-=======
->>>>>>> 1369ab86
 import com.alibaba.fastjson.JSON;
 import com.didichuxing.datachannel.arius.admin.biz.cluster.ClusterContextManager;
 import com.didichuxing.datachannel.arius.admin.biz.cluster.ClusterLogicManager;
@@ -93,7 +90,6 @@
 import com.didiglobal.logi.security.util.HttpRequestUtil;
 import com.google.common.collect.Lists;
 import com.google.common.collect.Sets;
-<<<<<<< HEAD
 import java.util.ArrayList;
 import java.util.Collections;
 import java.util.List;
@@ -101,27 +97,10 @@
 import java.util.Set;
 import java.util.stream.Collectors;
 import javax.servlet.http.HttpServletRequest;
-=======
->>>>>>> 1369ab86
 import org.apache.commons.collections4.CollectionUtils;
 import org.apache.commons.lang3.StringUtils;
 import org.springframework.beans.factory.annotation.Autowired;
 import org.springframework.stereotype.Component;
-<<<<<<< HEAD
-=======
-
-import javax.servlet.http.HttpServletRequest;
-import java.util.*;
-import java.util.stream.Collectors;
-
-import static com.didichuxing.datachannel.arius.admin.common.constant.PageSearchHandleTypeEnum.CLUSTER_LOGIC;
-import static com.didichuxing.datachannel.arius.admin.common.constant.cluster.ClusterHealthEnum.UNKNOWN;
-import static com.didichuxing.datachannel.arius.admin.common.constant.cluster.ClusterHealthEnum.*;
-import static com.didichuxing.datachannel.arius.admin.common.constant.operaterecord.ModuleEnum.RESOURCE;
-import static com.didichuxing.datachannel.arius.admin.common.constant.operaterecord.ModuleEnum.TEMPLATE;
-import static com.didichuxing.datachannel.arius.admin.common.constant.operaterecord.OperationEnum.*;
-import static com.didichuxing.datachannel.arius.admin.common.constant.resource.ESClusterNodeRoleEnum.DATA_NODE;
->>>>>>> 1369ab86
 
 @Component
 public class ClusterLogicManagerImpl implements ClusterLogicManager {
@@ -361,9 +340,9 @@
     }
 
     @Override
-    public Result<List<ClusterLogicVO>> getAppLogicClusterInfoByType(Integer appId, Integer type) {
+    public Result<List<ClusterLogicVO>> getProjectLogicClusterInfoByType(Integer projectId, Integer type) {
         ESLogicClusterDTO logicClusterDTO = new ESLogicClusterDTO();
-        logicClusterDTO.setAppId(appId);
+        logicClusterDTO.setAppId(projectId);
         logicClusterDTO.setType(type);
         return Result.buildSucc(
                 ConvertUtil.list2List(clusterLogicService.listClusterLogics(logicClusterDTO), ClusterLogicVO.class));
@@ -433,15 +412,9 @@
         }
 
         //这里必须clusterLogicManager为了走spring全局缓存
-<<<<<<< HEAD
-        List<ClusterLogicVO> clusterLogicVOS = clusterLogicManager.getClusterLogics(null, projectId);
-        if (CollectionUtils.isNotEmpty(clusterLogicVOS)) {
-            for (ClusterLogicVO clusterLogicVO : clusterLogicVOS) {
-=======
         List<ClusterLogicVO> clusterLogicList = clusterLogicManager.getClusterLogics(null, appId);
         if (CollectionUtils.isNotEmpty(clusterLogicList)) {
             for (ClusterLogicVO clusterLogicVO : clusterLogicList) {
->>>>>>> 1369ab86
                 if (clusterLogicId.equals(clusterLogicVO.getId())) {
                     return clusterLogicVO;
                 }
@@ -608,9 +581,9 @@
     }
 
     @Override
-    public Result<List<String>> getAppLogicClusterNameByType(Integer appId, Integer type) {
+    public Result<List<String>> getAppLogicClusterNameByType(Integer projectId, Integer type) {
         ESLogicClusterDTO logicClusterDTO = new ESLogicClusterDTO();
-        logicClusterDTO.setAppId(appId);
+        logicClusterDTO.setAppId(projectId);
         logicClusterDTO.setType(type);
         return Result.buildSucc(clusterLogicService.listClusterLogics(logicClusterDTO)
                 .stream().map(ClusterLogic::getName).collect(Collectors.toList()));
