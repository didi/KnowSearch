package com.didichuxing.datachannel.arius.admin.biz.cluster.impl;

import static com.didichuxing.datachannel.arius.admin.common.constant.PageSearchHandleTypeEnum.CLUSTER_LOGIC;
import static com.didichuxing.datachannel.arius.admin.common.constant.cluster.ClusterHealthEnum.GREEN;
import static com.didichuxing.datachannel.arius.admin.common.constant.cluster.ClusterHealthEnum.RED;
import static com.didichuxing.datachannel.arius.admin.common.constant.cluster.ClusterHealthEnum.UNKNOWN;
import static com.didichuxing.datachannel.arius.admin.common.constant.cluster.ClusterHealthEnum.YELLOW;
import static com.didichuxing.datachannel.arius.admin.common.constant.resource.ESClusterNodeRoleEnum.DATA_NODE;
import static com.didichuxing.datachannel.arius.admin.common.util.SizeUtil.getUnitSize;

import com.alibaba.fastjson.JSON;
import com.didichuxing.datachannel.arius.admin.biz.cluster.ClusterContextManager;
import com.didichuxing.datachannel.arius.admin.biz.cluster.ClusterLogicManager;
import com.didichuxing.datachannel.arius.admin.biz.cluster.ClusterRegionManager;
import com.didichuxing.datachannel.arius.admin.biz.indices.IndicesManager;
import com.didichuxing.datachannel.arius.admin.biz.page.ClusterLogicPageSearchHandle;
import com.didichuxing.datachannel.arius.admin.biz.template.TemplateLogicManager;
import com.didichuxing.datachannel.arius.admin.common.Triple;
import com.didichuxing.datachannel.arius.admin.common.Tuple;
import com.didichuxing.datachannel.arius.admin.common.bean.common.OperateRecord;
import com.didichuxing.datachannel.arius.admin.common.bean.common.PaginationResult;
import com.didichuxing.datachannel.arius.admin.common.bean.common.Result;
import com.didichuxing.datachannel.arius.admin.common.bean.dto.cluster.ClusterLogicConditionDTO;
import com.didichuxing.datachannel.arius.admin.common.bean.dto.cluster.ESLogicClusterDTO;
import com.didichuxing.datachannel.arius.admin.common.bean.dto.cluster.ESLogicClusterWithRegionDTO;
import com.didichuxing.datachannel.arius.admin.common.bean.dto.indices.IndexCatCellDTO;
import com.didichuxing.datachannel.arius.admin.common.bean.dto.template.IndexTemplateDTO;
import com.didichuxing.datachannel.arius.admin.common.bean.dto.template.TemplateClearDTO;
import com.didichuxing.datachannel.arius.admin.common.bean.entity.cluster.ClusterLogic;
import com.didichuxing.datachannel.arius.admin.common.bean.entity.cluster.ClusterLogicContext;
import com.didichuxing.datachannel.arius.admin.common.bean.entity.cluster.ClusterLogicStatis;
import com.didichuxing.datachannel.arius.admin.common.bean.entity.cluster.ClusterPhy;
import com.didichuxing.datachannel.arius.admin.common.bean.entity.cluster.ecm.ClusterRoleHost;
import com.didichuxing.datachannel.arius.admin.common.bean.entity.cluster.ecm.ClusterRoleInfo;
import com.didichuxing.datachannel.arius.admin.common.bean.entity.project.ProjectClusterLogicAuth;
import com.didichuxing.datachannel.arius.admin.common.bean.entity.region.ClusterRegion;
import com.didichuxing.datachannel.arius.admin.common.bean.entity.stats.ESClusterStatsResponse;
import com.didichuxing.datachannel.arius.admin.common.bean.entity.template.IndexTemplate;
import com.didichuxing.datachannel.arius.admin.common.bean.entity.template.IndexTemplateLogicAggregate;
import com.didichuxing.datachannel.arius.admin.common.bean.entity.template.IndexTemplatePhy;
import com.didichuxing.datachannel.arius.admin.common.bean.entity.template.IndexTemplateWithPhyTemplates;
import com.didichuxing.datachannel.arius.admin.common.bean.po.ecm.ESMachineNormsPO;
import com.didichuxing.datachannel.arius.admin.common.bean.vo.cluster.ClusterLogicTemplateIndexCountVO;
import com.didichuxing.datachannel.arius.admin.common.bean.vo.cluster.ClusterLogicTemplateIndexDetailDTO;
import com.didichuxing.datachannel.arius.admin.common.bean.vo.cluster.ClusterLogicVO;
import com.didichuxing.datachannel.arius.admin.common.bean.vo.cluster.ClusterPhyVO;
import com.didichuxing.datachannel.arius.admin.common.bean.vo.cluster.ConsoleClusterStatusVO;
import com.didichuxing.datachannel.arius.admin.common.bean.vo.cluster.ESClusterRoleHostVO;
import com.didichuxing.datachannel.arius.admin.common.bean.vo.cluster.ESClusterRoleVO;
import com.didichuxing.datachannel.arius.admin.common.bean.vo.cluster.PluginVO;
import com.didichuxing.datachannel.arius.admin.common.bean.vo.ecm.ESClusterNodeSepcVO;
import com.didichuxing.datachannel.arius.admin.common.bean.vo.template.ConsoleTemplateVO;
import com.didichuxing.datachannel.arius.admin.common.component.BaseHandle;
import com.didichuxing.datachannel.arius.admin.common.constant.AuthConstant;
import com.didichuxing.datachannel.arius.admin.common.constant.arius.AriusUser;
import com.didichuxing.datachannel.arius.admin.common.constant.cluster.ClusterHealthEnum;
import com.didichuxing.datachannel.arius.admin.common.constant.operaterecord.OperateTypeEnum;
import com.didichuxing.datachannel.arius.admin.common.constant.operaterecord.TriggerWayEnum;
import com.didichuxing.datachannel.arius.admin.common.constant.project.ProjectClusterLogicAuthEnum;
import com.didichuxing.datachannel.arius.admin.common.event.resource.ClusterLogicEvent;
import com.didichuxing.datachannel.arius.admin.common.exception.AdminOperateException;
import com.didichuxing.datachannel.arius.admin.common.exception.ESOperateException;
import com.didichuxing.datachannel.arius.admin.common.exception.NotFindSubclassException;
import com.didichuxing.datachannel.arius.admin.common.tuple.TupleTwo;
import com.didichuxing.datachannel.arius.admin.common.tuple.Tuples;
import com.didichuxing.datachannel.arius.admin.common.util.AriusObjUtils;
import com.didichuxing.datachannel.arius.admin.common.util.ClusterUtils;
import com.didichuxing.datachannel.arius.admin.common.util.CommonUtils;
import com.didichuxing.datachannel.arius.admin.common.util.ConvertUtil;
import com.didichuxing.datachannel.arius.admin.common.util.FutureUtil;
import com.didichuxing.datachannel.arius.admin.common.util.ProjectUtils;
import com.didichuxing.datachannel.arius.admin.core.component.HandleFactory;
import com.didichuxing.datachannel.arius.admin.core.component.SpringTool;
import com.didichuxing.datachannel.arius.admin.core.service.cluster.ecm.ESMachineNormsService;
import com.didichuxing.datachannel.arius.admin.core.service.cluster.logic.ClusterLogicService;
import com.didichuxing.datachannel.arius.admin.core.service.cluster.physic.ClusterPhyService;
import com.didichuxing.datachannel.arius.admin.core.service.cluster.physic.ClusterRoleHostService;
import com.didichuxing.datachannel.arius.admin.core.service.cluster.region.ClusterRegionService;
import com.didichuxing.datachannel.arius.admin.core.service.common.OperateRecordService;
import com.didichuxing.datachannel.arius.admin.core.service.es.ESClusterNodeService;
import com.didichuxing.datachannel.arius.admin.core.service.es.ESClusterService;
import com.didichuxing.datachannel.arius.admin.core.service.es.ESIndexCatService;
import com.didichuxing.datachannel.arius.admin.core.service.es.ESIndexService;
import com.didichuxing.datachannel.arius.admin.core.service.project.ProjectClusterLogicAuthService;
import com.didichuxing.datachannel.arius.admin.core.service.template.logic.IndexTemplateService;
import com.didichuxing.datachannel.arius.admin.core.service.template.physic.IndexTemplatePhyService;
import com.didichuxing.datachannel.arius.admin.persistence.component.ESGatewayClient;
import com.didiglobal.logi.log.ILog;
import com.didiglobal.logi.log.LogFactory;
import com.didiglobal.logi.security.common.vo.project.ProjectBriefVO;
import com.didiglobal.logi.security.service.ProjectService;
import com.didiglobal.logi.security.util.HttpRequestUtil;
import com.google.common.collect.Lists;
import com.google.common.collect.Sets;
import java.util.ArrayList;
import java.util.Collections;
import java.util.List;
import java.util.Map;
import java.util.Objects;
import java.util.Optional;
import java.util.Set;
import java.util.stream.Collectors;
import javax.servlet.http.HttpServletRequest;
import org.apache.commons.collections4.CollectionUtils;
import org.apache.commons.lang3.StringUtils;
import org.elasticsearch.ElasticsearchTimeoutException;
import org.springframework.beans.factory.annotation.Autowired;
import org.springframework.stereotype.Component;
import org.springframework.transaction.annotation.Transactional;
import org.springframework.transaction.interceptor.TransactionAspectSupport;

@Component
public class ClusterLogicManagerImpl implements ClusterLogicManager {

    private static final ILog              LOGGER       = LogFactory.getLog(ClusterLogicManagerImpl.class);

    @Autowired
    private ESIndexService                 esIndexService;

    @Autowired
    private ClusterPhyService              clusterPhyService;

    @Autowired
    private ClusterLogicService            clusterLogicService;

    @Autowired
    private ClusterRegionService           clusterRegionService;

    @Autowired
    private ClusterRoleHostService         clusterRoleHostService;

    @Autowired
    private IndexTemplateService           indexTemplateService;

    @Autowired
    private TemplateLogicManager           templateLogicManager;

    @Autowired
    private IndexTemplatePhyService        indexTemplatePhyService;

    @Autowired
    private ProjectClusterLogicAuthService projectClusterLogicAuthService;

    @Autowired
    private OperateRecordService           operateRecordService;

    @Autowired
    private ESMachineNormsService          esMachineNormsService;

    @Autowired
    private ProjectService                 projectService;

    @Autowired
    private ESGatewayClient                esGatewayClient;

    @Autowired
    private ClusterRegionManager           clusterRegionManager;

    @Autowired
    private ClusterContextManager          clusterContextManager;

    @Autowired
    private ESClusterService               esClusterService;

    @Autowired
    private HandleFactory                  handleFactory;

    @Autowired
    private IndicesManager                 indicesManager;

    @Autowired
    private ESIndexCatService              esIndexCatService;

    @Autowired
    private ESClusterNodeService           eSClusterNodeService;

    private static final FutureUtil<Void>         FUTURE_UTIL        = FutureUtil.init("ClusterLogicManager", 10, 10,
            100);
    private static final FutureUtil<Result<Void>> FUTURE_UTIL_RESULT = FutureUtil.init("ClusterLogicManager", 10, 10,
            100);

    private static final Long              UNKNOWN_SIZE = -1L;

    /**
     * 构建运维页面的逻辑集群VO
     * @param logicClusters     逻辑集群列表
     * @return 逻辑集群列表
     */
    @Override
    public List<ClusterLogicVO> buildClusterLogics(List<ClusterLogic> logicClusters) {
        if (CollectionUtils.isEmpty(logicClusters)) {
            return Lists.newArrayList();
        }

        List<ClusterLogicVO> clusterLogicVOS = Lists.newArrayList();
        for (ClusterLogic logicCluster : logicClusters) {
            clusterLogicVOS.add(buildClusterLogic(logicCluster));
        }

        Collections.sort(clusterLogicVOS);
        return clusterLogicVOS;
    }

    /**
     * 构建运维页面的逻辑集群VO
     * @param clusterLogic    逻辑集群
     * @return ClusterLogicVO
     */
    @Override
    public ClusterLogicVO buildClusterLogic(ClusterLogic clusterLogic) {
        ClusterLogicVO clusterLogicVO = ConvertUtil.obj2Obj(clusterLogic, ClusterLogicVO.class);

        FUTURE_UTIL.runnableTask(() -> buildLogicClusterStatus(clusterLogicVO, clusterLogic))
            .runnableTask(() -> buildLogicRole(clusterLogicVO, clusterLogic))
            .runnableTask(() -> buildConsoleClusterVersions(clusterLogicVO));

        buildClusterNodeInfo(clusterLogicVO);
        Optional.ofNullable(projectService.getProjectBriefByProjectId(clusterLogic.getProjectId()))
            .map(ProjectBriefVO::getProjectName).ifPresent(clusterLogicVO::setProjectName);

        return clusterLogicVO;
    }

    @Override
    public Result<Void> clearIndices(TemplateClearDTO clearDTO, String operator) throws ESOperateException {
        if (AriusObjUtils.isNull(operator)) {
            return Result.buildParamIllegal("操作人为空");
        }

        if (CollectionUtils.isEmpty(clearDTO.getDelIndices())) {
            return Result.buildParamIllegal("删除索引为空");
        }
        final TupleTwo<Result<Void>, Integer> resultIntegerTuple2 = checkIndices(clearDTO.getDelIndices(),
            clearDTO.getLogicId());
        Result<Void> checkResult = resultIntegerTuple2.v1;
        if (checkResult.failed()) {
            return checkResult;
        }

        LOGGER.info("class=TemplateLogicServiceImpl||method=clearIndex||"
                    + "operator={}||logicId={}||delIndices={}||delQueryDsl={}",
            operator, clearDTO.getLogicId(), JSON.toJSONString(clearDTO.getDelIndices()), clearDTO.getDelQueryDsl());

        IndexTemplateWithPhyTemplates templateLogicWithPhysical = indexTemplateService
            .getLogicTemplateWithPhysicalsById(clearDTO.getLogicId());

        if (StringUtils.isNotBlank(clearDTO.getDelQueryDsl())) {
            Result<Void> deleteResult = batchDeletePhysicalTemplateIndicesByQuery(
                templateLogicWithPhysical.getPhysicals(), clearDTO.getDelQueryDsl(), clearDTO.getDelIndices());
            if (deleteResult.failed()) {
                return deleteResult;
            }
        } else {
            Result<Void> deleteIndicesResult = batchDeletePhysicalTemplateIndices(
                templateLogicWithPhysical.getPhysicals(), clearDTO.getDelIndices());
            if (deleteIndicesResult.failed()) {
                return deleteIndicesResult;
            }
        }

        if (StringUtils.isNotBlank(clearDTO.getDelQueryDsl())) {
            String delIndices = String.join(",", clearDTO.getDelIndices());
            operateRecordService.save(new OperateRecord.Builder().bizId(clearDTO.getLogicId()).userOperation(operator)
                .project(projectService.getProjectBriefByProjectId(resultIntegerTuple2.v2))
                .content(String.format("需要清理的索引列表:%s;删除条件:%s", delIndices, clearDTO.getDelQueryDsl()))
                .triggerWayEnum(TriggerWayEnum.MANUAL_TRIGGER).operationTypeEnum(OperateTypeEnum.TEMPLATE_SERVICE_CLEAN)
                .build()

            );
            return Result.buildSucWithTips("删除任务下发成功，请到sense中执行查询语句，确认删除进度");
        } else {
            return Result.buildSucWithTips("索引删除成功");
        }
    }

    /**
     * 获取逻辑集群分派的物理集群列表
     *
     * @param logicClusterId 逻辑集群ID
     * @return 物理集群集合
     */
    @Override
    public ClusterPhy getLogicClusterAssignedPhysicalClusters(Long logicClusterId) {
        ClusterRegion clusterRegion = clusterRegionService.getRegionByLogicClusterId(logicClusterId);
        if (clusterRegion == null) {
            return null;
        }

        return clusterPhyService.getClusterByName(clusterRegion.getPhyClusterName());
    }

    @Override
    public Result<List<ClusterLogicVO>> getLogicClustersByProjectId(Integer projectId) {
        List<ClusterLogicVO> list = ConvertUtil
            .list2List(clusterLogicService.getHasAuthClusterLogicsByProjectId(projectId), ClusterLogicVO.class);
        for (ClusterLogicVO clusterLogicVO : list) {
            List<String> clusterPhyNames = clusterRegionService.listPhysicClusterNames(clusterLogicVO.getId());
            clusterLogicVO.setPhyClusterAssociated(!AriusObjUtils.isEmptyList(clusterPhyNames));
            clusterLogicVO.setAssociatedPhyClusterName(clusterPhyNames);
            Optional.ofNullable(clusterLogicVO.getProjectId()).map(projectService::getProjectBriefByProjectId)
                .map(ProjectBriefVO::getProjectName).ifPresent(clusterLogicVO::setProjectName);
        }
        return Result.buildSucc(list);
    }
    
    /**
     * @param level
     * @return
     */
    @Override
    public Result<List<ClusterLogicVO>> getLogicClustersByLevel(Integer level) {
    
        List<ClusterLogicVO> list = ConvertUtil.list2List(clusterLogicService.listLogicClustersByLevelThatProjectIdStrConvertProjectIdList(level),
                ClusterLogicVO.class);
        for (ClusterLogicVO clusterLogicVO : list) {
            List<String> clusterPhyNames = clusterRegionService.listPhysicClusterNames(clusterLogicVO.getId());
            clusterLogicVO.setPhyClusterAssociated(!AriusObjUtils.isEmptyList(clusterPhyNames));
            clusterLogicVO.setAssociatedPhyClusterName(clusterPhyNames);
            Optional.ofNullable(clusterLogicVO.getProjectId()).map(projectService::getProjectBriefByProjectId)
                    .map(ProjectBriefVO::getProjectName).ifPresent(clusterLogicVO::setProjectName);
        }
        return Result.buildSucc(list);
    }
    
    @Override
    public Result<List<Tuple<Long/*逻辑集群Id*/, String/*逻辑集群名称*/>>> listProjectClusterLogicIdsAndNames(Integer projectId) {
        List<Tuple<Long/*逻辑集群Id*/, String/*逻辑集群名称*/>> res = Lists.newArrayList();
        List<ClusterLogic> tempAuthLogicClusters = Lists.newArrayList();

        if (AuthConstant.SUPER_PROJECT_ID.equals(projectId)) {
            tempAuthLogicClusters.addAll(clusterLogicService.listAllClusterLogics());
        } else {
            tempAuthLogicClusters.addAll(clusterLogicService.getHasAuthClusterLogicsByProjectId(projectId));
        }

        for (ClusterLogic clusterLogic : tempAuthLogicClusters) {
            Tuple<Long, String> logicClusterId2logicClusterNameTuple = new Tuple<>();
            logicClusterId2logicClusterNameTuple.setV1(clusterLogic.getId());
            logicClusterId2logicClusterNameTuple.setV2(clusterLogic.getName());
            res.add(logicClusterId2logicClusterNameTuple);
        }
        return Result.buildSucc(res);
    }

    @Override
    public Result<List<ClusterLogicVO>> getProjectLogicClusterInfoByType(Integer projectId, Integer type) {
        ESLogicClusterDTO logicClusterDTO = new ESLogicClusterDTO();
        if (!AuthConstant.SUPER_PROJECT_ID.equals(projectId)) {
            logicClusterDTO.setProjectId(projectId);
        }

        logicClusterDTO.setType(type);
        return Result.buildSucc(
            ConvertUtil.list2List(clusterLogicService.listClusterLogics(logicClusterDTO), ClusterLogicVO.class));
    }

    /**
     * 获取逻辑集群所有逻辑模板列表
     * @param request 请求
     * @param clusterId 逻辑集群id
     * @return 模板信息集合
     */
    @Override
    public Result<List<ConsoleTemplateVO>> getClusterLogicTemplates(HttpServletRequest request, Long clusterId) {

        List<ConsoleTemplateVO> result = new ArrayList<>();

        Integer projectId = HttpRequestUtil.getProjectId(request, AuthConstant.SUPER_PROJECT_ID);
        List<IndexTemplateLogicAggregate> aggregates = templateLogicManager.getLogicClusterTemplatesAggregate(clusterId,
            projectId);
        if (CollectionUtils.isNotEmpty(aggregates)) {
            for (IndexTemplateLogicAggregate aggregate : aggregates) {
                result.add(templateLogicManager.fetchConsoleTemplate((aggregate)));
            }
        }

        LOGGER.info("class=ConsoleClusterController||method=getClusterLogicTemplates||clusterId={}||projectId={}",
            clusterId, projectId);

        return Result.buildSucc(result);
    }

    @Override
    public Result<List<ESClusterNodeSepcVO>> listMachineSpec() {
        List<ESMachineNormsPO> esMachineNormsPOS = esMachineNormsService.listMachineNorms();
        return Result.buildSucc(ConvertUtil.list2List(esMachineNormsPOS, ESClusterNodeSepcVO.class));
    }

    @Override
    public List<ClusterLogicVO> getClusterLogics(ESLogicClusterDTO param, Integer projectId) {
        List<ClusterLogic> clusterLogics = clusterLogicService.listClusterLogics(param);
        return buildClusterLogics(clusterLogics);
    }

    @Override
    public ClusterLogicVO getClusterLogic(Long clusterLogicId, Integer currentProjectId) {
        ClusterLogic clusterLogic = clusterLogicService.getClusterLogicByIdAndProjectId(clusterLogicId, currentProjectId);
        ClusterLogicVO clusterLogicVO = ConvertUtil.obj2Obj(clusterLogic, ClusterLogicVO.class);

        FUTURE_UTIL.runnableTask(() -> buildLogicClusterStatus(clusterLogicVO, clusterLogic))
            .runnableTask(() -> buildConsoleClusterVersions(clusterLogicVO))
            .runnableTask(() -> buildOpLogicClusterPermission(clusterLogicVO, currentProjectId))
            .runnableTask(
                () -> Optional.ofNullable(projectService.getProjectBriefByProjectId(clusterLogicVO.getProjectId()))
                    .map(ProjectBriefVO::getProjectName).ifPresent(clusterLogicVO::setProjectName))
            .runnableTask(() -> buildClusterNodeInfo(clusterLogicVO)).waitExecute();

        return clusterLogicVO;
    }

    @Override
    public Result<Void> addLogicClusterAndClusterRegions(ESLogicClusterWithRegionDTO param,
                                                         String operator) throws AdminOperateException {
        return clusterRegionManager.batchBindRegionToClusterLogic(param, operator, Boolean.TRUE);
    }

    /**
     * 删除逻辑集群 这里是及其容易触发操作超时的，
     * 1.如果模板没有下线干净，那么这里就不能把逻辑集群下线干净，
     * 2.如果索引没有下线干净，那么逻辑集群也是不能下线的，否则系统和数据库共同残留下来，业务侧就出现了问题
     *
     * @param logicClusterId logicclusterid
     * @param operator
     * @param projectId      projectid
     * @return {@link Result}<{@link Void}>
     * @throws AdminOperateException
     */
    @Transactional(rollbackFor = Exception.class)
    @Override
    public Result<Void> deleteLogicCluster(Long logicClusterId, String operator,
                                           Integer projectId) {
        //一个逻辑集群对应了多个项目的情况
        final List<ClusterLogic> clusterLogicList = clusterLogicService.listClusterLogicByIdThatProjectIdStrConvertProjectIdList(logicClusterId);
        if (CollectionUtils.isEmpty(clusterLogicList)) {
            return Result.buildSucc();
        }
        final ClusterLogic clusterLogic = clusterLogicList.stream()
                .filter(c -> Objects.equals(c.getProjectId(), projectId)).findFirst()
                .orElse(null);
        if (Objects.isNull(clusterLogic)) {
            return Result.buildFail(String.format("项目【%s】不存在逻辑集群",
                    projectService.getProjectBriefByProjectId(projectId).getProjectName()));
        }
      
        final Result<Void> checkProjectCorrectly = ProjectUtils.checkProjectCorrectly(ClusterLogic::getProjectId,
            clusterLogic, projectId);
        if (checkProjectCorrectly.failed()) {
            return checkProjectCorrectly;
        }
<<<<<<< HEAD

=======
        
>>>>>>> 641225ea
        //获取逻辑模板和索引
        ClusterLogicTemplateIndexDetailDTO templateIndexVO = getTemplateIndexVO(clusterLogic, projectId);
        try {
          
            //但是索引下线没有完成，导致了脏数据的产生
<<<<<<< HEAD
            for (IndexCatCellDTO indexCatCellDTO : templateIndexVO.getCatIndexResults()) {

                FUTURE_UTIL.runnableTask(() -> {
                    if (!AuthConstant.SUPER_PROJECT_ID.equals(projectId) && StringUtils.isNotBlank(
                            indexCatCellDTO.getClusterLogic())) {
                        indexCatCellDTO.setCluster(indexCatCellDTO.getClusterLogic());
                    }
                });
            }
            FUTURE_UTIL.waitExecute();

            // 这里要考虑一下，如果用户侧绑定了20个逻辑集群，每个逻辑集超过了1000个索引，那么这里会出发事务超时的,索引这里的实现需要改成多线程的模式来操作
            Result<Boolean> deleteIndex = indicesManager.deleteIndex(templateIndexVO.getCatIndexResults(), projectId,
                    operator);
            if (deleteIndex.failed()) {
                return Result.buildFrom(deleteIndex);
            }

            List<IndexTemplatePhy> indexTemplatePhies = Lists.newArrayList();
            // 如果模板数量膨胀，那么这里极容易发生超时的问题,这里要考虑并行来触发我们的下线操作
            for (IndexTemplate agg : templateIndexVO.getTemplates()) {
                FUTURE_UTIL_RESULT.callableTask(()-> templateLogicManager.delTemplate(agg.getId(), operator,
                        projectId));

            }
            Optional<Result<Void>> voidResult = FUTURE_UTIL_RESULT.waitResult().stream().filter(Result::failed)
                    .findAny();
            if (voidResult.isPresent()) {
                return voidResult.get();
=======
            if (CollectionUtils.isNotEmpty( templateIndexVO.getCatIndexResults())||
                CollectionUtils.isNotEmpty(templateIndexVO.getTemplates())){
                return Result.buildFail(String.format(
                        "该集群下还有%d项模板资源、%d项索引资源，如需下线集群，请前往模板管理、索引管理下线掉对应的模板及索引",
                        Optional.ofNullable(templateIndexVO.getTemplates()).orElse(Collections.emptyList()).size(),
                        Optional.ofNullable(templateIndexVO.getCatIndexResults()).orElse(Collections.emptyList()).size()
                ));
>>>>>>> 641225ea
            }
          
            if (clusterLogicList.size() == 1) {
                //将region解绑
                ClusterRegion clusterRegion = clusterRegionService.getRegionByLogicClusterId(logicClusterId);
                if (Objects.nonNull(clusterRegion)) {
                    clusterRegionService.unbindRegion(clusterRegion.getId(), logicClusterId, operator);
<<<<<<< HEAD
                    //获取物理模板
                    Result<List<IndexTemplatePhy>> ret = indexTemplatePhyService.listByRegionId(
                            clusterRegion.getId().intValue());
                    if (ret.success() && CollectionUtils.isNotEmpty(ret.getData())) {
                        indexTemplatePhies = ret.getData();
                    }
                    //删除物理模板
                    for (IndexTemplatePhy indexTemplatePhy : indexTemplatePhies) {
                        FUTURE_UTIL_RESULT.callableTask(
                                () -> indexTemplatePhyService.delTemplate(indexTemplatePhy.getId(), operator));

                    }
                    Optional<Result<Void>> delTemplatePhyRes = FUTURE_UTIL_RESULT.waitResult().stream().filter(Result::failed)
                            .findAny();
                    if (delTemplatePhyRes.isPresent()) {
                            return Result.buildFrom(delTemplatePhyRes.get());
                        }
=======
>>>>>>> 641225ea
                    //将region解绑
                    Result<Void> unbindRes = clusterRegionService.unbindRegion(clusterRegion.getId(), logicClusterId,
                            operator);
                    if (!unbindRes.failed()) {
                        return Result.buildFail();
                    }
                }
            }
            //删除逻辑集群
            Result<Void> result = clusterLogicService.deleteClusterLogicById(logicClusterId, operator, projectId);
            if (result.success()) {
                SpringTool.publish(new ClusterLogicEvent(logicClusterId, projectId));
                //操作记录 集群下线
                operateRecordService.save(
                        new OperateRecord.Builder().project(projectService.getProjectBriefByProjectId(projectId))
                                .operationTypeEnum(OperateTypeEnum.MY_CLUSTER_OFFLINE)
                                .triggerWayEnum(TriggerWayEnum.MANUAL_TRIGGER).content(clusterLogic.getName())
                                .bizId(logicClusterId.intValue()).userOperation(operator).build());
                return Result.buildSuccWithTips(result.getData(),
                        String.format("逻辑集群%s下线成功", clusterLogic.getName()));
            }
            return Result.buildFailWithMsg(result.getData(),String.format("逻辑集群%s下线失败", clusterLogic.getName()));
        } catch (AdminOperateException | ElasticsearchTimeoutException e) {
            LOGGER.error("class={}||method=deleteLogicCluster||clusterLogic={}||es operation errMsg={}",
                    getClass().getSimpleName(), clusterLogic.getName(), e);
            // 这里必须显示事务回滚
            TransactionAspectSupport.currentTransactionStatus().setRollbackOnly();
            return Result.buildFail(String.format("逻辑集群%s下线失败,, 请重新尝试下线集群,多次重试不成功,请联系管理员", clusterLogic.getName()));
        } catch (Exception e) {
            LOGGER.error("class={}||method=deleteLogicCluster||clusterLogic={}||es operation errMsg={}",
                    getClass().getSimpleName(), clusterLogic.getName(), e);
            // 这里必须显示事务回滚
            TransactionAspectSupport.currentTransactionStatus().setRollbackOnly();
            return Result.buildFail("操作失败,请联系管理员");
        }

    }

    private ClusterLogicTemplateIndexDetailDTO getTemplateIndexVO(ClusterLogic clusterLogic,Integer projectId) {
        IndexTemplateDTO param = new IndexTemplateDTO();
        param.setResourceId(clusterLogic.getId());
        param.setProjectId(projectId);
        List<IndexTemplate> indexTemplates = indexTemplateService.listLogicTemplates(param);
        //通过逻辑集群获取index
        List<IndexCatCellDTO> catIndexResults = esIndexCatService.syncGetIndexByCluster(clusterLogic.getName(),projectId);
        ClusterLogicTemplateIndexDetailDTO templateIndexVO = new ClusterLogicTemplateIndexDetailDTO();
        templateIndexVO.setCatIndexResults(catIndexResults);
        templateIndexVO.setTemplates(indexTemplates);
        return templateIndexVO;
    }

    @Override
    public Result<Void> editLogicCluster(ESLogicClusterDTO param, String operator, Integer projectId) {
        final ClusterLogic logic = clusterLogicService.getClusterLogicByIdAndProjectId(param.getId(), projectId);
        Result<Void> result = clusterLogicService.editClusterLogic(param, operator, projectId);
        if (result.success()) {
            SpringTool.publish(new ClusterLogicEvent(param.getId(), projectId));
            //操作记录 我的集群信息修改
            if (StringUtils.isNotBlank(param.getMemo())) {
                operateRecordService
                    .save(new OperateRecord.Builder().project(projectService.getProjectBriefByProjectId(projectId))
                        .operationTypeEnum(OperateTypeEnum.MY_CLUSTER_INFO_MODIFY)
                        .triggerWayEnum(TriggerWayEnum.MANUAL_TRIGGER).userOperation(operator)
                        .content(String.format("%s修改集群描述，%s-->%s", logic.getName(), logic.getMemo(), param.getMemo()))
                        .bizId(param.getId().intValue()).build());
            }
        }
        return result;
    }

    @Override
    public PaginationResult<ClusterLogicVO> pageGetClusterLogics(ClusterLogicConditionDTO condition,
                                                                 Integer projectId) throws NotFindSubclassException {
        BaseHandle baseHandle = handleFactory.getByHandlerNamePer(CLUSTER_LOGIC.getPageSearchType());
        if (baseHandle instanceof ClusterLogicPageSearchHandle) {
            ClusterLogicPageSearchHandle pageSearchHandle = (ClusterLogicPageSearchHandle) baseHandle;
            return pageSearchHandle.doPage(condition, projectId);
        }

        LOGGER.warn(
            "class=ClusterLogicManagerImpl||method=pageGetConsoleClusterVOS||msg=failed to get the ClusterLogicPageSearchHandle");
        return PaginationResult.buildFail("分页获取逻辑集群信息失败");
    }

    @Override
    public boolean updateClusterLogicHealth(Long clusterLogicId) {

        ESLogicClusterDTO updateLogicClusterDTO = new ESLogicClusterDTO();
        Set<Integer> clusterHealthSet = Sets.newHashSet();
        updateLogicClusterDTO.setId(clusterLogicId);

        try {
            ClusterRegion clusterRegion = clusterRegionService.getRegionByLogicClusterId(clusterLogicId);
            if (null == clusterRegion) {
                LOGGER.error(
                        "class=ClusterLogicManagerImpl||method=updateClusterLogicHealth||clusterLogicId={}||errMsg=clusterLogicContext is empty",
                        clusterLogicId);
                clusterHealthSet.add(UNKNOWN.getCode());
            } else {
                clusterHealthSet.add(esClusterService.syncGetClusterHealthEnum(clusterRegion.getPhyClusterName()).getCode());
            }

            updateLogicClusterDTO.setHealth(ClusterUtils.getClusterLogicHealthByClusterHealth(clusterHealthSet));
            setClusterLogicInfo(updateLogicClusterDTO,clusterRegion);
            clusterLogicService.editClusterLogicNotCheck(updateLogicClusterDTO, AriusUser.SYSTEM.getDesc());
        } catch (Exception e) {
            LOGGER.error("class=ClusterLogicManagerImpl||method=updateClusterLogicHealth||clusterLogicId={}||errMsg={}",
                    clusterLogicId, e.getMessage(), e);
            return false;
        }

        return true;
    }

    @Override
    public Result<ClusterLogicTemplateIndexCountVO> indexTemplateCount(Long clusterId, String operator,
                                                                       Integer projectId) {
        ClusterLogic clusterLogic = clusterLogicService.getClusterLogicByIdAndProjectId(clusterId,projectId);
        ClusterLogicTemplateIndexDetailDTO detailVO = getTemplateIndexVO(clusterLogic,projectId);
        ClusterLogicTemplateIndexCountVO countVO = new ClusterLogicTemplateIndexCountVO();
        countVO.setCatIndexResults(detailVO.getCatIndexResults().size());
        countVO.setTemplateLogicAggregates(detailVO.getTemplates().size());
        return Result.buildSucc(countVO);
    }

    @Override
    public Result<Long> estimatedDiskSize(Long clusterLogicId, Integer count) {
        ClusterLogic clusterLogic =
                clusterLogicService.getClusterLogicByIdThatNotContainsProjectId(clusterLogicId);
        if (Objects.isNull(clusterLogic)){
            return Result.buildFail("逻辑集群不存在");
        }
        String nodeSpec = clusterLogic.getDataNodeSpec();
        if (StringUtils.isNotBlank(nodeSpec)) {
            return Result.buildSucc(getUnitSize(nodeSpec.split("-")[2]) * count);
        }
        return Result.buildSucc(UNKNOWN_SIZE);
    }

    @Override
    public Result<List<String>> listClusterLogicNameByProjectId(Integer projectId) {
        List<ClusterLogic> tempAuthLogicClusters = Lists.newArrayList();
        if (AuthConstant.SUPER_PROJECT_ID.equals(projectId)) {
            tempAuthLogicClusters.addAll(clusterLogicService.listAllClusterLogics());
        } else {
            tempAuthLogicClusters.addAll(clusterLogicService.getHasAuthClusterLogicsByProjectId(projectId));
        }
        List<String> names = tempAuthLogicClusters.stream().map(ClusterLogic::getName).collect(Collectors.toList());
        if (names.size()==0){
            return Result.buildFail("无集群信息，请前往集群管理-->我的集群，进行集群申请。");
        }
        return Result.buildSucc(names);
    }

    @Override
    public Result<List<Tuple<String, ClusterPhyVO>>> getClusterRelationByProjectId(Integer projectId) {

        List<Tuple<String, ClusterPhyVO>> collect;
        if (AuthConstant.SUPER_PROJECT_ID.equals(projectId)) {
            List<ClusterPhy> phyList = clusterPhyService.listAllClusters();
            collect = phyList.stream().map(
                clusterPhy -> new Tuple<>(clusterPhy.getCluster(), ConvertUtil.obj2Obj(clusterPhy, ClusterPhyVO.class)))
                .collect(Collectors.toList());
        } else {
            List<ClusterLogic> logicList = clusterLogicService.getOwnedClusterLogicListByProjectId(projectId);
            collect = logicList.stream()
                .map(clusterLogic -> new Tuple<>(clusterLogic.getName(), getPhyNameByLogic(clusterLogic.getId())))
                .collect(Collectors.toList());
        }
        return Result.buildSucc(collect);
    }

    @Override
    public Result<List<PluginVO>> getClusterLogicPlugins(Long clusterId) {
        return Result
            .buildSucc(ConvertUtil.list2List(clusterLogicService.getClusterLogicPlugins(clusterId), PluginVO.class));
    }

    @Override
    public Result<Boolean> isLogicClusterRegionIsNotEmpty(Long logicClusterId) {
        if (!clusterLogicService.existClusterLogicById(logicClusterId)) {
            return Result.buildWithMsg(false, "逻辑集群不存在！");
        }
        ClusterRegion clusterRegion = clusterRegionService.getRegionByLogicClusterId(logicClusterId);
        if (null == clusterRegion) {
            return Result.buildWithMsg(false, "逻辑集群Region不存在！");
        }
        Result<List<ClusterRoleHost>> roleHostResult = clusterRoleHostService
            .listByRegionId(Math.toIntExact(clusterRegion.getId()));

        return Result.buildSucc(roleHostResult.success() && CollectionUtils.isNotEmpty(roleHostResult.getData()));
    }

    /**************************************************** private method ****************************************************/

    /**
     * 设置磁盘使用信息
     * @param clusterDTO
     */
    public void setClusterLogicInfo(ESLogicClusterDTO clusterDTO,ClusterRegion clusterRegion) {
        Result<List<ClusterRoleHost>> result = clusterRoleHostService
                .listByRegionId(Math.toIntExact(clusterRegion.getId()));
        if (result.success()) {
            List<String> clusterRoleHostList = result.getData().stream().map(ClusterRoleHost::getNodeSet).collect(Collectors.toList());

            Long diskTotal = 0L;
            Long diskUsage = 0L;
            if (clusterRegion != null) {
                Map<String, Triple<Long, Long, Double>> map = eSClusterNodeService
                        .syncGetNodesDiskUsage(clusterRegion.getPhyClusterName());
                Set<Map.Entry<String, Triple<Long, Long, Double>>> entries = map.entrySet();
                for (Map.Entry<String, Triple<Long, Long, Double>> entry : entries) {
                    if (clusterRoleHostList.contains(entry.getKey())) {
                        diskTotal += entry.getValue().v1();
                        diskUsage += entry.getValue().v2();
                    }
                }
                //设置节点数
                clusterDTO.setDataNodeNum(clusterRoleHostList.size());
            }
            clusterDTO.setDiskTotal(diskTotal);
            clusterDTO.setDiskUsage(diskUsage);
            double diskUsagePercent = diskUsage != 0L && diskTotal != 0L ? CommonUtils.divideDoubleAndFormatDouble(
                    diskUsage,
                    diskTotal, 2, 1) : 0.0;
            clusterDTO.setDiskUsagePercent(diskUsagePercent);
        }

        //设置es集群版本
        ClusterPhy physicalCluster = getLogicClusterAssignedPhysicalClusters(clusterDTO.getId());
        if (physicalCluster == null) {
            return;
        }
        clusterDTO.setEsClusterVersion(physicalCluster.getEsVersion());

    }

    private ClusterPhyVO getPhyNameByLogic(Long clusterLogicId) {
        ClusterRegion clusterRegion = clusterRegionService.getRegionByLogicClusterId(clusterLogicId);
        ClusterPhy clusterPhy = clusterPhyService.getClusterByName(clusterRegion.getPhyClusterName());
        return ConvertUtil.obj2Obj(clusterPhy, ClusterPhyVO.class);
    }

    /**
     * 构建OP逻辑集群权限
     * @param clusterLogicVO  逻辑集群
     * @param projectIdForAuthJudge 用于判断权限的应用id（供应用管理页面获取关联集群列表使用）
     *                          ，为null则权限为运维人员权限（管理权限）
     */
    private void buildOpLogicClusterPermission(ClusterLogicVO clusterLogicVO, Integer projectIdForAuthJudge) {
        if (clusterLogicVO == null) {
            return;
        }

        if (projectIdForAuthJudge == null) {
            // 未指定需要判断权限的app，取运维人员权限
            clusterLogicVO.setAuthId(null);
            clusterLogicVO.setAuthType(ProjectClusterLogicAuthEnum.OWN.getCode());
            clusterLogicVO.setPermissions(ProjectClusterLogicAuthEnum.OWN.getDesc());
        } else {
            // 指定了需要判断权限的app
            buildLogicClusterPermission(clusterLogicVO, projectIdForAuthJudge);
        }
    }

    /**
     * 构建ES集群版本
     * @param logicCluster 逻辑集群
     */
    private void buildConsoleClusterVersions(ClusterLogicVO logicCluster) {
        try {
            if (logicCluster != null) {
                ClusterPhy physicalCluster = getLogicClusterAssignedPhysicalClusters(logicCluster.getId());
                if (physicalCluster == null) {
                    return;
                }
                logicCluster.setEsClusterVersion(physicalCluster.getEsVersion());
            }
        } catch (Exception e) {
            LOGGER.warn("class=LogicClusterManager||method=buildConsoleClusterVersions||logicClusterId={}",
                logicCluster.getId(), e);
        }
    }

    /**
     * 设置app对指定逻辑集群的权限
     * @param logicClusterVO      逻辑集群
     * @param projectIdForAuthJudge 需要判断的app的ID
     */
    private void buildLogicClusterPermission(ClusterLogicVO logicClusterVO, Integer projectIdForAuthJudge) {
        try {
            if (logicClusterVO == null || projectIdForAuthJudge == null) {
                return;
            }
            if (AuthConstant.SUPER_PROJECT_ID.equals(projectIdForAuthJudge)) {
                logicClusterVO.setAuthType(ProjectClusterLogicAuthEnum.OWN.getCode());
                logicClusterVO.setPermissions(ProjectClusterLogicAuthEnum.OWN.getDesc());
                return;
            }

            ProjectClusterLogicAuth auth = projectClusterLogicAuthService.getLogicClusterAuth(projectIdForAuthJudge,
                logicClusterVO.getId());

            if (auth == null) {
                // 没有权限
                logicClusterVO.setAuthId(null);
                logicClusterVO.setAuthType(ProjectClusterLogicAuthEnum.NO_PERMISSIONS.getCode());
                logicClusterVO.setPermissions(ProjectClusterLogicAuthEnum.NO_PERMISSIONS.getDesc());
            } else {
                // 有权限
                logicClusterVO.setAuthId(auth.getId());
                logicClusterVO.setAuthType(ProjectClusterLogicAuthEnum.valueOf(auth.getType()).getCode());
                logicClusterVO.setPermissions(ProjectClusterLogicAuthEnum.valueOf(auth.getType()).getDesc());
            }

        } catch (Exception e) {
            LOGGER.warn("class=LogicClusterManager||method=buildLogicClusterPermission||logicClusterId={}",
                logicClusterVO.getId(), e);
        }
    }

    /**
     * 更新逻辑集群状态信息
     */
    private void buildLogicClusterStatus(ClusterLogicVO logicCluster, ClusterLogic clusterLogic) {
        ClusterLogicStatis esClusterLogicStatus = buildDefaultLogicStatus();
        try {
            ClusterLogicStatis clusterLogicStatus = getClusterLogicStatus(clusterLogic.getId());
            if (null != clusterLogicStatus) {
                esClusterLogicStatus = clusterLogicStatus;
            }
        } catch (Exception e) {
            LOGGER.error("class=ClusterLogicManagerImpl||method=buildLogicClusterStatus||logicClusterId={}",
                logicCluster.getId(), e);
        }

        logicCluster.setClusterStatus(ConvertUtil.obj2Obj(esClusterLogicStatus, ConsoleClusterStatusVO.class));
    }

    /**
     * 创建默认逻辑集群状态
     * @return  ClusterLogicStatis
     */
    private ClusterLogicStatis buildDefaultLogicStatus() {
        ClusterLogicStatis logicStatus = new ClusterLogicStatis();
        logicStatus.setStatus(ClusterHealthEnum.RED.getDesc());
        logicStatus.setDocNu(0.0);
        logicStatus.setIndexNu(0);
        logicStatus.setTotalDisk(0.0);
        logicStatus.setUsedDisk(0.0);
        return logicStatus;
    }

    private void buildLogicRole(ClusterLogicVO logicCluster, ClusterLogic clusterLogic) {
        if (logicCluster != null) {
            try {
                Long logicClusterId = logicCluster.getId();

                List<String> phyClusterNames = clusterRegionService.listPhysicClusterNames(logicClusterId);
                if (CollectionUtils.isEmpty(phyClusterNames)) {
                    return;
                }

                //拿第一个物理集群的client、master信息，因为只有Arius维护的大公共共享集群才会有一个逻辑集群映射成多个物理集群
                ClusterPhy clusterPhy = clusterPhyService.getClusterByName(phyClusterNames.get(0));
                if (null == clusterPhy) {
                    return;
                }

                List<ClusterRoleInfo> esRolePhyClusters = clusterPhy.getClusterRoleInfos();
                List<ClusterRoleHost> esRolePhyClusterHosts = clusterPhy.getClusterRoleHosts();

                logicCluster.setEsClusterRoleVOS(
                    buildESRoleClusterVOList(clusterLogic, logicClusterId, esRolePhyClusters, esRolePhyClusterHosts));
            } catch (Exception e) {
                LOGGER.warn("class=LogicClusterManager||method=buildLogicRole||logicClusterId={}", logicCluster.getId(),
                    e);
            }
        }
    }

    private List<ESClusterRoleVO> buildESRoleClusterVOList(ClusterLogic clusterLogic, Long logicClusterId,
                                                           List<ClusterRoleInfo> esRolePhyClusters,
                                                           List<ClusterRoleHost> esRolePhyClusterHosts) {
        List<ESClusterRoleVO> esClusterRoleVOS = new ArrayList<>();
        for (ClusterRoleInfo clusterRoleInfo : esRolePhyClusters) {
            ESClusterRoleVO esClusterRoleVO = ConvertUtil.obj2Obj(clusterRoleInfo, ESClusterRoleVO.class);

            List<ESClusterRoleHostVO> esClusterRoleHostVOS = new ArrayList<>();

            //如果是datanode节点，那么使用逻辑集群申请的节点个数和阶段规格配置
            if (DATA_NODE.getDesc().equals(clusterRoleInfo.getRoleClusterName())) {
                buildEsClusterRoleHostVOList(clusterLogic, logicClusterId, esClusterRoleVO, esClusterRoleHostVOS);
            } else {
                for (ClusterRoleHost clusterRoleHost : esRolePhyClusterHosts) {
                    if (clusterRoleHost.getRoleClusterId().longValue() == clusterRoleInfo.getId().longValue()) {
                        esClusterRoleHostVOS.add(ConvertUtil.obj2Obj(clusterRoleHost, ESClusterRoleHostVO.class));
                    }
                }
            }

            esClusterRoleVO.setEsClusterRoleHostVO(esClusterRoleHostVOS);
            esClusterRoleVO.setPodNumber(esClusterRoleHostVOS.size());
            esClusterRoleVOS.add(esClusterRoleVO);
        }
        return esClusterRoleVOS;
    }

    private void buildEsClusterRoleHostVOList(ClusterLogic clusterLogic, Long logicClusterId,
                                              ESClusterRoleVO esClusterRoleVO,
                                              List<ESClusterRoleHostVO> esClusterRoleHostVOS) {
        esClusterRoleVO.setPodNumber(clusterLogic.getDataNodeNum());
        esClusterRoleVO.setMachineSpec(clusterLogic.getDataNodeSpec());

        ClusterRegion clusterRegion = clusterRegionService.getRegionByLogicClusterId(logicClusterId);
        if (null != clusterRegion) {
            Result<List<ClusterRoleHost>> ret = clusterRoleHostService.listByRegionId(clusterRegion.getId().intValue());
            if (ret.success() && CollectionUtils.isNotEmpty(ret.getData())) {
                for (ClusterRoleHost clusterRoleHost : ret.getData()) {
                    ESClusterRoleHostVO esClusterRoleHostVO = new ESClusterRoleHostVO();
                    esClusterRoleHostVO.setHostname(clusterRoleHost.getIp());
                    esClusterRoleHostVO.setRole(DATA_NODE.getCode());

                    esClusterRoleHostVOS.add(esClusterRoleHostVO);
                }
            }
        }
    }

    /**
     * 构建节点信息:
     * 1. 是否关联物理集群
     * 2. 获取关联物理集群列表
     * 3. 逻辑集群拥有的数据节点数
     * 4. 防止没有关联物理集群, 或者取消关联region, 逻辑集群状态为red
     * 5. 获取gateway地址
     */
    private void buildClusterNodeInfo(ClusterLogicVO clusterLogicVO) {

        //1. 没有关联物理集群下, 逻辑集群状态至为red
        if (clusterLogicVO.getPhyClusterAssociated().equals(false)) {
            clusterLogicVO.getClusterStatus().setStatus(RED.getDesc());
        }

        //2. 获取gateway地址
        clusterLogicVO.setGatewayAddress(esGatewayClient.getGatewayAddress());
    }

    private TupleTwo<Result<Void>, /*projectId*/Integer> checkIndices(List<String> delIndices, Integer logicId) {
        for (String index : delIndices) {
            if (index.endsWith("*")) {
                return Tuples.of(Result.buildParamIllegal("索引名字不能以*结尾"), null);
            }
        }

        IndexTemplateWithPhyTemplates templateLogicWithPhysical = indexTemplateService
            .getLogicTemplateWithPhysicalsById(logicId);
        IndexTemplatePhy templatePhysical = templateLogicWithPhysical.getMasterPhyTemplate();

        List<String> matchIndices = indexTemplatePhyService.getMatchNoVersionIndexNames(templatePhysical.getId());
        for (String index : delIndices) {
            if (!matchIndices.contains(index)) {
                return Tuples.of(Result.buildParamIllegal(index + "不属于该索引模板"), null);
            }
        }
        return Tuples.of(Result.buildSucc(), templateLogicWithPhysical.getProjectId());
    }

    /**
     * 批量删除物理模板对应分区索引
     * @param physicals 物理模板列表
     * @param delIndices 待删除分区索引列表
     * @return 成功/失败
     */
    private Result<Void> batchDeletePhysicalTemplateIndices(List<IndexTemplatePhy> physicals, List<String> delIndices) {
        for (IndexTemplatePhy templatePhysical : physicals) {
            if (templatePhysical.getVersion() > 0) {
                List<String> delIndicesWithVersion = genDeleteIndicesWithVersion(delIndices);

                LOGGER.info(
                    "class=TemplateLogicServiceImpl||method=clearIndex||templateName={}||version={}||indices={}",
                    templatePhysical.getName(), templatePhysical.getVersion(), delIndicesWithVersion);

                if (CollectionUtils.isNotEmpty(delIndicesWithVersion)) {
                    esIndexService.syncBatchDeleteIndices(templatePhysical.getCluster(), delIndicesWithVersion, 3);
                }
            }

            int count = delIndices.size();
            if (count != esIndexService.syncBatchDeleteIndices(templatePhysical.getCluster(), delIndices, 3)) {
                return Result.buildFail("删除索引失败，请重试");
            }
        }

        return Result.buildSucc();
    }

    /**
     * 通过请求的方式批量删除物理模板分区索引
     * @param physicals 物理模板
     * @param delQueryDsl DSL语句
     * @param delIndices 删除索引列表
     * @return 成功/失败
     */
    private Result<Void> batchDeletePhysicalTemplateIndicesByQuery(List<IndexTemplatePhy> physicals, String delQueryDsl,
                                                                   List<String> delIndices) throws ESOperateException {
        if (StringUtils.isNotBlank(delQueryDsl)) {
            for (IndexTemplatePhy templatePhysical : physicals) {
                if (!esIndexService.syncDeleteByQuery(templatePhysical.getCluster(), delIndices, delQueryDsl)) {
                    return Result.buildFail("删除索引失败，请重试");
                }
            }
        }

        return Result.buildSucc();
    }

    /**
     * 生成带有版本模式的待删除索引列表
     *
     * @param delIndices 待删除索引列表
     * @return 索引名称列表
     */
    private List<String> genDeleteIndicesWithVersion(List<String> delIndices) {
        List<String> indicesWithVersion = new ArrayList<>();
        if (CollectionUtils.isNotEmpty(delIndices)) {
            for (String delIndex : delIndices) {
                indicesWithVersion.add(delIndex + "_v*");
            }
        }

        return indicesWithVersion;
    }

    private ClusterLogicStatis getClusterLogicStatus(Long logicClusterId) {
        ClusterLogicStatis clusterLogicStatis = new ClusterLogicStatis();

        //获取集群上下文
        ClusterLogicContext clusterLogicContext = clusterContextManager.getClusterLogicContext(logicClusterId);
        if (null == clusterLogicContext) {
            return null;
        }

        //设置逻辑集群名称
        clusterLogicStatis.setName(clusterLogicContext.getClusterLogicName());
        clusterLogicStatis.setId(logicClusterId);

        List<ESClusterStatsResponse> esClusterStatsResponseList = clusterLogicContext.getAssociatedClusterPhyNames()
            .stream().map(esClusterService::syncGetClusterStats).collect(Collectors.toList());

        //设置基础数据
        clusterLogicStatis
            .setIndexNu(esClusterStatsResponseList.stream().mapToLong(ESClusterStatsResponse::getIndexCount).sum());
        clusterLogicStatis
            .setDocNu(esClusterStatsResponseList.stream().mapToDouble(ESClusterStatsResponse::getDocsCount).sum());
        clusterLogicStatis
            .setTotalDisk(esClusterStatsResponseList.stream().mapToDouble(item -> item.getTotalFs().getBytes()).sum());
        clusterLogicStatis.setUsedDisk(esClusterStatsResponseList.stream()
            .mapToDouble(item -> item.getTotalFs().getBytes() - item.getFreeFs().getBytes()).sum());

        //设置逻辑集群状态
        Set<String> statusSet = esClusterStatsResponseList.stream().map(ESClusterStatsResponse::getStatus)
            .collect(Collectors.toSet());
        clusterLogicStatis.setStatus(getClusterLogicStatus(statusSet));
        return clusterLogicStatis;
    }

    /**
     * 获取逻辑集群状态
     * @return ClusterStatusEnum
     */
    private String getClusterLogicStatus(Set<String> statusSet) {
        if (statusSet.contains(RED.getDesc())) {
            return RED.getDesc();
        }

        if (statusSet.size() == 1 && statusSet.contains(GREEN.getDesc())) {
            return GREEN.getDesc();
        }

        if (statusSet.contains(YELLOW.getDesc())) {
            return YELLOW.getDesc();
        }
        return RED.getDesc();
    }

    public static List rowBounds(int pageNum, int pageSize, List list) {
        pageNum = pageNum - 1;
        pageNum = Math.max(pageNum, 0);
        // 默认至少返回5行
        pageSize = Math.max(pageSize, 5);
        int startRow;
        int endRow;
        if (list == null || list.isEmpty()) {
            return list;
        }
        int totalCount = list.size();
        startRow = pageNum > 0 ? pageNum * pageSize : 0;
        endRow = startRow + pageSize;
        endRow = Math.min(endRow, totalCount);
        list = list.subList(startRow, endRow);
        return list;
    }

}<|MERGE_RESOLUTION|>--- conflicted
+++ resolved
@@ -173,7 +173,7 @@
 
     @Autowired
     private ESClusterNodeService           eSClusterNodeService;
-
+    
     private static final FutureUtil<Void>         FUTURE_UTIL        = FutureUtil.init("ClusterLogicManager", 10, 10,
             100);
     private static final FutureUtil<Result<Void>> FUTURE_UTIL_RESULT = FutureUtil.init("ClusterLogicManager", 10, 10,
@@ -413,7 +413,7 @@
                                                          String operator) throws AdminOperateException {
         return clusterRegionManager.batchBindRegionToClusterLogic(param, operator, Boolean.TRUE);
     }
-
+    
     /**
      * 删除逻辑集群 这里是及其容易触发操作超时的，
      * 1.如果模板没有下线干净，那么这里就不能把逻辑集群下线干净，
@@ -447,47 +447,12 @@
         if (checkProjectCorrectly.failed()) {
             return checkProjectCorrectly;
         }
-<<<<<<< HEAD
-
-=======
-        
->>>>>>> 641225ea
+
         //获取逻辑模板和索引
         ClusterLogicTemplateIndexDetailDTO templateIndexVO = getTemplateIndexVO(clusterLogic, projectId);
         try {
-          
+
             //但是索引下线没有完成，导致了脏数据的产生
-<<<<<<< HEAD
-            for (IndexCatCellDTO indexCatCellDTO : templateIndexVO.getCatIndexResults()) {
-
-                FUTURE_UTIL.runnableTask(() -> {
-                    if (!AuthConstant.SUPER_PROJECT_ID.equals(projectId) && StringUtils.isNotBlank(
-                            indexCatCellDTO.getClusterLogic())) {
-                        indexCatCellDTO.setCluster(indexCatCellDTO.getClusterLogic());
-                    }
-                });
-            }
-            FUTURE_UTIL.waitExecute();
-
-            // 这里要考虑一下，如果用户侧绑定了20个逻辑集群，每个逻辑集超过了1000个索引，那么这里会出发事务超时的,索引这里的实现需要改成多线程的模式来操作
-            Result<Boolean> deleteIndex = indicesManager.deleteIndex(templateIndexVO.getCatIndexResults(), projectId,
-                    operator);
-            if (deleteIndex.failed()) {
-                return Result.buildFrom(deleteIndex);
-            }
-
-            List<IndexTemplatePhy> indexTemplatePhies = Lists.newArrayList();
-            // 如果模板数量膨胀，那么这里极容易发生超时的问题,这里要考虑并行来触发我们的下线操作
-            for (IndexTemplate agg : templateIndexVO.getTemplates()) {
-                FUTURE_UTIL_RESULT.callableTask(()-> templateLogicManager.delTemplate(agg.getId(), operator,
-                        projectId));
-
-            }
-            Optional<Result<Void>> voidResult = FUTURE_UTIL_RESULT.waitResult().stream().filter(Result::failed)
-                    .findAny();
-            if (voidResult.isPresent()) {
-                return voidResult.get();
-=======
             if (CollectionUtils.isNotEmpty( templateIndexVO.getCatIndexResults())||
                 CollectionUtils.isNotEmpty(templateIndexVO.getTemplates())){
                 return Result.buildFail(String.format(
@@ -495,34 +460,13 @@
                         Optional.ofNullable(templateIndexVO.getTemplates()).orElse(Collections.emptyList()).size(),
                         Optional.ofNullable(templateIndexVO.getCatIndexResults()).orElse(Collections.emptyList()).size()
                 ));
->>>>>>> 641225ea
-            }
-          
+            }
+
             if (clusterLogicList.size() == 1) {
                 //将region解绑
                 ClusterRegion clusterRegion = clusterRegionService.getRegionByLogicClusterId(logicClusterId);
                 if (Objects.nonNull(clusterRegion)) {
                     clusterRegionService.unbindRegion(clusterRegion.getId(), logicClusterId, operator);
-<<<<<<< HEAD
-                    //获取物理模板
-                    Result<List<IndexTemplatePhy>> ret = indexTemplatePhyService.listByRegionId(
-                            clusterRegion.getId().intValue());
-                    if (ret.success() && CollectionUtils.isNotEmpty(ret.getData())) {
-                        indexTemplatePhies = ret.getData();
-                    }
-                    //删除物理模板
-                    for (IndexTemplatePhy indexTemplatePhy : indexTemplatePhies) {
-                        FUTURE_UTIL_RESULT.callableTask(
-                                () -> indexTemplatePhyService.delTemplate(indexTemplatePhy.getId(), operator));
-
-                    }
-                    Optional<Result<Void>> delTemplatePhyRes = FUTURE_UTIL_RESULT.waitResult().stream().filter(Result::failed)
-                            .findAny();
-                    if (delTemplatePhyRes.isPresent()) {
-                            return Result.buildFrom(delTemplatePhyRes.get());
-                        }
-=======
->>>>>>> 641225ea
                     //将region解绑
                     Result<Void> unbindRes = clusterRegionService.unbindRegion(clusterRegion.getId(), logicClusterId,
                             operator);
@@ -558,7 +502,7 @@
             TransactionAspectSupport.currentTransactionStatus().setRollbackOnly();
             return Result.buildFail("操作失败,请联系管理员");
         }
-
+        
     }
 
     private ClusterLogicTemplateIndexDetailDTO getTemplateIndexVO(ClusterLogic clusterLogic,Integer projectId) {
