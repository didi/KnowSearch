--- conflicted
+++ resolved
@@ -305,11 +305,7 @@
     @Override
     public Result<List<String>> getAppLogicOrPhysicClusterNames(Integer appId) {
         if (appService.isSuperApp(appId)) {
-<<<<<<< HEAD
-            return Result.buildSucc(esClusterPhyService.getAllClusters().stream().map(ClusterPhy::getCluster).collect(Collectors.toList()));
-=======
-            return Result.buildSucc(clusterPhyService.listAllClusters().stream().map(ClusterPhy::getCluster).collect(Collectors.toList()));
->>>>>>> c7ea9e10
+            return Result.buildSucc(clusterPhyService.getAllClusters().stream().map(ClusterPhy::getCluster).collect(Collectors.toList()));
         }
         List<ClusterLogic> appAuthLogicClusters = clusterLogicService.getHasAuthClusterLogicsByAppId(appId);
         return Result.buildSucc(appAuthLogicClusters.stream().map(ClusterLogic::getName).collect(Collectors.toList()));
