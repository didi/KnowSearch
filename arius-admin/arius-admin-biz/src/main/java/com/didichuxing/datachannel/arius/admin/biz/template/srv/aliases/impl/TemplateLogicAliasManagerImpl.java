package com.didichuxing.datachannel.arius.admin.biz.template.srv.aliases.impl;

import com.didichuxing.datachannel.arius.admin.biz.template.srv.aliases.TemplateLogicAliasManager;
import com.didichuxing.datachannel.arius.admin.biz.template.srv.aliases.TemplatePhyAliasManager;
import com.didichuxing.datachannel.arius.admin.biz.template.srv.base.impl.BaseTemplateSrvImpl;
import com.didichuxing.datachannel.arius.admin.common.Tuple;
import com.didichuxing.datachannel.arius.admin.common.bean.common.OperateRecord;
import com.didichuxing.datachannel.arius.admin.common.bean.common.Result;
import com.didichuxing.datachannel.arius.admin.common.bean.dto.template.alias.ConsoleAliasDTO;
import com.didichuxing.datachannel.arius.admin.common.bean.dto.template.alias.ConsoleLogicTemplateAliasesDTO;
import com.didichuxing.datachannel.arius.admin.common.bean.entity.project.ProjectTemplateAuth;
import com.didichuxing.datachannel.arius.admin.common.bean.entity.template.*;
import com.didichuxing.datachannel.arius.admin.common.constant.operaterecord.OperateTypeEnum;
import com.didichuxing.datachannel.arius.admin.common.constant.operaterecord.TriggerWayEnum;
import com.didichuxing.datachannel.arius.admin.common.constant.template.TemplateServiceEnum;
import com.didichuxing.datachannel.arius.admin.common.exception.ESOperateException;
import com.didichuxing.datachannel.arius.admin.common.util.AriusObjUtils;
import com.didichuxing.datachannel.arius.admin.core.service.es.ESIndexService;
import com.didichuxing.datachannel.arius.admin.core.service.project.ProjectLogicTemplateAuthService;
import com.google.common.collect.Lists;
<<<<<<< HEAD
=======
import java.util.ArrayList;
import java.util.HashSet;
import java.util.List;
import java.util.Map;
import java.util.Optional;
import java.util.Set;
>>>>>>> 7f3b8ca6
import org.apache.commons.collections4.CollectionUtils;
import org.apache.commons.lang3.StringUtils;
import org.springframework.beans.factory.annotation.Autowired;
import org.springframework.stereotype.Service;

import java.util.*;

/**
 * @author zqr
 * @date 2020-09-09
 */
@Service
public class TemplateLogicAliasManagerImpl extends BaseTemplateSrvImpl implements TemplateLogicAliasManager {

    private static final String OPERATION_FAILED_TIPS = "操作失败，请重试！";

    private static final String OPERATOR_IS_NULL_TIPS = "操作人为空";

    @Autowired
    private TemplatePhyAliasManager templatePhyAliasManager;

    @Autowired
    private ESIndexService              esIndexService;

    @Autowired
    private ProjectLogicTemplateAuthService projectLogicTemplateAuthService;
    
    /**
     * @return
     */
    @Override
    public TemplateServiceEnum templateSrv() {
        return TemplateServiceEnum.TEMPLATE_ALIASES;
    }
    

    /**
     * 获取别名
     * 注意：模板量大, 耗时较久, 会一直占用线程无法释放, 持续请求进来会耗干资源
     * @return list
     */
    @Override
    public List<IndexTemplateAlias> listAlias() {
        return listAlias(indexTemplateService.listAllLogicTemplateWithPhysicals());
    }

    /**
     * 获取别名
     *
     * @return list
     */
    @Override
    public List<IndexTemplateAlias> listAlias(List<IndexTemplateWithPhyTemplates> templateLogicList) {
        List<IndexTemplateAlias> aliases = new ArrayList<>();
        Set<String> clusters = new HashSet<>();
        for (IndexTemplateWithPhyTemplates templateLogicWithPhyTemplates : templateLogicList) {
            if (null != templateLogicWithPhyTemplates && null != templateLogicWithPhyTemplates.getMasterPhyTemplate()
                    && StringUtils.isNotBlank(templateLogicWithPhyTemplates.getMasterPhyTemplate().getCluster())) {
                clusters.add(templateLogicWithPhyTemplates.getMasterPhyTemplate().getCluster());
            }
        }

        try {
            Map<String, List<IndexTemplatePhyAlias>> map =  templatePhyAliasManager.fetchAllTemplateAliases(new ArrayList<>(clusters));
            for (IndexTemplateWithPhyTemplates templateLogic : templateLogicList) {
                final List<IndexTemplatePhyAlias> indexTemplatePhyAliases = Optional.ofNullable(templateLogic)
                        .map(IndexTemplate::getName)
                        .filter(map::containsKey)
                        .map(map::get).orElse(Lists.newArrayList());
                for (IndexTemplatePhyAlias physicalAlias :indexTemplatePhyAliases) {
                    aliases.add(fetchAlias(templateLogic.getId(), physicalAlias));
                }
            }

        } catch (ESOperateException e) {
            LOGGER.info("class=TemplateLogicAliasesManagerImpl||method=listAlias||"
                            + "msg=esTemplateNotFound||clusters={}",
                    clusters);
        }

        return aliases;
    }

    @Override
    public Result<List<IndexTemplatePhyAlias>> fetchTemplateAliasesByLogicId(Integer logicId) {
        Result<IndexTemplatePhy> result = fetchAnyOneLogicTemplateMasterPhysicalTemplate(logicId);
        if (result.failed()) {
            return Result.buildFrom(result);
        }

        IndexTemplatePhy indexTemplatePhy = result.getData();

        try {
            return Result.buildSucc( templatePhyAliasManager.fetchTemplateAliases(indexTemplatePhy.getCluster(),
                indexTemplatePhy.getName()));
        } catch (ESOperateException e) {
            LOGGER.warn("class=TemplateLogicAliasesManagerImpl||method=fetchTemplateAliasesByLogicId||"
                        + "msg=failedFetchTemplateAliases||cluster={}||templateName={}",
                indexTemplatePhy.getCluster(), indexTemplatePhy.getName(), e);

            return Result.buildFail("操作失败，请稍后重试：" + e.getMessage());
        }
    }

    @Override
    public Result<Void> createTemplateAliases(Integer logicId, List<ConsoleAliasDTO> aliases) {
        Result<IndexTemplatePhy> result = fetchAnyOneLogicTemplateMasterPhysicalTemplate(logicId);
        if (result.failed()) {
            return Result.buildFrom(result);
        }

        IndexTemplatePhy indexTemplatePhy = result.getData();
        if (!isTemplateSrvOpen(indexTemplatePhy.getCluster())) {
            return Result.buildFail(indexTemplatePhy.getCluster() + "没有开启" + templateServiceName());
        }

        try {
            if (templatePhyAliasManager.batchCreateTemplateAliases(indexTemplatePhy.getCluster(),
                indexTemplatePhy.getName(), convertAliases(aliases))) {
                return Result.buildSucc();
            }
        } catch (ESOperateException e) {
            return Result.buildFail(e.getMessage());
        }

        return Result.buildFail(OPERATION_FAILED_TIPS);
    }

    @Override
    public Result<Void> modifyTemplateAliases(Integer logicId, List<ConsoleAliasDTO> aliases) {
        Result<IndexTemplatePhy> result = fetchAnyOneLogicTemplateMasterPhysicalTemplate(logicId);
        if (result.failed()) {
            return Result.buildFrom(result);
        }

        IndexTemplatePhy indexTemplatePhy = result.getData();
        if (!isTemplateSrvOpen(indexTemplatePhy.getCluster())) {
            return Result.buildFail(indexTemplatePhy.getCluster() + "没有开启" + templateServiceName());
        }

        try {
            if (templatePhyAliasManager.modifyTemplateAliases(indexTemplatePhy.getCluster(),
                indexTemplatePhy.getName(), convertAliases(aliases))) {
                return Result.buildSucc();
            }
        } catch (ESOperateException e) {
            return Result.buildFail(e.getMessage());
        }

        return Result.buildFail(OPERATION_FAILED_TIPS);

    }

    /**
     * 删除模板别名列表
     * @param logicId 逻辑模板ID
     * @param aliases 别名列表
     * @return
     */
    @Override
    public Result<Void> deleteTemplateAliases(Integer logicId, List<String> aliases) {
        Result<IndexTemplatePhy> result = fetchAnyOneLogicTemplateMasterPhysicalTemplate(logicId);
        if (result.failed()) {
            return Result.buildFrom(result);
        }

        IndexTemplatePhy indexTemplatePhy = result.getData();

        if (!isTemplateSrvOpen(indexTemplatePhy.getCluster())) {
            return Result.buildFail(indexTemplatePhy.getCluster() + "没有开启" + templateServiceName());
        }

        try {
            if (templatePhyAliasManager.deleteTemplateAliases(indexTemplatePhy.getCluster(),
                indexTemplatePhy.getName(), aliases)) {
                return Result.buildSucc();
            }
        } catch (ESOperateException e) {
            return Result.buildFail(e.getMessage());
        }

        return Result.buildFail(OPERATION_FAILED_TIPS);
    }

    @Override
    public List<IndexTemplateAlias> getAliasesById(Integer logicId) {
        List<IndexTemplateAlias> templateAliases = new ArrayList<>();

        Result<List<IndexTemplatePhyAlias>> result = fetchTemplateAliasesByLogicId(logicId);
        if (result.success()) {
            List<IndexTemplatePhyAlias> aliases = result.getData();
            for (IndexTemplatePhyAlias physicalAlias : aliases) {
                templateAliases.add(fetchAlias(logicId, physicalAlias));
            }
        }

        return templateAliases;

    }

    @Override
    public Result<List<IndexTemplatePhyAlias>> getAliases(Integer logicId) {
        return fetchTemplateAliasesByLogicId(logicId);
    }

    @Override
    public Result<Void> createAliases(ConsoleLogicTemplateAliasesDTO aliases, String operator) {
        if (AriusObjUtils.isNull(operator)) {
            return Result.buildParamIllegal(OPERATOR_IS_NULL_TIPS);
        }

        if (aliases == null || CollectionUtils.isEmpty(aliases.getAliases())) {
            return Result.buildParamIllegal("别名信息非法");
        }

        Result<Void> operationResult = createTemplateAliases(aliases.getLogicId(), aliases.getAliases());
        if (operationResult.success()) {
            operateRecordService.save(new OperateRecord.Builder()

                    .operationTypeEnum(OperateTypeEnum.INDEX_MANAGEMENT_ALIAS_MODIFY)
                    .triggerWayEnum(TriggerWayEnum.MANUAL_TRIGGER)
                    .bizId(aliases.getLogicId())
                    .content("别名创建")
                    .userOperation(operator)

                    .build());
        }

        return operationResult;

    }

    @Override
    public Result<Void> modifyAliases(ConsoleLogicTemplateAliasesDTO aliases, String operator) {
        if (AriusObjUtils.isNull(operator)) {
            return Result.buildParamIllegal(OPERATOR_IS_NULL_TIPS);
        }

        if (aliases == null || CollectionUtils.isEmpty(aliases.getAliases())) {
            return Result.buildParamIllegal("别名信息非法");
        }

        Result<Void> operationResult = modifyTemplateAliases(aliases.getLogicId(), aliases.getAliases());
        if (operationResult.success()) {
            operateRecordService.save(new OperateRecord.Builder()
                    .operationTypeEnum(OperateTypeEnum.INDEX_MANAGEMENT_ALIAS_MODIFY)
                    .triggerWayEnum(TriggerWayEnum.MANUAL_TRIGGER)
                    .bizId(aliases.getLogicId())
                    .content("别名修改")
                    .userOperation(operator)
                    .build());
        }

        return operationResult;
    }

    @Override
    public Result<List<Tuple<String, String>>> getAllTemplateAliasesByProjectId(Integer projectId) {
        List<Tuple<String, String>> aliases = new ArrayList<>();

        List<ProjectTemplateAuth> projectTemplateAuths = projectLogicTemplateAuthService.getTemplateAuthsByProjectId(
                projectId);
        if (CollectionUtils.isEmpty(projectTemplateAuths)) {
            return Result.build(true);
        }

        projectTemplateAuths.parallelStream().forEach(appTemplateAuth -> {
            IndexTemplateWithPhyTemplates logicWithPhysical = this.indexTemplateService
                    .getLogicTemplateWithPhysicalsById(appTemplateAuth.getTemplateId());

            if (null != logicWithPhysical && logicWithPhysical.hasPhysicals()) {
                IndexTemplatePhy indexTemplatePhysicalInfo = logicWithPhysical.getPhysicals().get(0);

                if (!isTemplateSrvOpen(indexTemplatePhysicalInfo.getCluster())) {
                    return;
                }

                aliases.addAll(esIndexService.syncGetIndexAliasesByExpression(indexTemplatePhysicalInfo.getCluster(),
                        indexTemplatePhysicalInfo.getExpression()));
            }
        });

        return Result.buildSucc(aliases);

    }

    /**************************************** private method ****************************************************/
    /**
     * 获取逻辑模板Master角色物理模板
     * @param logicId 逻辑模板ID
     * @return
     */
    private Result<IndexTemplatePhy> fetchAnyOneLogicTemplateMasterPhysicalTemplate(Integer logicId) {
        if (logicId == null) {
            return Result.buildNotExist("非法的逻辑ID： " + logicId);
        }

        IndexTemplateWithPhyTemplates templateLogicWithPhysical = indexTemplateService
            .getLogicTemplateWithPhysicalsById(logicId);

        if (templateLogicWithPhysical == null) {
            return Result.buildNotExist("逻辑模板不存在, ID:" + logicId);
        }

        if (!templateLogicWithPhysical.hasPhysicals()) {
            return Result.buildNotExist("物理模板不存在，ID:" + logicId);
        }

        IndexTemplatePhy indexTemplatePhy = templateLogicWithPhysical.getMasterPhyTemplate();
        if (indexTemplatePhy != null) {
            return Result.buildSucc(indexTemplatePhy);
        }

        return Result.buildNotExist("逻辑模板不存在Master角色物理模板，ID:" + logicId);
    }

    /**
     * 解析生成别名
     * @param logicId 逻辑模板ID
     * @param alias 别名名称
     * @return
     */
    private IndexTemplateAlias fetchAlias(Integer logicId, IndexTemplatePhyAlias alias) {
        if (alias != null) {
            IndexTemplateAlias templateAlias = new IndexTemplateAlias();
            templateAlias.setName(alias.getAlias());
            templateAlias.setLogicId(logicId);
            return templateAlias;
        }

        return null;
    }

    /**
     * 转换别名列表
     * @param aliasList 别名DTO列表
     * @return
     */
    private List<IndexTemplatePhyAlias> convertAliases(List<ConsoleAliasDTO> aliasList) {
        List<IndexTemplatePhyAlias> aliases = new ArrayList<>();
        if (CollectionUtils.isNotEmpty(aliasList)) {
            for (ConsoleAliasDTO aliasDTO: aliasList) {
                aliases.add(convertAlias(aliasDTO));
            }
        }
        return aliases;
    }

    /**
     * 转换别名
     * @param aliasDTO 别名DTO
     * @return
     */
    private IndexTemplatePhyAlias convertAlias(ConsoleAliasDTO aliasDTO) {
        if (aliasDTO != null) {
            IndexTemplatePhyAlias alias = new IndexTemplatePhyAlias();
            alias.setAlias(aliasDTO.getAlias());
            alias.setFilter(aliasDTO.getFilter());
            return alias;
        }
        return null;
    }
}<|MERGE_RESOLUTION|>--- conflicted
+++ resolved
@@ -18,15 +18,12 @@
 import com.didichuxing.datachannel.arius.admin.core.service.es.ESIndexService;
 import com.didichuxing.datachannel.arius.admin.core.service.project.ProjectLogicTemplateAuthService;
 import com.google.common.collect.Lists;
-<<<<<<< HEAD
-=======
 import java.util.ArrayList;
 import java.util.HashSet;
 import java.util.List;
 import java.util.Map;
 import java.util.Optional;
 import java.util.Set;
->>>>>>> 7f3b8ca6
 import org.apache.commons.collections4.CollectionUtils;
 import org.apache.commons.lang3.StringUtils;
 import org.springframework.beans.factory.annotation.Autowired;
@@ -61,7 +58,7 @@
     public TemplateServiceEnum templateSrv() {
         return TemplateServiceEnum.TEMPLATE_ALIASES;
     }
-    
+
 
     /**
      * 获取别名
@@ -310,7 +307,6 @@
         });
 
         return Result.buildSucc(aliases);
-
     }
 
     /**************************************** private method ****************************************************/
