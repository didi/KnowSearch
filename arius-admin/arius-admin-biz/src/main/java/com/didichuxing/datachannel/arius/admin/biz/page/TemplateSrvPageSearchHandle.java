--- conflicted
+++ resolved
@@ -23,18 +23,14 @@
 import com.didichuxing.datachannel.arius.admin.common.util.AriusObjUtils;
 import com.didichuxing.datachannel.arius.admin.common.util.ConvertUtil;
 import com.didichuxing.datachannel.arius.admin.common.util.FutureUtil;
-<<<<<<< HEAD
-=======
 import com.didichuxing.datachannel.arius.admin.core.service.app.AppService;
 import com.didichuxing.datachannel.arius.admin.core.service.cluster.physic.ClusterPhyService;
->>>>>>> 1e7ccf05
 import com.didichuxing.datachannel.arius.admin.core.service.template.logic.IndexTemplateService;
 import com.didichuxing.datachannel.arius.admin.core.service.template.physic.IndexTemplatePhyService;
 import com.didiglobal.logi.log.ILog;
 import com.didiglobal.logi.log.LogFactory;
 import com.didiglobal.logi.security.service.ProjectService;
 import com.google.common.collect.Lists;
-<<<<<<< HEAD
 import java.util.ArrayList;
 import java.util.List;
 import java.util.Set;
@@ -42,8 +38,6 @@
 import org.apache.commons.collections4.CollectionUtils;
 import org.springframework.beans.factory.annotation.Autowired;
 import org.springframework.stereotype.Component;
-=======
->>>>>>> 1e7ccf05
 
 /**
  * @author chengxiang
@@ -60,14 +54,10 @@
             = FutureUtil.init("TEMPLATE_SRV_PAGE_SEARCH_HANDLE_BUILD_UNAVAILABLE_SRV_FUTURE_UTIL", 10, 10, 100);
 
     @Autowired
-    private AppService                    appService;
-
-    @Autowired
-<<<<<<< HEAD
     private ProjectService projectService;
-=======
+
+    @Autowired
     private IndexTemplateService          indexTemplateService;
->>>>>>> 1e7ccf05
 
     @Autowired
     private IndexTemplatePhyService       indexTemplatePhyService;
@@ -112,7 +102,10 @@
             matchIndexTemplateList = indexTemplateService.pagingGetTemplateSrvByCondition(condition);
             totalHit = indexTemplateService.fuzzyLogicTemplatesHitByCondition(condition).intValue();
         } else {
-            List<IndexTemplate> meetConditionTemplateList = getMatchConditionTemplateListByClusterName(condition);
+            List<IndexTemplate> allTemplateList = indexTemplateService.getAllLogicTemplates();
+            if (CollectionUtils.isEmpty(allTemplateList)) { return PaginationResult.buildSucc();}
+
+            List<IndexTemplate> meetConditionTemplateList = getMeetConditionTemplateList(condition, allTemplateList);
             totalHit = meetConditionTemplateList.size();
             matchIndexTemplateList = filterFullDataByPage(meetConditionTemplateList, condition);
         }
@@ -143,7 +136,7 @@
             matchIndexTemplates = matchIndexTemplates.stream().filter(r -> r.getName().contains(condition.getName())).collect(Collectors.toList());
         }
 
-        if (null != condition.getAppId()) {
+        if (null != condition.getProjectId()) {
             matchIndexTemplates = matchIndexTemplates.stream().filter(r -> r.getAppId().equals(condition.getAppId())).collect(Collectors.toList());
         }
         return matchIndexTemplates;
