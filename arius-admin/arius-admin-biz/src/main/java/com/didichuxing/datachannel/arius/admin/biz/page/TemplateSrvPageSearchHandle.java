package com.didichuxing.datachannel.arius.admin.biz.page;

import java.util.ArrayList;
import java.util.List;
import java.util.Set;
import java.util.stream.Collectors;

import org.apache.commons.collections4.CollectionUtils;
import org.springframework.beans.factory.annotation.Autowired;
import org.springframework.stereotype.Component;

import com.didichuxing.datachannel.arius.admin.biz.template.new_srv.TemplateSrvManager;
import com.didichuxing.datachannel.arius.admin.common.bean.common.PaginationResult;
import com.didichuxing.datachannel.arius.admin.common.bean.common.Result;
import com.didichuxing.datachannel.arius.admin.common.bean.dto.PageDTO;
import com.didichuxing.datachannel.arius.admin.common.bean.dto.template.srv.TemplateQueryDTO;
import com.didichuxing.datachannel.arius.admin.common.bean.entity.template.IndexTemplate;
import com.didichuxing.datachannel.arius.admin.common.bean.entity.template.IndexTemplatePhy;
import com.didichuxing.datachannel.arius.admin.common.bean.entity.template.srv.TemplateSrv;
import com.didichuxing.datachannel.arius.admin.common.bean.vo.template.srv.TemplateSrvVO;
import com.didichuxing.datachannel.arius.admin.common.bean.vo.template.srv.TemplateWithSrvVO;
import com.didichuxing.datachannel.arius.admin.common.bean.vo.template.srv.UnavailableTemplateSrvVO;
import com.didichuxing.datachannel.arius.admin.common.util.AriusObjUtils;
import com.didichuxing.datachannel.arius.admin.common.util.ConvertUtil;
import com.didichuxing.datachannel.arius.admin.common.util.FutureUtil;
<<<<<<< HEAD
=======
import com.didichuxing.datachannel.arius.admin.core.service.app.AppService;
import com.didichuxing.datachannel.arius.admin.core.service.cluster.physic.ClusterPhyService;
>>>>>>> 1e7ccf05
import com.didichuxing.datachannel.arius.admin.core.service.template.logic.IndexTemplateService;
import com.didichuxing.datachannel.arius.admin.core.service.template.physic.IndexTemplatePhyService;
import com.google.common.collect.Lists;

/**
 * @author chengxiang
 * @date 2022/5/18
 */
@Component
<<<<<<< HEAD
public class TemplateSrvPageSearchHandle extends AbstractPageSearchHandle<TemplateQueryDTO, TemplateWithSrvVO> {
    private static final FutureUtil<Void> TEMPLATE_SRV_PAGE_SEARCH_HANDLE_BUILD_CLUSTER_FUTURE_UTIL = FutureUtil.init("TEMPLATE_SRV_PAGE_SEARCH_HANDLE_BUILD_CLUSTER_FUTURE_UTIL", 10, 10, 100);
    private static final FutureUtil<Void> TEMPLATE_SRV_PAGE_SEARCH_HANDLE_BUILD_UNAVAILABLE_SRV_FUTURE_UTIL = FutureUtil.init("TEMPLATE_SRV_PAGE_SEARCH_HANDLE_BUILD_UNAVAILABLE_SRV_FUTURE_UTIL", 10, 10, 100);

    @Autowired
    private IndexTemplateService indexTemplateService;
=======
public class TemplateSrvPageSearchHandle extends AbstractPageSearchHandle<PageDTO, TemplateWithSrvVO> {

    private static final ILog LOGGER = LogFactory.getLog(TemplateSrvPageSearchHandle.class);
    private static final FutureUtil<Void> TEMPLATE_SRV_PAGE_SEARCH_HANDLE_BUILD_CLUSTER_FUTURE_UTIL
            = FutureUtil.init("TEMPLATE_SRV_PAGE_SEARCH_HANDLE_BUILD_CLUSTER_FUTURE_UTIL", 10, 10, 100);

    private static final FutureUtil<Void> TEMPLATE_SRV_PAGE_SEARCH_HANDLE_BUILD_UNAVAILABLE_SRV_FUTURE_UTIL
            = FutureUtil.init("TEMPLATE_SRV_PAGE_SEARCH_HANDLE_BUILD_UNAVAILABLE_SRV_FUTURE_UTIL", 10, 10, 100);

    @Autowired
    private AppService                    appService;

    @Autowired
    private IndexTemplateService          indexTemplateService;

    @Autowired
    private IndexTemplatePhyService       indexTemplatePhyService;
>>>>>>> 1e7ccf05

    @Autowired
    private TemplateSrvManager            templateSrvManager;

    @Autowired
    private ClusterPhyService             clusterPhyService;


    @Override
    protected Result<Boolean> checkCondition(TemplateQueryDTO condition, Integer appId) {

        String templateName = condition.getName();
        if (!AriusObjUtils.isBlack(templateName) && (templateName.startsWith("*") || templateName.startsWith("?"))) {
            return Result.buildParamIllegal("模板名称不能以*或者?开头");
        }

        return Result.buildSucc(Boolean.TRUE);
    }

    @Override
    protected void initCondition(TemplateQueryDTO condition, Integer appId) {
        // nothing to do
    }

    @Override
    protected PaginationResult<TemplateWithSrvVO> buildPageData(TemplateQueryDTO condition, Integer appId) {
        // 注意这里的condition是物理集群
        Integer totalHit;
        List<IndexTemplate> matchIndexTemplateList;
        if (AriusObjUtils.isBlank(condition.getCluster())) {
            matchIndexTemplateList = indexTemplateService.pagingGetTemplateSrvByCondition(condition);
            totalHit = indexTemplateService.fuzzyLogicTemplatesHitByCondition(condition).intValue();
        } else {
            List<IndexTemplate> meetConditionTemplateList = getMatchConditionTemplateListByClusterName(condition);
            totalHit = meetConditionTemplateList.size();
            matchIndexTemplateList = filterFullDataByPage(meetConditionTemplateList, condition);
        }

        List<TemplateWithSrvVO> templateWithSrvVOList = buildExtraAttribute(matchIndexTemplateList);
        return PaginationResult.buildSucc(templateWithSrvVOList, totalHit, condition.getPage(), condition.getSize());
    }
    /******************************************private***********************************************/
    /**
     * 根据模板Id、名称、归属AppId、归属物理集群等进行组合查询
     *
     * @param condition
     * @return
     */
    private List<IndexTemplate> getMatchConditionTemplateListByClusterName(TemplateQueryDTO condition) {
        List<IndexTemplate> meetConditionTemplateList = Lists.newArrayList();
        List<IndexTemplatePhy> indexTemplatePhyList = indexTemplatePhyService.getNormalTemplateByCluster(condition.getCluster());
        if (CollectionUtils.isEmpty(indexTemplatePhyList)) { return meetConditionTemplateList;}

        List<Integer> matchTemplateLogicIdList = indexTemplatePhyList.stream().map(IndexTemplatePhy::getLogicId).distinct().collect(Collectors.toList());

        List<IndexTemplate> matchIndexTemplates = indexTemplateService.listLogicTemplatesByIds(matchTemplateLogicIdList);
        if (null != condition.getId()) {
            matchIndexTemplates = matchIndexTemplates.stream().filter(r -> r.getId().equals(condition.getId())).collect(Collectors.toList());
        }

        if (!AriusObjUtils.isBlack(condition.getName())) {
            matchIndexTemplates = matchIndexTemplates.stream().filter(r -> r.getName().contains(condition.getName())).collect(Collectors.toList());
        }

        if (null != condition.getAppId()) {
            matchIndexTemplates = matchIndexTemplates.stream().filter(r -> r.getAppId().equals(condition.getAppId())).collect(Collectors.toList());
        }
        return matchIndexTemplates;
    }

    private List<TemplateWithSrvVO> buildExtraAttribute(List<IndexTemplate> templateList) {
        if (CollectionUtils.isEmpty(templateList)) { return Lists.newArrayList();}
        List<TemplateWithSrvVO> templateWithSrvVOList = new ArrayList<>();
        // 构建基础信息
        for (IndexTemplate template : templateList) {
            TemplateWithSrvVO templateWithSrvVO = ConvertUtil.obj2Obj(template, TemplateWithSrvVO.class);
            templateWithSrvVO.setOpenSrv(ConvertUtil.list2List(TemplateSrv.codeStr2SrvList(template.getOpenSrv()), TemplateSrvVO.class));
            templateWithSrvVOList.add(templateWithSrvVO);
        }

        buildTemplateCluster(templateWithSrvVOList);
        buildTemplateUnavailableSrv(templateWithSrvVOList);
        return templateWithSrvVOList;
    }

    /**
     * 获取额外信息：
     * 1. 模板归属集群名称
     * @param templateWithSrvVOList    templateWithSrvVOList
     */
    private void buildTemplateCluster(List<TemplateWithSrvVO> templateWithSrvVOList) {
        for (TemplateWithSrvVO templateSrvVO : templateWithSrvVOList) {
            TEMPLATE_SRV_PAGE_SEARCH_HANDLE_BUILD_CLUSTER_FUTURE_UTIL.runnableTask(() -> {
                Set<String> clusterNameList = indexTemplatePhyService.getTemplateByLogicId(templateSrvVO.getId())
                        .stream()
                        .map(IndexTemplatePhy::getCluster)
                        .collect(Collectors.toSet());

                templateSrvVO.setCluster(Lists.newArrayList(clusterNameList));
            });
        }
        TEMPLATE_SRV_PAGE_SEARCH_HANDLE_BUILD_CLUSTER_FUTURE_UTIL.waitExecute();
    }

    /**
     * 构建不支持的模板服务列表（模板服务最低版本与模板归属物理集群版本比对）
     * @param templateWithSrvVOList     templateWithSrvVOList
     */
    private void buildTemplateUnavailableSrv(List<TemplateWithSrvVO> templateWithSrvVOList) {
        for (TemplateWithSrvVO templateSrvVO : templateWithSrvVOList) {
            TEMPLATE_SRV_PAGE_SEARCH_HANDLE_BUILD_UNAVAILABLE_SRV_FUTURE_UTIL.runnableTask(() -> {
                templateSrvVO.setUnavailableSrv(ConvertUtil.list2List(templateSrvManager.getUnavailableSrv(templateSrvVO.getId()), UnavailableTemplateSrvVO.class));
            });
        }
        TEMPLATE_SRV_PAGE_SEARCH_HANDLE_BUILD_UNAVAILABLE_SRV_FUTURE_UTIL.waitExecute();
    }

    /**
     * 对全量查询结果根据分页条件进行过滤
     *
     * @param condition 分页条件
     * @param source    全量查询结果
     * @return
     */
    <T> List<T> filterFullDataByPage(List<T> source, PageDTO condition) {
        //这里页码和前端对应起来，第一页页码是1 而不是0
        long fromIndex = condition.getSize() * (condition.getPage() - 1);
        long toIndex = getLastPageSize(condition, source.size());
        return source.subList((int) fromIndex, (int) toIndex);
    }

    /**
     * 获取最后一条数据的index，以防止数组溢出
     *
     * @param condition      分页条件
     * @param pageSizeFromDb 查询结果
     * @return
     */
    long getLastPageSize(PageDTO condition, Integer pageSizeFromDb) {
        //分页最后一条数据的index
        long size = condition.getPage() * condition.getSize();
        if (pageSizeFromDb < size) {
            size = pageSizeFromDb;
        }
        return size;
    }
}<|MERGE_RESOLUTION|>--- conflicted
+++ resolved
@@ -1,13 +1,4 @@
 package com.didichuxing.datachannel.arius.admin.biz.page;
-
-import java.util.ArrayList;
-import java.util.List;
-import java.util.Set;
-import java.util.stream.Collectors;
-
-import org.apache.commons.collections4.CollectionUtils;
-import org.springframework.beans.factory.annotation.Autowired;
-import org.springframework.stereotype.Component;
 
 import com.didichuxing.datachannel.arius.admin.biz.template.new_srv.TemplateSrvManager;
 import com.didichuxing.datachannel.arius.admin.common.bean.common.PaginationResult;
@@ -23,53 +14,35 @@
 import com.didichuxing.datachannel.arius.admin.common.util.AriusObjUtils;
 import com.didichuxing.datachannel.arius.admin.common.util.ConvertUtil;
 import com.didichuxing.datachannel.arius.admin.common.util.FutureUtil;
-<<<<<<< HEAD
-=======
-import com.didichuxing.datachannel.arius.admin.core.service.app.AppService;
-import com.didichuxing.datachannel.arius.admin.core.service.cluster.physic.ClusterPhyService;
->>>>>>> 1e7ccf05
 import com.didichuxing.datachannel.arius.admin.core.service.template.logic.IndexTemplateService;
 import com.didichuxing.datachannel.arius.admin.core.service.template.physic.IndexTemplatePhyService;
 import com.google.common.collect.Lists;
+import org.apache.commons.collections4.CollectionUtils;
+import org.springframework.beans.factory.annotation.Autowired;
+import org.springframework.stereotype.Component;
+
+import java.util.ArrayList;
+import java.util.List;
+import java.util.Set;
+import java.util.stream.Collectors;
 
 /**
  * @author chengxiang
  * @date 2022/5/18
  */
 @Component
-<<<<<<< HEAD
 public class TemplateSrvPageSearchHandle extends AbstractPageSearchHandle<TemplateQueryDTO, TemplateWithSrvVO> {
     private static final FutureUtil<Void> TEMPLATE_SRV_PAGE_SEARCH_HANDLE_BUILD_CLUSTER_FUTURE_UTIL = FutureUtil.init("TEMPLATE_SRV_PAGE_SEARCH_HANDLE_BUILD_CLUSTER_FUTURE_UTIL", 10, 10, 100);
     private static final FutureUtil<Void> TEMPLATE_SRV_PAGE_SEARCH_HANDLE_BUILD_UNAVAILABLE_SRV_FUTURE_UTIL = FutureUtil.init("TEMPLATE_SRV_PAGE_SEARCH_HANDLE_BUILD_UNAVAILABLE_SRV_FUTURE_UTIL", 10, 10, 100);
-
-    @Autowired
-    private IndexTemplateService indexTemplateService;
-=======
-public class TemplateSrvPageSearchHandle extends AbstractPageSearchHandle<PageDTO, TemplateWithSrvVO> {
-
-    private static final ILog LOGGER = LogFactory.getLog(TemplateSrvPageSearchHandle.class);
-    private static final FutureUtil<Void> TEMPLATE_SRV_PAGE_SEARCH_HANDLE_BUILD_CLUSTER_FUTURE_UTIL
-            = FutureUtil.init("TEMPLATE_SRV_PAGE_SEARCH_HANDLE_BUILD_CLUSTER_FUTURE_UTIL", 10, 10, 100);
-
-    private static final FutureUtil<Void> TEMPLATE_SRV_PAGE_SEARCH_HANDLE_BUILD_UNAVAILABLE_SRV_FUTURE_UTIL
-            = FutureUtil.init("TEMPLATE_SRV_PAGE_SEARCH_HANDLE_BUILD_UNAVAILABLE_SRV_FUTURE_UTIL", 10, 10, 100);
-
-    @Autowired
-    private AppService                    appService;
 
     @Autowired
     private IndexTemplateService          indexTemplateService;
 
     @Autowired
     private IndexTemplatePhyService       indexTemplatePhyService;
->>>>>>> 1e7ccf05
 
     @Autowired
     private TemplateSrvManager            templateSrvManager;
-
-    @Autowired
-    private ClusterPhyService             clusterPhyService;
-
 
     @Override
     protected Result<Boolean> checkCondition(TemplateQueryDTO condition, Integer appId) {
