package com.didichuxing.datachannel.arius.admin.biz.indices;

import com.alibaba.fastjson.JSON;
import com.alibaba.fastjson.JSONArray;
import com.alibaba.fastjson.JSONObject;
import com.baomidou.mybatisplus.core.toolkit.CollectionUtils;
import com.didichuxing.datachannel.arius.admin.biz.page.IndexPageSearchHandle;
import com.didichuxing.datachannel.arius.admin.common.Tuple;
import com.didichuxing.datachannel.arius.admin.common.bean.common.PaginationResult;
import com.didichuxing.datachannel.arius.admin.common.bean.common.Result;
import com.didichuxing.datachannel.arius.admin.common.bean.dto.indices.IndexCatCellDTO;
import com.didichuxing.datachannel.arius.admin.common.bean.dto.indices.IndexQueryDTO;
import com.didichuxing.datachannel.arius.admin.common.bean.dto.indices.IndicesBlockSettingDTO;
import com.didichuxing.datachannel.arius.admin.common.bean.dto.indices.IndicesIncrementalSettingDTO;
import com.didichuxing.datachannel.arius.admin.common.bean.dto.indices.manage.IndexCatCellWithConfigDTO;
import com.didichuxing.datachannel.arius.admin.common.bean.dto.indices.srv.IndexForceMergeDTO;
import com.didichuxing.datachannel.arius.admin.common.bean.dto.indices.srv.IndexRolloverDTO;
import com.didichuxing.datachannel.arius.admin.common.bean.entity.cluster.ClusterLogic;
import com.didichuxing.datachannel.arius.admin.common.bean.entity.index.IndexCatCell;
import com.didichuxing.datachannel.arius.admin.common.bean.entity.metrics.ordinary.IndexShardInfo;
import com.didichuxing.datachannel.arius.admin.common.bean.entity.operaterecord.template.TemplateMappingOperateRecord;
import com.didichuxing.datachannel.arius.admin.common.bean.entity.operaterecord.template.TemplateSettingOperateRecord;
import com.didichuxing.datachannel.arius.admin.common.bean.entity.region.ClusterRegion;
import com.didichuxing.datachannel.arius.admin.common.bean.entity.template.IndexTemplatePhy;
import com.didichuxing.datachannel.arius.admin.common.bean.entity.template.IndexTemplatePhyWithLogic;
import com.didichuxing.datachannel.arius.admin.common.bean.vo.indices.*;
import com.didichuxing.datachannel.arius.admin.common.component.BaseHandle;
import com.didichuxing.datachannel.arius.admin.common.constant.AuthConstant;
import com.didichuxing.datachannel.arius.admin.common.constant.ESSettingConstant;
import com.didichuxing.datachannel.arius.admin.common.constant.PageSearchHandleTypeEnum;
import com.didichuxing.datachannel.arius.admin.common.constant.index.IndexBlockEnum;
import com.didichuxing.datachannel.arius.admin.common.constant.operaterecord.OperateTypeEnum;
import com.didichuxing.datachannel.arius.admin.common.event.index.RefreshCatIndexInfoEvent;
import com.didichuxing.datachannel.arius.admin.common.exception.AdminOperateException;
import com.didichuxing.datachannel.arius.admin.common.exception.ESOperateException;
import com.didichuxing.datachannel.arius.admin.common.exception.NotFindSubclassException;
import com.didichuxing.datachannel.arius.admin.common.mapping.AriusIndexTemplateSetting;
import com.didichuxing.datachannel.arius.admin.common.tuple.TupleTwo;
import com.didichuxing.datachannel.arius.admin.common.tuple.Tuples;
import com.didichuxing.datachannel.arius.admin.common.util.*;
import com.didichuxing.datachannel.arius.admin.core.component.HandleFactory;
import com.didichuxing.datachannel.arius.admin.core.component.SpringTool;
import com.didichuxing.datachannel.arius.admin.core.service.cluster.logic.ClusterLogicService;
import com.didichuxing.datachannel.arius.admin.core.service.cluster.physic.ClusterPhyService;
import com.didichuxing.datachannel.arius.admin.core.service.cluster.region.ClusterRegionService;
import com.didichuxing.datachannel.arius.admin.core.service.common.OperateRecordService;
import com.didichuxing.datachannel.arius.admin.core.service.es.ESClusterService;
import com.didichuxing.datachannel.arius.admin.core.service.es.ESIndexCatService;
import com.didichuxing.datachannel.arius.admin.core.service.es.ESIndexService;
import com.didichuxing.datachannel.arius.admin.core.service.template.physic.IndexTemplatePhyService;
import com.didichuxing.datachannel.arius.admin.metadata.job.index.IndexCatInfoCollector;
import com.didiglobal.logi.elasticsearch.client.response.indices.catindices.CatIndexResult;
import com.didiglobal.logi.elasticsearch.client.response.setting.common.MappingConfig;
import com.didiglobal.logi.elasticsearch.client.response.setting.index.IndexConfig;
import com.didiglobal.logi.elasticsearch.client.response.setting.index.MultiIndexsConfig;
import com.didiglobal.logi.elasticsearch.client.utils.JsonUtils;
import com.didiglobal.logi.log.ILog;
import com.didiglobal.logi.log.LogFactory;
import com.didiglobal.logi.security.service.ProjectService;
import com.google.common.collect.Lists;
import com.google.common.collect.Maps;
import org.apache.commons.lang3.StringUtils;
import org.springframework.beans.factory.annotation.Autowired;
import org.springframework.stereotype.Component;

import java.time.LocalDateTime;
import java.time.ZoneOffset;
import java.util.*;
import java.util.function.BiFunction;
import java.util.stream.Collectors;

import static com.didichuxing.datachannel.arius.admin.persistence.constant.ESOperateConstant.PRIMARY;

/**
 * @author lyn
 * @date 2021/09/28
 **/
@Component
public class IndicesManagerImpl implements IndicesManager {
    public static final String      START             = "*";
    private static final ILog       LOGGER            = LogFactory.getLog(IndicesManagerImpl.class);
    public static final int         RETRY_COUNT       = 3;
    private static final String     PROPERTIES        = "\"properties\"";
    private static final String CONDITIONS = "conditions";
    private static final String MAX_AGE="max_age";
    private static final String MAX_DOCS="max_docs";
    private static final String MAX_SIZE="max_size";
    @Autowired
    private ProjectService          projectService;

    @Autowired
    private ESIndexCatService       esIndexCatService;
    @Autowired
    private ESClusterService esClusterService;

    @Autowired
    private ESIndexService          esIndexService;

    @Autowired
    private ClusterPhyService       clusterPhyService;

    @Autowired
    private IndexTemplatePhyService indexTemplatePhyService;

    @Autowired
    private OperateRecordService    operateRecordService;

    @Autowired
    private IndexCatInfoCollector   indexCatInfoCollector;

    @Autowired
    private HandleFactory           handleFactory;

    @Autowired
    private ClusterLogicService     clusterLogicService;

    @Autowired
    private ClusterRegionService    clusterRegionService;

    private static final FutureUtil<Result<Void>> FUTURE_UTIL_RESULT = FutureUtil.init("IndicesManagerImpl", 10, 10,
            100);

    @Override
    public PaginationResult<IndexCatCellVO> pageGetIndex(IndexQueryDTO condition,
                                                         Integer projectId) throws NotFindSubclassException {
        BaseHandle baseHandle = handleFactory.getByHandlerNamePer(PageSearchHandleTypeEnum.INDEX.getPageSearchType());
        if (baseHandle instanceof IndexPageSearchHandle) {
            IndexPageSearchHandle handle = (IndexPageSearchHandle) baseHandle;
            return handle.doPage(condition, projectId);
        }

        LOGGER.warn(
            "class=TemplateLogicManagerImpl||method=pageGetConsoleClusterVOS||msg=failed to get the TemplateLogicPageSearchHandle");

        return PaginationResult.buildFail("获取索引分页信息失败");
    }

    @Override
    public Result<Void> createIndex(IndexCatCellWithConfigDTO indexCreateDTO, Integer projectId, String operator)
            throws AdminOperateException {
        Result<String> getClusterRet = getClusterPhyByClusterNameAndProjectId(indexCreateDTO.getCluster(), projectId);
        if (getClusterRet.failed()) { return Result.buildFrom(getClusterRet);}

        String realPhyCluster = getClusterRet.getData();

        // 校验创建索引在平台的合法性
        Result<Void> checkValidRet = checkValid(indexCreateDTO, realPhyCluster);
        if (checkValidRet.failed()) { return checkValidRet;}

        // 初始化分配集群信息
        Result<Void> initRet = initIndexCreateDTO(indexCreateDTO, projectId);
        if (initRet.failed()) { return initRet;}

        // 处理索引 mapping
        IndexConfig indexConfig = new IndexConfig();
        if (StringUtils.isNotBlank(indexCreateDTO.getMapping())) {
            Result<MappingConfig> mappingResult = AriusIndexMappingConfigUtils
                .parseMappingConfig(indexCreateDTO.getMapping());
            if (mappingResult.failed()) {
                return Result.buildFrom(mappingResult);
            }
            indexConfig.setMappings(mappingResult.getData());
        }

        // 处理索引 setting
        if (StringUtils.isNotBlank(indexCreateDTO.getSetting())) {
            indexConfig.setSettings(AriusIndexTemplateSetting.flat(JSON.parseObject(indexCreateDTO.getSetting())));
        }
        boolean succ = false;
        try {
            // 1. es创建真实索引
            boolean syncCreateIndexRet = esIndexService.syncCreateIndex(realPhyCluster, indexCreateDTO.getIndex(),
                    indexConfig, RETRY_COUNT);

            // 2. 同步在元数据Cat_index系统索引中添加此索引元数据文档
            if (syncCreateIndexRet) {
                //在分页查询的时候被强制要求deleteFlag=false，如果数据不存在deleteFlag会导致查询不到；
                indexCreateDTO.setDeleteFlag(false);
                indexCreateDTO.setTimestamp(LocalDateTime.now().toInstant(ZoneOffset.ofHours(8)).toEpochMilli());
                succ = esIndexCatService.syncInsertCatIndex(Lists.newArrayList(indexCreateDTO), RETRY_COUNT);
            }

            if (succ) {
                operateRecordService.saveOperateRecordWithManualTrigger(
                        String.format("物理集群:[%s], 创建索引：[%s]", indexCreateDTO.getCluster(),
                                indexCreateDTO.getIndex()), operator, projectId, indexCreateDTO.getIndex(), OperateTypeEnum.INDEX_MANAGEMENT_CREATE);
            }
        } catch (ESOperateException e) {
            LOGGER.error("class=IndicesManagerImpl||method=createIndex||msg=create index failed||index={}",
                    indexCreateDTO.getIndex(), e);
            return Result.buildFail(String.format("索引创建失败, %s", e.getMessage()));
        }
        if (succ) { return Result.buildSuccWithMsg("索引创建成功");}

        return Result.buildFail("创建索引失败, 请检查集群是否异常");
    }

    @Override
    public Result<Boolean> deleteIndex(List<IndexCatCellDTO> params, Integer projectId, String operator) {
        return batchOperateIndex(params, projectId, (cluster, indexNameList) -> {
            if (indexNameList.size() == esIndexService.syncBatchDeleteIndices(cluster, indexNameList, RETRY_COUNT)) {
                Result<Void> batchSetIndexFlagInvalidResult = updateIndexFlagInvalid(cluster, indexNameList);
                if (batchSetIndexFlagInvalidResult.success()) {
                    for (String indexName : indexNameList) {
    
                        operateRecordService.saveOperateRecordWithManualTrigger(
                                String.format("删除索引：【%s】", indexName), operator, projectId, indexName,
                                OperateTypeEnum.INDEX_MANAGEMENT_DELETE);
                    }

                }
            }
            return Result.buildSucc();
        });
    }

    /**
     * 批处理操作指数
     *
     * @param params    参数个数 {@link IndexCatCellDTO#getCluster()}这里使用此参数作为集群名称；如果是超级项目，就是物理集群，反之为逻辑集群
     * @param projectId 项目id
     * @param function  函数
     * @return {@code Result<Boolean>}
     */
    @Override
    public <T, U, R> Result<Boolean> batchOperateIndex(List<IndexCatCellDTO> params, Integer projectId,
                                                       BiFunction<String, List<String>, Result<Void>> function) {
        for (IndexCatCellDTO param : params) {
            Result<String> getClusterRet = getClusterPhyByClusterNameAndProjectId(param.getCluster(), projectId);
            if (getClusterRet.failed()) {
                return Result.buildFrom(getClusterRet);
            }
            String phyCluster = getClusterRet.getData();
            param.setCluster(phyCluster);
            Result<Void> ret = basicCheckParam(param.getCluster(), param.getIndex(), projectId);
            if (ret.failed()) {
                return Result.buildFrom(ret);
            }
        }

        Map<String, List<String>> cluster2IndexNameListMap = ConvertUtil.list2MapOfList(params,
            IndexCatCellDTO::getCluster, IndexCatCellDTO::getIndex);

        for (Map.Entry<String, List<String>> entry : cluster2IndexNameListMap.entrySet()) {
            String cluster = entry.getKey();
            List<String> indexNameList = entry.getValue();
            FUTURE_UTIL_RESULT.callableTask(() -> function.apply(cluster, indexNameList));
        }
        Optional<Result<Void>> voidResult = FUTURE_UTIL_RESULT.waitResult().stream().filter(Result::failed).findAny();
        if (voidResult.isPresent()) {
            return Result.buildFrom(voidResult.get());
        }
        sleep(1000L);
        return Result.buildSucc(true);
    }

    @Override
    public Result<Boolean> openIndex(List<IndexCatCellDTO> params, Integer projectId, String operator) {
        return this.batchOperateIndex(params, projectId, (cluster, indexNameList) -> {
            try {

                boolean syncOpenOrCloseResult = esIndexService.syncBatchOpenIndices(cluster, indexNameList, 3);
                if (!syncOpenOrCloseResult) {
                    return Result.buildFail("批量开启索引失败");
                }

                Result<Boolean> setCatIndexResult = updateIndicesStatus(cluster, indexNameList, "open");
                if (!setCatIndexResult.success()) {
                    return Result.buildFail("批量更新索引状态失败");
                }
                for (String indexName : indexNameList) {
        
                    operateRecordService.saveOperateRecordWithManualTrigger(String.format("开启索引：【%s】", indexName),
                            operator, projectId, indexName, OperateTypeEnum.INDEX_SERVICE_OP_INDEX);
                }

            } catch (ESOperateException e) {
                LOGGER.error(
                    "class=IndicesManagerImpl||method=closeIndicesStatus||cluster={}||indexNameList={}||errMsg={}",
                    cluster, ListUtils.strList2String(indexNameList), e.getMessage(), e);
                return Result.buildFail(e.getMessage());
            }

            return Result.buildSucc();
        });
    }

    @Override
    public Result<Boolean> closeIndex(List<IndexCatCellDTO> params, Integer projectId, String operator) {
        return this.batchOperateIndex(params, projectId, (cluster, indexNameList) -> {
            try {

                boolean syncOpenOrCloseResult = esIndexService.syncBatchCloseIndices(cluster, indexNameList, 3);
                if (!syncOpenOrCloseResult) {
                    return Result.buildFail("批量关闭索引失败");
                }

                Result<Boolean> setCatIndexResult = updateIndicesStatus(cluster, indexNameList, "close");
                if (!setCatIndexResult.success()) {
                    return Result.buildFail("批量更新索引状态失败");
                }
                for (String indexName : indexNameList) {
                    operateRecordService.saveOperateRecordWithManualTrigger(String.format("关闭索引：【%s】", indexName),
                            operator, projectId, indexName, OperateTypeEnum.INDEX_SERVICE_OP_INDEX);
                }

            } catch (ESOperateException e) {
                LOGGER.error(
                    "class=IndicesManagerImpl||method=closeIndicesStatus||cluster={}||indexNameList={}||errMsg={}",
                    cluster, ListUtils.strList2String(indexNameList), e.getMessage(), e);
                return Result.buildFail(e.getMessage());
            }

            return Result.buildSucc();
        });
    }

    @Override
    public Result<Void> updateIndexFlagInvalid(String cluster, List<String> indexNameList) {
        //不采集已删除索引
        indexCatInfoCollector.updateNotCollectorIndexNames(cluster, indexNameList);
        //更新存储cat/index信息的元信息索引中对应文档删除标识位为true
        boolean succ = indexNameList.size() == esIndexCatService.syncUpdateCatIndexDeleteFlag(cluster, indexNameList,
            3);
        if (!succ) {
            LOGGER.error(
                "class=IndicesManagerImpl||method=batchSetIndexFlagInvalid||cluster={}||indexNameList={}||errMsg=failed to batchSetIndexFlagInvalid",
                cluster, ListUtils.strList2String(indexNameList));
        }
        return Result.build(succ);
    }

    private Result<Boolean> updateIndicesStatus(String cluster, List<String> indexNameList, String status) {
        boolean succ = indexNameList.size() == esIndexCatService.syncUpdateCatIndexStatus(cluster, indexNameList,
            status, 3);
        if (!succ) {
            LOGGER.error(
                "class=IndicesManagerImpl||method=batchSetIndexStatus||cluster={}||indexNameList={}||errMsg=failed to batchSetIndexStatus",
                cluster, ListUtils.strList2String(indexNameList));
        }
        return Result.build(succ);
    }

    @Override
    public Result<Void> editIndexBlockSetting(List<IndicesBlockSettingDTO> params, Integer projectId, String operator) {
        for (IndicesBlockSettingDTO param : params) {
            Result<String> getClusterRet = getClusterPhyByClusterNameAndProjectId(param.getCluster(), projectId);
            if (getClusterRet.failed()) {
                return Result.buildFrom(getClusterRet);
            }
            String phyCluster = getClusterRet.getData();
            param.setCluster(phyCluster);
        }
        Result<Void> checkResult = checkEditIndexBlockSetting(params, projectId);
        if (checkResult.failed()) {
            return checkResult;
        }

        Map<String, List<IndicesBlockSettingDTO>> cluster2IndicesBlockSettingListMap = ConvertUtil.list2MapOfList(
            params, IndicesBlockSettingDTO::getCluster, indicesBlockSettingDTO -> indicesBlockSettingDTO);

        cluster2IndicesBlockSettingListMap.forEach((cluster, indicesBlockSettingList) -> {
            for (IndicesBlockSettingDTO indicesBlockSetting : indicesBlockSettingList) {
                try {
                    boolean succ = false;
                    if (IndexBlockEnum.READ.getType().equals(indicesBlockSetting.getType())) {
                        succ = esIndexService.syncBatchBlockIndexRead(cluster,
                            Lists.newArrayList(indicesBlockSetting.getIndex()), indicesBlockSetting.getValue(), 3);
                    }

                    if (IndexBlockEnum.WRITE.getType().equals(indicesBlockSetting.getType())) {
                        succ = esIndexService.syncBatchBlockIndexWrite(cluster,
                            Lists.newArrayList(indicesBlockSetting.getIndex()), indicesBlockSetting.getValue(), 3);
                    }

                    if (succ) {
                        String writeOrRead=StringUtils.equals(indicesBlockSetting.getType(),"write")?"写":"读";
                        String value=indicesBlockSetting.getValue().equals(Boolean.FALSE)?"启用":"禁用";
                     
                        
                        for (IndicesBlockSettingDTO param : params) {
                            String operateContent = String.format("【%s】:%s%s", param.getIndex(), value, writeOrRead);
                            operateRecordService.saveOperateRecordWithManualTrigger(operateContent, operator, projectId,
                                    param.getIndex(), OperateTypeEnum.INDEX_SERVICE_READ_WRITE_CHANGE);
                        }

                    }
                } catch (ESOperateException e) {
                    LOGGER.error(
                        "class=IndicesManagerImpl||method=editIndexBlockSetting||cluster={}||index={}||errMsg={}",
                        cluster, indicesBlockSetting.getIndex(), e.getMessage(), e);
                }
            }
        });

        return Result.build(true);
    }

    @Override
    public Result<IndexMappingVO> getMapping(String cluster, String indexName, Integer projectId) {
        Result<String> getClusterRet = getClusterPhyByClusterNameAndProjectId(cluster, projectId);
        if (getClusterRet.failed()) {
            return Result.buildFrom(getClusterRet);
        }
        String phyCluster = getClusterRet.getData();
        Result<Void> ret = basicCheckParam(phyCluster, indexName, projectId);
        if (ret.failed()) {
            return Result.buildFrom(ret);
        }

        IndexMappingVO indexMappingVO = new IndexMappingVO();
        String mappingConfig = esIndexService.syncGetIndexMapping(phyCluster, indexName);
        indexMappingVO.setMappings(mappingConfig);
        indexMappingVO.setIndexName(indexName);
        return Result.buildSucc(indexMappingVO);
    }

    @Override
    public Result<Void> editMapping(IndexCatCellWithConfigDTO param, Integer projectId, String operate)
            throws AdminOperateException {
        Result<String> getClusterRet = getClusterPhyByClusterNameAndProjectId(param.getCluster(), projectId);
        if (getClusterRet.failed()) {
            return Result.buildFrom(getClusterRet);
        }
        String phyCluster = getClusterRet.getData();
        String indexName = param.getIndex();
        String mapping = param.getMapping();
        Result<Void> ret = basicCheckParam(phyCluster, indexName, projectId);
        if (ret.failed()) {
            return Result.buildFrom(ret);
        }
        if (StringUtils.isBlank(mapping)) {
            return Result.buildFail("请传入索引Mapping");
        }
        final Result<IndexMappingVO> beforeMapping = getMapping(param.getCluster(), indexName, projectId);
        Result<MappingConfig> mappingRet;
        if (!StringUtils.contains(mapping, PROPERTIES)) {
            //这里为了兼容多 type索引，前端进针对用户输入的内容做封装，所以后端解析封装
            JSONObject jsonObject = new JSONObject();
            jsonObject.put("properties", mapping);
            mappingRet = AriusIndexMappingConfigUtils.parseMappingConfig(jsonObject.toJSONString());
        } else {
            mappingRet = AriusIndexMappingConfigUtils.parseMappingConfig(mapping);
        }
        if (mappingRet.failed()) {
            return Result.buildFail("mapping 转换异常");
        }

        try {
            final boolean syncUpdateIndexMapping = esIndexService.syncUpdateIndexMapping(phyCluster, indexName,
                mappingRet.getData());
            if (syncUpdateIndexMapping) {

                final Result<IndexMappingVO> afterMapping = getMapping(param.getCluster(), indexName, projectId);
    
                operateRecordService.saveOperateRecordWithManualTrigger(
                        new TemplateMappingOperateRecord(beforeMapping.getData(), afterMapping.getData()).toString(),
                        operate, projectId, indexName, OperateTypeEnum.INDEX_TEMPLATE_MANAGEMENT_EDIT_MAPPING);
            }

        } catch (ESOperateException e) {
            LOGGER.error("class=IndicesManagerImpl||method=editMapping||errMsg={}", e.getMessage(), e);
            return Result.buildFail(e.getMessage() + ":" + e.getCause());
        }

        return Result.buildSucc();
    }

    @Override
    public Result<IndexSettingVO> getSetting(String cluster, String indexName, Integer projectId) {
        Result<String> getClusterRet = getClusterPhyByClusterNameAndProjectId(cluster, projectId);
        if (getClusterRet.failed()) {
            return Result.buildFrom(getClusterRet);
        }
        String phyCluster = getClusterRet.getData();
        Result<Void> ret = basicCheckParam(phyCluster, indexName, projectId);
        if (ret.failed()) {
            return Result.buildFrom(ret);
        }

        IndexSettingVO indexSettingVO = new IndexSettingVO();
        MultiIndexsConfig multiIndexsConfig = esIndexService.syncGetIndexConfigs(phyCluster, indexName);
        if (null == multiIndexsConfig) {
            LOGGER.warn(
                "class=IndicesManagerImpl||method=getSetting||cluster={}||index={}||errMsg=get empty Index configs ",
                phyCluster, indexName);
            return Result.buildSucc(indexSettingVO);
        }

        IndexConfig indexConfig = multiIndexsConfig.getIndexConfig(indexName);
        if (null == indexConfig) {
            LOGGER.warn(
                "class=IndicesManagerImpl||method=getSetting||cluster={}||index={}||errMsg=get empty Index configs ",
                phyCluster, indexName);
            return Result.buildSucc(indexSettingVO);
        }
        indexSettingVO.setProperties(JsonUtils.reFlat(indexConfig.getSettings()));
        indexSettingVO.setIndexName(indexName);
        return Result.buildSucc(indexSettingVO);
    }

    @Override
    public Result<Void> editSetting(IndexCatCellWithConfigDTO param, Integer projectId,
                                    String operator) throws ESOperateException {
        Result<String> getClusterRet = getClusterPhyByClusterNameAndProjectId(param.getCluster(), projectId);
        if (getClusterRet.failed()) {
            return Result.buildFrom(getClusterRet);
        }
        String phyCluster = getClusterRet.getData();
        String indexName = param.getIndex();
        Result<Void> ret = basicCheckParam(phyCluster, indexName, projectId);
        if (ret.failed()) {
            return Result.buildFrom(ret);
        }
        
        
    
        final Result<IndexSettingVO> beforeSetting = getSetting(param.getCluster(), indexName, projectId);
        IndexSettingsUtil.checkImmutableSettingAndCorrectSetting(param.getSetting(),beforeSetting.getData(),projectId);
        JSONObject settingObj = JSON.parseObject(param.getSetting());
        if (null == settingObj) {
            return Result.buildFail("setting 配置非法");
        }
        
        Map<String, IndexConfig> configMap = esIndexService.syncGetIndexSetting(phyCluster,
            Lists.newArrayList(indexName), RETRY_COUNT);
        Map<String, String> sourceSettings = AriusOptional.ofObjNullable(configMap.get(indexName))
            .map(IndexConfig::getSettings).orElse(Maps.newHashMap());
        final Map<String, String> finalSettingMap = IndexSettingsUtil.getChangedSettings(sourceSettings,
            JsonUtils.flat(settingObj));
        boolean syncPutIndexSettings = true;
        if (finalSettingMap.size() > 0) {
            syncPutIndexSettings = esIndexService.syncPutIndexSettings(phyCluster,
                    Lists.newArrayList(indexName), finalSettingMap, RETRY_COUNT);
            if (syncPutIndexSettings) {
                final Result<IndexSettingVO> afterSetting = getSetting(param.getCluster(), indexName, projectId);
                operateRecordService.saveOperateRecordWithManualTrigger(
                        new TemplateSettingOperateRecord(beforeSetting.getData(), afterSetting.getData()).toString(),
                        operator, projectId, indexName, OperateTypeEnum.INDEX_TEMPLATE_MANAGEMENT_EDIT_SETTING);
            }
        }


        return Result.build(syncPutIndexSettings);
    }

    @Override
    public Result<List<IndexShardInfoVO>> getIndexShardsInfo(String cluster, String indexName, Integer projectId) {
        Result<String> getClusterRet = getClusterPhyByClusterNameAndProjectId(cluster, projectId);
        if (getClusterRet.failed()) {
            return Result.buildFrom(getClusterRet);
        }
        String phyCluster = getClusterRet.getData();
        Result<Void> ret = basicCheckParam(phyCluster, indexName, projectId);
        if (ret.failed()) {
            return Result.buildFrom(ret);
        }

        List<IndexShardInfo> indexShardInfoList = null;
        try {
            indexShardInfoList = esIndexCatService.syncGetIndexShardInfo(phyCluster, indexName);
        } catch (ESOperateException e) {
<<<<<<< HEAD
            LOGGER.error("class=IndicesManagerImpl||method=getIndexShardsInfo||clusterName={}||indexName={}||errMsg={}",
                    phyCluster,indexName,e.getMessage());
            return Result.buildFail(e.getMessage());
=======
            LOGGER.error("class=IndicesManagerImpl||method=getIndexShardsInfo||clusterName={}||errMsg=fail to get indexShardInfo",
                    cluster);
            return Result.buildFail("获取索引shard(主)在节点中的分布详情异常");
>>>>>>> 953d2aaa
        }
        List<IndexShardInfoVO> indexNodeShardVOList = indexShardInfoList.stream().filter(this::filterPrimaryShard)
            .map(this::coverUnit).collect(Collectors.toList());
        return Result.buildSucc(indexNodeShardVOList);
    }

    @Override
    public Result<IndexCatCellVO> getIndexCatInfo(String cluster, String indexName, Integer projectId) {
        Result<String> getClusterRet = getClusterPhyByClusterNameAndProjectId(cluster, projectId);
        if (getClusterRet.failed()) {
            return Result.buildFrom(getClusterRet);
        }
        String phyCluster = getClusterRet.getData();
    
        IndexCatCell indexCatCell = esIndexCatService.syncGetCatIndexInfoById(phyCluster, indexName);
    
        if (Objects.isNull(indexCatCell)) {
            return Result.buildFail("获取单个索引详情信息失败");
        }
        //设置索引阻塞信息
        List<IndexCatCell> finalIndexCatCellList = esIndexService.buildIndexAliasesAndBlockInfo(phyCluster,
                Collections.singletonList(indexCatCell));
        List<IndexCatCellVO> indexCatCellVOList = ConvertUtil.list2List(finalIndexCatCellList, IndexCatCellVO.class);
    
        return Result.buildSucc(indexCatCellVOList.get(0));
    }

    @Override
    public Result<Void> addIndexAliases(IndexCatCellWithConfigDTO param, Integer projectId, String operator) {
        Result<String> getClusterRet = getClusterPhyByClusterNameAndProjectId(param.getCluster(), projectId);
        if (getClusterRet.failed()) {
            return Result.buildFrom(getClusterRet);
        }
        String phyCluster = getClusterRet.getData();
        Result<Void> result = esIndexService.addAliases(phyCluster, param.getIndex(), param.getAliases());
        if (result.success()) {
    
            operateRecordService.saveOperateRecordWithManualTrigger(
                    String.format("index:【%s】, 添加别名：【%s】", param.getIndex(), param.getAliases()), operator,
                    projectId, param.getIndex(), OperateTypeEnum.INDEX_MANAGEMENT_ALIAS_MODIFY);
        }
        return result;
    }

    @Override
    public Result<Void> deleteIndexAliases(IndexCatCellWithConfigDTO param, Integer projectId, String operator) {
        Result<String> getClusterRet = getClusterPhyByClusterNameAndProjectId(param.getCluster(), projectId);
        if (getClusterRet.failed()) {
            return Result.buildFrom(getClusterRet);
        }
        String phyCluster = getClusterRet.getData();
        Result<Void> result = esIndexService.deleteAliases(phyCluster, param.getIndex(), param.getAliases());
        if (result.success()) {
            operateRecordService.saveOperateRecordWithManualTrigger(
                    String.format("index:【%s】删除别名：【%s】", param.getIndex(), param.getAliases()), operator, projectId,
                    param.getIndex(), OperateTypeEnum.INDEX_MANAGEMENT_ALIAS_MODIFY);
        }
        return result;
    }

    @Override
    public Result<List<String>> getIndexAliases(String cluster, String indexName, Integer projectId) {
        Result<String> getClusterRet = getClusterPhyByClusterNameAndProjectId(cluster, projectId);
        if (getClusterRet.failed()) {
            return Result.buildFrom(getClusterRet);
        }
        String phyCluster = getClusterRet.getData();
        Map<String, List<String>> aliasMap = esIndexService.syncGetIndexAliasesByIndices(phyCluster, indexName);
        return Result.buildSucc(aliasMap.getOrDefault(indexName, Lists.newArrayList()));
    }

    @Override
    public Result<Void> rollover(IndexRolloverDTO param, String operator, Integer projectId) {
        if (null == param.getIndices()) {
            return Result.buildFail("索引为空");
        }
        JSONArray resultMessage=new JSONArray();
        for (IndexCatCellDTO indexCatCellDTO : param.getIndices()) {
            String cluster = indexCatCellDTO.getCluster();
            if (!RegexUtils.checkEndWithHyphenNumbers(indexCatCellDTO.getIndex())) {
                return Result.buildFail("索引后缀必须按照横杠加数字为结尾才可以进行 rollover, 如：test-1");
            }
            final List<String> aliasList = esIndexService.syncGetIndexAliasesByExpression(cluster,
                    indexCatCellDTO.getIndex()).stream().map(Tuple::getV2).collect(Collectors.toList());
            if (AriusObjUtils.isEmptyList(aliasList)) {
                return Result.buildFail("alias 为空");
            }
            final String aliasName = aliasList.stream()
                    .map(alias -> Tuples.of(alias, esIndexService.countIndexByAlias(cluster, alias)))
                    .filter(aliasTuples -> aliasTuples.v2.success())
                    .map(aliasTuples -> Tuples.of(aliasTuples.v1, aliasTuples.v2().getData()))
                    .filter(aliasTuples -> aliasTuples.v2 == 1).findFirst().map(TupleTwo::v1).orElse(null);
    
            if (Objects.isNull(aliasName)) {
                return Result.buildFail(String.format("索引 %s 没有匹配到具有唯一性的别名，rollover 操作无法执行",
                        indexCatCellDTO.getIndex()));
            }

            Result<Void> rolloverResult = esIndexService.rollover(cluster, aliasName,
                param.getContent());
            if (rolloverResult.failed()) {
                return rolloverResult;
            }
            resultMessage.add(rolloverResult.getMessage());
            //操作记录
            operateRecordService.saveOperateRecordWithManualTrigger(
                    String.format("【%s】使用别名{%s}执行rollover",indexCatCellDTO.getIndex(),aliasName), operator, projectId,
                    indexCatCellDTO.getIndex(), OperateTypeEnum.INDEXING_SERVICE_RUN);
        }

        return Result.buildSuccWithMsg(resultMessage.toJSONString());
    }

    @Override
    public Result<Void> shrink(IndexCatCellWithConfigDTO param, String operator, Integer projectId) {
        final Result<Void> result = esIndexService.shrink(param.getCluster(), param.getIndex(), param.getTargetIndex(),
                param.getExtra());
        if (result.success()) {
            //操作记录
            operateRecordService.saveOperateRecordWithManualTrigger(String.format("【%s】执行 shrink", param.getIndex()),
                    operator, projectId, param.getIndex(), OperateTypeEnum.INDEXING_SERVICE_RUN);
        }
        return result;
       
    }

    @Override
    public Result<Void> split(IndexCatCellWithConfigDTO param, String operator, Integer projectId) {
        final Result<Void> result = esIndexService.split(param.getCluster(), param.getIndex(), param.getTargetIndex(),
                param.getExtra());
        if (result.success()){
              //操作记录
            operateRecordService.saveOperateRecordWithManualTrigger(String.format("【%s】执行split",param.getIndex()),
                    operator, projectId, param.getIndex(), OperateTypeEnum.INDEXING_SERVICE_RUN);
        }
        return result;
      
    }

    @Override
    public Result<Void> forceMerge(IndexForceMergeDTO param, String operator, Integer projectId) {
        if (null == param.getIndices()) {
            return Result.buildFail("索引为空");
        }
        JSONArray resultMessage=new JSONArray();
        List<TupleTwo</*cluster*/String,/*index*/String>> clusterIndexTuple=Lists.newArrayList();
        for (IndexCatCellDTO indexCatCellDTO : param.getIndices()) {
            Result<Void> forceMergeResult = esIndexService.forceMerge(indexCatCellDTO.getCluster(),
                indexCatCellDTO.getIndex(), param.getMaxNumSegments(), param.getOnlyExpungeDeletes());
            if (forceMergeResult.failed()) {
                return Result.buildFrom(forceMergeResult);
            }
                 //操作记录
            operateRecordService.saveOperateRecordWithManualTrigger(
                    String.format("【%s】执行 forceMerge", indexCatCellDTO.getIndex()), operator, projectId,
                    indexCatCellDTO.getIndex(), OperateTypeEnum.INDEXING_SERVICE_RUN);
            clusterIndexTuple.add(Tuples.of(indexCatCellDTO.getCluster(), indexCatCellDTO.getIndex()));
            resultMessage.add(JSON.parseObject(forceMergeResult.getMessage()));
        }
        //需要发布事件进行arius_cat_index_info 采集更新信息，尽可能保证数据的时效性
        SpringTool.publish(new RefreshCatIndexInfoEvent(this, clusterIndexTuple));
        return Result.buildSuccWithMsg(resultMessage.toJSONString());
    }

    @Override
    public Result<List<String>> getClusterPhyIndexName(String clusterPhyName, Integer projectId, String index) {
        if (!projectService.checkProjectExist(projectId)) {
            return Result.buildParamIllegal(String.format("There is no projectId:%s", projectId));
        }

        return Result.buildSucc(esIndexCatService.syncGetIndexListByProjectIdAndFuzzyIndexAndClusterPhy( clusterPhyName,index ));
    }

    @Override
    public Result<List<String>> getClusterLogicIndexName(String clusterLogicName, Integer projectId, String index) {
        List<String> indexNames = esIndexCatService.syncGetIndexListByProjectIdAndFuzzyIndexAndClusterLogic(projectId, clusterLogicName,index );
        return Result.buildSucc(indexNames);
    }

    @Override
    public Result<Boolean> isExists(String cluster, String indexName, Integer projectId) {
        if (!projectService.checkProjectExist(projectId)) {
            return Result.buildParamIllegal(String.format("当前登录项目Id[%s]不存在, 无权限操作", projectId));
        }
        Result<String> getClusterRet = getClusterPhyByClusterNameAndProjectId(cluster, projectId);
        if (getClusterRet.failed()) {
            return Result.buildFrom(getClusterRet);
        }
        String phyClusterName = getClusterRet.getData();
        if (!clusterPhyService.isClusterExists(phyClusterName)) {
            return Result.buildParamIllegal(String.format("物理集群[%s]不存在", phyClusterName));
        }

        // 判断索引名称是否和集群模版名称前缀匹配
        IndexCatCellWithConfigDTO indexWithConfigDTO = new IndexCatCellWithConfigDTO();
        indexWithConfigDTO.setIndex(indexName);
        Result<Void> checkValidRet = checkValid(indexWithConfigDTO, phyClusterName);
        if (checkValidRet.failed()) {
            return Result.buildFrom(checkValidRet);
        }

        return Result.buildSucc(esIndexService.syncIsIndexExist(phyClusterName, indexName));
    }

    @Override
    public List<IndexCatCellWithTemplateVO> listIndexCatCellWithTemplateByTemplatePhyId(Long physicalId) {
        List<CatIndexResult> indices = listIndexCatInfoByTemplatePhyId(physicalId);
        if (CollectionUtils.isEmpty(indices)) {
            return Lists.newArrayList();
        }
        return ConvertUtil.list2List(indices,IndexCatCellWithTemplateVO.class);
    }

    @Override
    public List<CatIndexResult> listIndexCatInfoByTemplatePhyId(Long physicalId) {
        IndexTemplatePhyWithLogic templatePhysicalWithLogic = indexTemplatePhyService
            .getTemplateWithLogicById(physicalId);
        if (templatePhysicalWithLogic == null) {
            return Lists.newArrayList();
        }
        String expression = templatePhysicalWithLogic.getExpression();
        if (templatePhysicalWithLogic.getVersion() != null && templatePhysicalWithLogic.getVersion() > 0
            && !expression.endsWith(START)) {
            expression = expression + START;
        }
        return esIndexService.syncCatIndexByExpression(templatePhysicalWithLogic.getCluster(), expression);
    }
    
    /**
     * @param clusterPhy
     * @param indexNameList
     * @param projectId
     * @param operator
     * @return
     */
    @Override
    public Result<Void> deleteIndexByCLusterPhy(String clusterPhy, List<String> indexNameList, Integer projectId,
                                                String operator) {
        if (indexNameList.size() == esIndexService.syncBatchDeleteIndices(clusterPhy, indexNameList, RETRY_COUNT)) {
            Result<Void> batchSetIndexFlagInvalidResult = updateIndexFlagInvalid(clusterPhy, indexNameList);
            if (batchSetIndexFlagInvalidResult.success()) {
                for (String indexName : indexNameList) {
                    operateRecordService.saveOperateRecordWithManualTrigger(String.format("删除索引：【%s】", indexName),
                            operator, projectId, indexName, OperateTypeEnum.INDEX_MANAGEMENT_DELETE);
                }
            
            }
            
        }

        return Result.buildSucc();
    }

    /**
     * 以settings增量方式批量更新索引的settings
     * @param params
     * @param projectId
     * @param operator
     * @return
     */
    @Override
    public Result<Void> updateIndexSettingsByMerge(List<IndicesIncrementalSettingDTO> params, Integer projectId, String operator) throws ESOperateException {
        Result<Void> checkResult = checkUpdateIndexSettingsByMerge(params, projectId, operator);
        if(checkResult.failed()){
            return Result.buildFail(checkResult.getMessage());
        }

        for (IndicesIncrementalSettingDTO indicesIncrementalSettingDTO : params) {
            boolean response = esIndexService.syncPutIndexSettings(indicesIncrementalSettingDTO.getCluster(), Collections.singletonList(indicesIncrementalSettingDTO.getIndex()),
                    indicesIncrementalSettingDTO.getIncrementalSettings(), RETRY_COUNT);
            if (!response) {
                LOGGER.error("class=IndicesManagerImpl||method=updateIndexSettingsByMerge,cluster={}, errMsg={}",
                        indicesIncrementalSettingDTO.getCluster(), "update indices settings failed");
            }
        }

        return Result.buildSucc();
    }
    
    /***************************************************private**********************************************************/

    private Result<Void> checkUpdateIndexSettingsByMerge(List<IndicesIncrementalSettingDTO> params, Integer projectId, String operator) {
        final Result<Void> projectCheck = ProjectUtils.checkProjectCorrectly(i -> i, projectId, projectId);
        if (projectCheck.failed()) {
            return Result.buildFail(projectCheck.getMessage());
        }
        if (AriusObjUtils.isNull(operator)) {
            return Result.buildParamIllegal("操作人为空");
        }
        if(AriusObjUtils.isNull(params)){
            return Result.buildParamIllegal("参数不能为空");
        }
        for (IndicesIncrementalSettingDTO param : params) {
            if(param.getIncrementalSettings() == null || param.getIncrementalSettings().isEmpty()){
                return Result.buildParamIllegal("参数不能为空");
            }
            Result<String> getClusterRet = getClusterPhyByClusterNameAndProjectId(param.getCluster(), projectId);
            if (getClusterRet.failed()) {
                return Result.buildFrom(getClusterRet);
            }
            String phyCluster = getClusterRet.getData();
            param.setCluster(phyCluster);
        }
        return Result.buildSucc();
    }

    private Result<Void> basicCheckParam(String cluster, String index, Integer projectId) {
        if (!projectService.checkProjectExist(projectId)) {
            return Result.buildParamIllegal(String.format("当前登录项目Id[%s]不存在, 无权限操作", projectId));
        }

        if (!clusterPhyService.isClusterExists(cluster)) {
            return Result.buildParamIllegal(String.format("物理集群[%s]不存在", cluster));
        }

        if (!esIndexService.syncIsIndexExist(cluster, index)) {
            return Result.buildParamIllegal(String.format("集群[%s]中的索引[%s]不存在", cluster, index));
        }

        return Result.buildSucc();
    }

    private Result<Void> checkEditIndexBlockSetting(List<IndicesBlockSettingDTO> params, Integer projectId) {
        for (IndicesBlockSettingDTO param : params) {
            Result<Void> ret = basicCheckParam(param.getCluster(), param.getIndex(), projectId);
            if (ret.failed()) {
                return ret;
            }

            if (!IndexBlockEnum.isIndexBlockExit(param.getType())) {
                return Result.buildParamIllegal(String.format("阻塞类型%s不存在", param.getType()));
            }
        }

        return Result.buildSucc();
    }

    private boolean filterPrimaryShard(IndexShardInfo indexShardInfo) {
        if (null == indexShardInfo) {
            return false;
        }

        return PRIMARY.equals(indexShardInfo.getPrirep());
    }

    /**
     * 统一单位 byte
     * @param indexShardInfo
     * @return
     */
    private IndexShardInfoVO coverUnit(IndexShardInfo indexShardInfo) {
        IndexShardInfoVO indexShardInfoVO = ConvertUtil.obj2Obj(indexShardInfo, IndexShardInfoVO.class);
        indexShardInfoVO.setStoreInByte(SizeUtil.getUnitSize(indexShardInfo.getStore()));
        return indexShardInfoVO;
    }

    private void sleep(long millis) {
        try {
            Thread.sleep(millis);
        } catch (InterruptedException e) {
            Thread.currentThread().interrupt();
        }
    }

    /**
     * 注意， 这里普通用户侧前端传输cluster值是：逻辑集群名称，运维侧是：物理集群名称
     * @param cluster
     * @param projectId
     * @return
     */
    private Result<String> getClusterPhyByClusterNameAndProjectId(String cluster, Integer projectId) {
        String phyClusterName;
        if (AuthConstant.SUPER_PROJECT_ID.equals(projectId)) {
            phyClusterName = cluster;
        } else {
            ClusterLogic clusterLogic = clusterLogicService.getClusterLogicByNameAndProjectId(cluster,projectId );
            if (null == clusterLogic) {
                return Result.buildParamIllegal(String.format("逻辑集群[%s]不存在", cluster));
            }
            ClusterRegion clusterRegion = clusterRegionService.getRegionByLogicClusterId(clusterLogic.getId());
            if (null == clusterRegion) {
                return Result.buildParamIllegal("逻辑集群未绑定Region");
            }
            phyClusterName = clusterRegion.getPhyClusterName();
            if (!esClusterService.isConnectionStatus(phyClusterName)){
                return Result.buildFail(String.format("%s 集群不正常",cluster));
            }
        }
        return Result.buildSucc(phyClusterName);
    }

    private Result<Void> initIndexCreateDTO(IndexCatCellWithConfigDTO indexCreateDTO, Integer projectId) {
        if (!AuthConstant.SUPER_PROJECT_ID.equals(projectId)) {
            ClusterLogic clusterLogic = clusterLogicService.getClusterLogicByNameAndProjectId(indexCreateDTO.getCluster(), projectId);
            if (null == clusterLogic) {
                return Result.buildParamIllegal(String.format("逻辑集群[%s]不存在", indexCreateDTO.getCluster()));
            }
            ClusterRegion clusterRegion = clusterRegionService.getRegionByLogicClusterId(clusterLogic.getId());
            if (null == clusterRegion) { return Result.buildParamIllegal("逻辑集群未绑定Region");}

            // 这里用户侧，传逻辑集群名称 这里先补丁适配
            indexCreateDTO.setClusterLogic(clusterLogic.getName());
            indexCreateDTO.setResourceId(clusterLogic.getId());
            indexCreateDTO.setCluster(clusterRegion.getPhyClusterName());
        }

        indexCreateDTO.setPlatformCreateFlag(true);
        indexCreateDTO.setProjectId(projectId);
        return Result.buildSucc();
    }

    private Result<Void> checkValid(IndexCatCellWithConfigDTO params, String phyCluster) {
        String index = params.getIndex();
        String key   = phyCluster + "@" + index;

        List<IndexTemplatePhy> indexTemplatePhyList = indexTemplatePhyService.listTemplate();
        if (CollectionUtils.isEmpty(indexTemplatePhyList)) { return Result.buildSucc();}

        List<String> existKeyList = indexTemplatePhyList.stream().map(r -> r.getCluster() + "@" + r.getName())
                .distinct().collect(Collectors.toList());
        for (String existKey : existKeyList) {
            if (existKey.startsWith(key) || key.startsWith(existKey)) {
                return Result.buildFail(String.format("创建的索引名称[%s]不允许和该集群模板名称[%s]存在相互前缀的匹配, 请修改索引名称",
                        index, existKey.split("@")[1]));
            }
        }
        return Result.buildSucc();
    }
}<|MERGE_RESOLUTION|>--- conflicted
+++ resolved
@@ -560,15 +560,9 @@
         try {
             indexShardInfoList = esIndexCatService.syncGetIndexShardInfo(phyCluster, indexName);
         } catch (ESOperateException e) {
-<<<<<<< HEAD
-            LOGGER.error("class=IndicesManagerImpl||method=getIndexShardsInfo||clusterName={}||indexName={}||errMsg={}",
-                    phyCluster,indexName,e.getMessage());
-            return Result.buildFail(e.getMessage());
-=======
             LOGGER.error("class=IndicesManagerImpl||method=getIndexShardsInfo||clusterName={}||errMsg=fail to get indexShardInfo",
                     cluster);
             return Result.buildFail("获取索引shard(主)在节点中的分布详情异常");
->>>>>>> 953d2aaa
         }
         List<IndexShardInfoVO> indexNodeShardVOList = indexShardInfoList.stream().filter(this::filterPrimaryShard)
             .map(this::coverUnit).collect(Collectors.toList());
