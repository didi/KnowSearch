--- conflicted
+++ resolved
@@ -8,11 +8,6 @@
 import java.util.function.BiFunction;
 import java.util.stream.Collectors;
 
-<<<<<<< HEAD
-import com.didichuxing.datachannel.arius.admin.common.bean.entity.template.IndexTemplatePhy;
-import com.didichuxing.datachannel.arius.admin.common.bean.entity.template.IndexTemplateWithPhyTemplates;
-=======
->>>>>>> 3c8676a8
 import org.apache.commons.lang3.StringUtils;
 import org.springframework.beans.factory.annotation.Autowired;
 import org.springframework.stereotype.Component;
@@ -117,7 +112,7 @@
 
     @Autowired
     private IndexTemplateService indexTemplateService;
-    
+
     @Autowired
     private ESTemplateService templateService;
 
@@ -182,13 +177,13 @@
                                     .userOperation(operator)
                                     .content(String.format("删除【%s】集群中的索引：【%s】", cluster,
                                             indexName))
-                                  
+
                                     .project(projectService.getProjectBriefByProjectId(projectId))
                                          .bizId(indexName)
-                            
+
                             .buildDefaultManualTrigger());
                     }
-                   
+
                 }
             }
             return Result.buildSucc();
@@ -243,11 +238,11 @@
                         new OperateRecord.Builder().project(projectService.getProjectBriefByProjectId(projectId))
                                 .content(String.format("开启【%s】集群中的索引：【%s】", cluster,
                                         indexName)).userOperation(operator)
-                               
+
                                 .bizId(indexName)
                                 .operationTypeEnum(OperateTypeEnum.INDEX_MANAGEMENT_OP_INDEX).buildDefaultManualTrigger());
                 }
-                
+
               
 
             } catch (ESOperateException e) {
@@ -281,12 +276,12 @@
                             .project(projectService.getProjectBriefByProjectId(projectId))
                             .operationTypeEnum(OperateTypeEnum.INDEX_MANAGEMENT_OP_INDEX).userOperation(operator)
                           .bizId(indexName)
-            
+
                             .buildDefaultManualTrigger()
-    
+
                     );
                 }
-                
+
                 
 
             } catch (ESOperateException e) {
@@ -432,19 +427,19 @@
         }
         final boolean syncUpdateIndexMapping = esIndexService.syncUpdateIndexMapping(phyCluster, indexName, mappingRet.getData());
         if (syncUpdateIndexMapping) {
-            
+
             final Result<IndexMappingVO> afterMapping = getMapping(phyCluster, indexName, projectId);
-            
+
             operateRecordService.save(new OperateRecord.Builder().project(
                             projectService.getProjectBriefByProjectId(projectId))
                     .userOperation(operate).operationTypeEnum(OperateTypeEnum.INDEX_TEMPLATE_MANAGEMENT_EDIT_MAPPING)
                     .content(new TemplateMappingOperateRecord(beforeMapping.getData(), afterMapping.getData()).toString())
-                  
+
                             .bizId(indexName)
-                
+
                     .buildDefaultManualTrigger());
         }
-       
+
 
         return Result.build(syncUpdateIndexMapping);
     }
@@ -513,9 +508,9 @@
                             projectService.getProjectBriefByProjectId(projectId))
                     .userOperation(operator).operationTypeEnum(OperateTypeEnum.INDEX_TEMPLATE_MANAGEMENT_EDIT_SETTING)
                     .content(new TemplateSettingOperateRecord(beforeSetting.getData(), afterSetting.getData()).toString())
-                    
+
                             .bizId(indexName)
-                
+
                     .buildDefaultManualTrigger());
         }
         return Result.build(syncPutIndexSettings);
