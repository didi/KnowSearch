package com.didichuxing.datachannel.arius.admin.biz.indices;

import static com.didichuxing.datachannel.arius.admin.common.constant.operaterecord.ModuleEnum.INDEX_BLOCK_SETTING;
import static com.didichuxing.datachannel.arius.admin.common.constant.operaterecord.ModuleEnum.INDEX_OP;
<<<<<<< HEAD
import static com.didichuxing.datachannel.arius.admin.persistence.constant.ESOperateConstant.PRIMARY;
=======
import static com.didichuxing.datachannel.arius.admin.persistence.constant.ESOperateContant.PRIMARY;

import java.util.ArrayList;
import java.util.List;
import java.util.Map;
import java.util.function.BiFunction;
import java.util.stream.Collectors;

import org.springframework.beans.factory.annotation.Autowired;
import org.springframework.stereotype.Component;
>>>>>>> d2e5aa1f

import com.alibaba.fastjson.JSON;
import com.alibaba.fastjson.JSONObject;
import com.baomidou.mybatisplus.core.toolkit.CollectionUtils;
import com.didichuxing.datachannel.arius.admin.biz.cluster.ClusterPhyManager;
<<<<<<< HEAD
import com.didichuxing.datachannel.arius.admin.biz.page.IndicesPageSearchHandle;
=======
import com.didichuxing.datachannel.arius.admin.biz.page.IndexPageSearchHandle;
import com.didichuxing.datachannel.arius.admin.common.Tuple;
>>>>>>> d2e5aa1f
import com.didichuxing.datachannel.arius.admin.common.bean.common.PaginationResult;
import com.didichuxing.datachannel.arius.admin.common.bean.common.PagingData;
import com.didichuxing.datachannel.arius.admin.common.bean.common.Result;
import com.didichuxing.datachannel.arius.admin.common.bean.dto.indices.IndexCatCellDTO;
import com.didichuxing.datachannel.arius.admin.common.bean.dto.indices.IndexQueryDTO;
import com.didichuxing.datachannel.arius.admin.common.bean.dto.indices.IndicesBlockSettingDTO;
<<<<<<< HEAD
import com.didichuxing.datachannel.arius.admin.common.bean.dto.indices.IndicesClearDTO;
import com.didichuxing.datachannel.arius.admin.common.bean.dto.indices.IndicesConditionDTO;
import com.didichuxing.datachannel.arius.admin.common.bean.dto.indices.IndicesOpenOrCloseDTO;
import com.didichuxing.datachannel.arius.admin.common.bean.entity.cluster.ClusterLogic;
=======
import com.didichuxing.datachannel.arius.admin.common.bean.dto.indices.manage.IndexCatCellWithConfigDTO;
import com.didichuxing.datachannel.arius.admin.common.bean.dto.indices.srv.IndexForceMergeDTO;
import com.didichuxing.datachannel.arius.admin.common.bean.dto.indices.srv.IndexRolloverDTO;
import com.didichuxing.datachannel.arius.admin.common.bean.entity.cluster.ClusterLogic;
import com.didichuxing.datachannel.arius.admin.common.bean.entity.index.IndexCatCell;
>>>>>>> d2e5aa1f
import com.didichuxing.datachannel.arius.admin.common.bean.entity.metrics.ordinary.IndexShardInfo;
import com.didichuxing.datachannel.arius.admin.common.bean.entity.region.ClusterRegion;
import com.didichuxing.datachannel.arius.admin.common.bean.entity.template.IndexTemplate;
import com.didichuxing.datachannel.arius.admin.common.bean.vo.indices.IndexCatCellVO;
import com.didichuxing.datachannel.arius.admin.common.bean.vo.indices.IndexMappingVO;
import com.didichuxing.datachannel.arius.admin.common.bean.vo.indices.IndexSettingVO;
import com.didichuxing.datachannel.arius.admin.common.bean.vo.indices.IndexShardInfoVO;
import com.didichuxing.datachannel.arius.admin.common.component.BaseHandle;
import com.didichuxing.datachannel.arius.admin.common.constant.PageSearchHandleTypeEnum;
import com.didichuxing.datachannel.arius.admin.common.constant.index.IndexBlockEnum;
import com.didichuxing.datachannel.arius.admin.common.constant.operaterecord.OperationEnum;
import com.didichuxing.datachannel.arius.admin.common.exception.ESOperateException;
<<<<<<< HEAD
import com.didichuxing.datachannel.arius.admin.common.mapping.AriusTypeProperty;
=======
import com.didichuxing.datachannel.arius.admin.common.util.AriusObjUtils;
>>>>>>> d2e5aa1f
import com.didichuxing.datachannel.arius.admin.common.util.ConvertUtil;
import com.didichuxing.datachannel.arius.admin.common.util.ListUtils;
import com.didichuxing.datachannel.arius.admin.common.util.SizeUtil;
import com.didichuxing.datachannel.arius.admin.core.component.HandleFactory;
<<<<<<< HEAD
=======
import com.didichuxing.datachannel.arius.admin.core.service.app.AppService;
>>>>>>> d2e5aa1f
import com.didichuxing.datachannel.arius.admin.core.service.cluster.logic.ClusterLogicService;
import com.didichuxing.datachannel.arius.admin.core.service.cluster.region.ClusterRegionService;
import com.didichuxing.datachannel.arius.admin.core.service.common.OperateRecordService;
import com.didichuxing.datachannel.arius.admin.core.service.es.ESIndexCatService;
import com.didichuxing.datachannel.arius.admin.core.service.es.ESIndexService;
import com.didichuxing.datachannel.arius.admin.core.service.template.logic.IndexTemplateService;
import com.didichuxing.datachannel.arius.admin.metadata.job.index.IndexCatInfoCollector;
import com.didiglobal.logi.elasticsearch.client.response.indices.catindices.CatIndexResult;
<<<<<<< HEAD
=======
import com.didiglobal.logi.elasticsearch.client.response.setting.common.MappingConfig;
>>>>>>> d2e5aa1f
import com.didiglobal.logi.elasticsearch.client.response.setting.index.IndexConfig;
import com.didiglobal.logi.elasticsearch.client.response.setting.index.MultiIndexsConfig;
import com.didiglobal.logi.elasticsearch.client.utils.JsonUtils;
import com.didiglobal.logi.log.ILog;
import com.didiglobal.logi.log.LogFactory;
import com.didiglobal.logi.security.service.ProjectService;
import com.google.common.collect.Lists;
import java.util.ArrayList;
import java.util.Arrays;
import java.util.List;
import java.util.Map;
import java.util.stream.Collectors;
import org.springframework.beans.factory.annotation.Autowired;
import org.springframework.stereotype.Component;

/**
 * @author lyn
 * @date 2021/09/28
 **/
@Component
public class IndicesManagerImpl implements IndicesManager {
    private static final ILog     LOGGER = LogFactory.getLog(IndicesManagerImpl.class);
    public static final int            RETRY_COUNT = 3;
    @Autowired
    private             ProjectService projectService;

    @Autowired
    private ESIndexCatService     esIndexCatService;

    @Autowired
    private ESIndexService        esIndexService;

    @Autowired
    private ClusterPhyManager     clusterPhyManager;

    @Autowired
    private OperateRecordService operateRecordService;

    @Autowired
    private IndexCatInfoCollector indexCatInfoCollector;

    @Autowired
    private HandleFactory         handleFactory;

    @Autowired
    private ClusterLogicService clusterLogicService;

    @Autowired
    private ClusterRegionService clusterRegionService;

    @Autowired
    private IndexTemplateService indexTemplateService;



    private static final String DEFAULT_SORT_TERM = "timestamp";

    @Override
<<<<<<< HEAD
    public PaginationResult<IndexCatCellVO> pageGetIndexCatInfoVO(IndicesConditionDTO condition, Integer projectId) {
        BaseHandle baseHandle     = handleFactory.getByHandlerNamePer(PageSearchHandleTypeEnum.INDICES.getPageSearchType());
        if (baseHandle instanceof IndicesPageSearchHandle) {
            IndicesPageSearchHandle handle = (IndicesPageSearchHandle) baseHandle;
            return handle.doPage(condition,  projectId);
=======
    public PaginationResult<IndexCatCellVO> pageGetIndex(IndexQueryDTO condition, Integer appId) {
        BaseHandle baseHandle     = handleFactory.getByHandlerNamePer(PageSearchHandleTypeEnum.INDEX.getPageSearchType());
        if (baseHandle instanceof IndexPageSearchHandle) {
            IndexPageSearchHandle handle = (IndexPageSearchHandle) baseHandle;
            return handle.doPage(condition, appId);
>>>>>>> d2e5aa1f
        }

        LOGGER.warn("class=TemplateLogicManagerImpl||method=pageGetConsoleClusterVOS||msg=failed to get the TemplateLogicPageSearchHandle");

        return PaginationResult.buildFail("获取索引分页信息失败");
    }

    @Override
<<<<<<< HEAD
    public Result<Boolean> batchDeleteIndex(List<IndicesClearDTO> params, Integer projectId, String operator) {
        for (IndicesClearDTO param : params) {
            Result<Void> ret = basicCheckParam(param.getClusterPhyName(), param.getIndex(), projectId);
            if (ret.failed()) {
                return Result.buildFrom(ret);
            }
=======
    public Result<Void> createIndex(IndexCatCellWithConfigDTO indexCreateDTO, Integer appId) {
        Result<String> getClusterRet = getClusterPhyByClusterNameAndAppId(indexCreateDTO.getCluster(), appId);
        if (getClusterRet.failed()) {
            return Result.buildFrom(getClusterRet);
>>>>>>> d2e5aa1f
        }
        String phyCluster = getClusterRet.getData();
        try {
            esIndexService.syncCreateIndex(phyCluster, indexCreateDTO.getIndex(), indexCreateDTO.getMapping(), indexCreateDTO.getSetting(), RETRY_COUNT);
        } catch (Exception e) {
            LOGGER.error("class=IndicesManagerImpl||method=createIndex||msg=create index failed||index={}" + indexCreateDTO.getIndex(), e);
            return Result.buildFail();
        }
        return Result.buildSucc();
    }

    @Override
    public Result<Boolean> deleteIndex(List<IndexCatCellDTO> params, Integer appId, String operator) {
        return batchOperateIndex(params, appId, (cluster, indexNameList) -> {
            if (indexNameList.size() == esIndexService.syncBatchDeleteIndices(cluster, indexNameList, RETRY_COUNT)) {
                Result<Boolean> batchSetIndexFlagInvalidResult = updateIndexFlagInvalid(cluster, indexNameList);
                if (batchSetIndexFlagInvalidResult.success()) {
                    operateRecordService.save(INDEX_OP, OperationEnum.DELETE, null,
                        String.format("批量删除%s集群中的索引：%s", cluster, ListUtils.strList2String(indexNameList)), operator);
                }
            }
            return Result.buildSucc();
        });
    }

    @Override
<<<<<<< HEAD
    public Result<Boolean> batchUpdateIndexStatus(List<IndicesOpenOrCloseDTO> params, boolean indexNewStatus, Integer projectId, String operator) {
        for (IndicesOpenOrCloseDTO param : params) {
            Result<Void> ret = basicCheckParam(param.getClusterPhyName(), param.getIndex(), projectId);
=======
    public  <T,U,R> Result<Boolean> batchOperateIndex(List<IndexCatCellDTO> params, Integer appId, BiFunction<String,List<String>, Result<Void>> function) {
        for (IndexCatCellDTO param : params) {
            Result<String> getClusterRet = getClusterPhyByClusterNameAndAppId(param.getCluster(), appId);
            if (getClusterRet.failed()) {
                return Result.buildFrom(getClusterRet);
            }
            String phyCluster = getClusterRet.getData();
            param.setCluster(phyCluster);
            Result<Void> ret = basicCheckParam(param.getCluster(), param.getIndex(), appId);
>>>>>>> d2e5aa1f
            if (ret.failed()) {
                return Result.buildFrom(ret);
            }
        }

        Map<String, List<String>> cluster2IndexNameListMap = ConvertUtil.list2MapOfList(params,
                IndexCatCellDTO::getCluster, IndexCatCellDTO::getIndex);

        for (Map.Entry<String, List<String>> entry : cluster2IndexNameListMap.entrySet()) {
            String cluster = entry.getKey();
            List<String> indexNameList = entry.getValue();
                Result<Void> r = function.apply(cluster, indexNameList);
                if(r.failed()){
                    return Result.buildFrom(r);
                }
        }
        sleep(1000L);
        return Result.buildSucc(true);
    }
    @Override
    public Result<Boolean> openIndex(List<IndexCatCellDTO> params, Integer appId, String operator) {
        return this.batchOperateIndex(params, appId, (cluster, indexNameList) -> {
            try {

                boolean syncOpenOrCloseResult = esIndexService.syncBatchOpenIndices(cluster, indexNameList, 3);
                if (!syncOpenOrCloseResult) {
                    return Result.buildFail("批量开启索引失败");
                }

                Result<Boolean> setCatIndexResult = updateIndicesStatus(cluster, indexNameList, "open");
                if (!setCatIndexResult.success()) {
                    return Result.buildFail("批量更新索引状态失败");
                }

                operateRecordService.save(INDEX_OP, OperationEnum.OPEN_INDEX, null,
                        String.format("批量开启%s集群中的索引：%s", cluster, ListUtils.strList2String(indexNameList)), operator);

            } catch (ESOperateException e) {
                LOGGER.error(
                        "class=IndicesManagerImpl||method=closeIndicesStatus||cluster={}||indexNameList={}||errMsg={}",
                        cluster, ListUtils.strList2String(indexNameList), e.getMessage(), e);
                return Result.buildFail(e.getMessage());
            }

            return Result.buildSucc();
        });
    }

    @Override
    public Result<Boolean> closeIndex(List<IndexCatCellDTO> params, Integer appId, String operator) {
        return this.batchOperateIndex(params, appId, (cluster, indexNameList) -> {
            try {

                boolean syncOpenOrCloseResult = esIndexService.syncBatchCloseIndices(cluster, indexNameList, 3);
                if (!syncOpenOrCloseResult) {
                    return Result.buildFail("批量关闭索引失败");
                }

                Result<Boolean> setCatIndexResult = updateIndicesStatus(cluster, indexNameList, "close");
                if (!setCatIndexResult.success()) {
                    return Result.buildFail("批量更新索引状态失败");
                }

                operateRecordService.save(INDEX_OP, OperationEnum.CLOSE_INDEX, null,
                    String.format("批量关闭%s集群中的索引：%s", cluster, ListUtils.strList2String(indexNameList)), operator);

            } catch (ESOperateException e) {
                LOGGER.error(
                    "class=IndicesManagerImpl||method=closeIndicesStatus||cluster={}||indexNameList={}||errMsg={}",
                    cluster, ListUtils.strList2String(indexNameList), e.getMessage(), e);
                return Result.buildFail(e.getMessage());
            }

            return Result.buildSucc();
        });
    }

    @Override
    public Result<Boolean> updateIndexFlagInvalid(String cluster, List<String> indexNameList) {
        //不采集已删除索引
        indexCatInfoCollector.updateNotCollectorIndexNames(cluster, indexNameList);
        //更新存储cat/index信息的元信息索引中对应文档删除标识位为true
        boolean succ = indexNameList.size() == esIndexCatService.syncUpdateCatIndexDeleteFlag(cluster, indexNameList, 3);
        if (!succ) {
            LOGGER.error(
                "class=IndicesManagerImpl||method=batchSetIndexFlagInvalid||cluster={}||indexNameList={}||errMsg=failed to batchSetIndexFlagInvalid",
                cluster, ListUtils.strList2String(indexNameList));
        }
        return Result.build(succ);
    }

    private Result<Boolean> updateIndicesStatus(String cluster, List<String> indexNameList, String status) {
        boolean succ = indexNameList.size() == esIndexCatService.syncUpdateCatIndexStatus(cluster, indexNameList, status, 3);
        if (!succ) {
            LOGGER.error(
                    "class=IndicesManagerImpl||method=batchSetIndexStatus||cluster={}||indexNameList={}||errMsg=failed to batchSetIndexStatus",
                    cluster, ListUtils.strList2String(indexNameList));
        }
        return Result.build(succ);
    }

    @Override
<<<<<<< HEAD
    public Result<Boolean> batchEditIndexBlockSetting(List<IndicesBlockSettingDTO> params, Integer projectId,
                                                      String operator) {
        Result<Boolean> checkResult = checkEditIndexBlockSetting(params, projectId);
=======
    public Result<Boolean> editIndexBlockSetting(List<IndicesBlockSettingDTO> params, Integer appId,
                                                 String operator) {
        for (IndicesBlockSettingDTO param : params) {
            Result<String> getClusterRet = getClusterPhyByClusterNameAndAppId(param.getCluster(), appId);
            if (getClusterRet.failed()) {
                return Result.buildFrom(getClusterRet);
            }
            String phyCluster = getClusterRet.getData();
            param.setCluster(phyCluster);
        }
        Result<Boolean> checkResult = checkEditIndexBlockSetting(params, appId);
>>>>>>> d2e5aa1f
        if (checkResult.failed()) {
            return checkResult;
        }

        Map<String, List<IndicesBlockSettingDTO>> cluster2IndicesBlockSettingListMap = ConvertUtil.list2MapOfList(
            params, IndicesBlockSettingDTO::getCluster, indicesBlockSettingDTO -> indicesBlockSettingDTO);

        cluster2IndicesBlockSettingListMap.forEach((cluster, indicesBlockSettingList) -> {
            for (IndicesBlockSettingDTO indicesBlockSetting : indicesBlockSettingList) {
                try {
                    boolean succ = false;
                    if (IndexBlockEnum.READ.getType().equals(indicesBlockSetting.getType())) {
                        succ = esIndexService.syncBatchBlockIndexRead(cluster,
                            Lists.newArrayList(indicesBlockSetting.getIndex()), indicesBlockSetting.getValue(), 3);
                    }

                    if (IndexBlockEnum.WRITE.getType().equals(indicesBlockSetting.getType())) {
                        succ = esIndexService.syncBatchBlockIndexWrite(cluster,
                            Lists.newArrayList(indicesBlockSetting.getIndex()), indicesBlockSetting.getValue(), 3);
                    }

                    if (succ) {
                        String operateContent = String.format("设置【%s】集群中的索引【%s】的block信息中的【%s】配置值为：%s", cluster,
                            indicesBlockSetting.getIndex(), indicesBlockSetting.getType(),
                            indicesBlockSetting.getValue());
                        operateRecordService.save(INDEX_BLOCK_SETTING, OperationEnum.EDIT, null, operateContent,
                            operator);
                    }
                } catch (ESOperateException e) {
                    LOGGER.error(
                        "class=IndicesManagerImpl||method=editIndexBlockSetting||cluster={}||index={}||errMsg={}",
                        cluster, indicesBlockSetting.getIndex(), e.getMessage(), e);
                }
            }
        });

        return Result.buildSucc(true);
    }

    @Override
<<<<<<< HEAD
    public Result<IndexMappingVO> getIndexMapping(String clusterPhyName, String indexName, Integer projectId) {
        Result<Void> ret = basicCheckParam(clusterPhyName, indexName, projectId);
=======
    public Result<IndexMappingVO> getMapping(String cluster, String indexName, Integer appId) {
        Result<Void> ret = basicCheckParam(cluster, indexName, appId);
>>>>>>> d2e5aa1f
        if (ret.failed()) {
            return Result.buildFrom(ret);
        }

        IndexMappingVO indexMappingVO = new IndexMappingVO();
        String mappingConfig = esIndexService.syncGetIndexMapping(cluster, indexName);
        indexMappingVO.setMappings(mappingConfig);
        indexMappingVO.setIndexName(indexName);
        return Result.buildSucc(indexMappingVO);
    }

    @Override
<<<<<<< HEAD
    public Result<IndexSettingVO> getIndexSetting(String clusterPhyName, String indexName, Integer projectId) {
        Result<Void> ret = basicCheckParam(clusterPhyName, indexName, projectId);
=======
    public Result<Void> editMapping(IndexCatCellWithConfigDTO param, Integer appId) {
        Result<String> getClusterRet = getClusterPhyByClusterNameAndAppId(param.getCluster(), appId);
        if (getClusterRet.failed()) {
            return Result.buildFrom(getClusterRet);
        }
        String phyCluster = getClusterRet.getData();
        String indexName = param.getIndex();
        String mapping = param.getMapping();
        Result<Void> ret = basicCheckParam(phyCluster, indexName, appId);
        if (ret.failed()) {
            return Result.buildFrom(ret);
        }

        try {
            MappingConfig mappingConfig = new MappingConfig(JSON.parseObject(mapping));
            return Result.build(esIndexService.syncUpdateIndexMapping(phyCluster, indexName, mappingConfig));
        } catch (Exception e) {
            LOGGER.error("class=IndicesManagerImpl||method=editMapping||cluster={}||index={}||errMsg={}", phyCluster, indexName, e.getMessage(), e);
            return Result.buildFail();
        }
    }

    @Override
    public Result<IndexSettingVO> getSetting(String cluster, String indexName, Integer appId) {
        Result<Void> ret = basicCheckParam(cluster, indexName, appId);
>>>>>>> d2e5aa1f
        if (ret.failed()) {
            return Result.buildFrom(ret);
        }

        IndexSettingVO indexSettingVO = new IndexSettingVO();
        MultiIndexsConfig multiIndexsConfig = esIndexService.syncGetIndexConfigs(cluster, indexName);
        if (null == multiIndexsConfig) {
            LOGGER.warn(
                "class=IndicesManagerImpl||method=getSetting||cluster={}||index={}||errMsg=get empty Index configs ",
                cluster, indexName);
            return Result.buildSucc(indexSettingVO);
        }

        IndexConfig indexConfig = multiIndexsConfig.getIndexConfig(indexName);
        if (null == indexConfig) {
            LOGGER.warn(
                "class=IndicesManagerImpl||method=getSetting||cluster={}||index={}||errMsg=get empty Index configs ",
                cluster, indexName);
            return Result.buildSucc(indexSettingVO);
        }
        indexSettingVO.setProperties(JsonUtils.reFlat(indexConfig.getSettings()));
        indexSettingVO.setIndexName(indexName);
        return Result.buildSucc(indexSettingVO);
    }

    @Override
<<<<<<< HEAD
    public Result<List<IndexShardInfoVO>> getIndexShardsInfo(String clusterPhyName, String indexName, Integer projectId) {
        Result<Void> ret = basicCheckParam(clusterPhyName, indexName, projectId);
=======
    public Result<Void> editSetting(IndexCatCellWithConfigDTO param, Integer appId) {
        Result<String> getClusterRet = getClusterPhyByClusterNameAndAppId(param.getCluster(), appId);
        if (getClusterRet.failed()) {
            return Result.buildFrom(getClusterRet);
        }
        String phyCluster = getClusterRet.getData();
        String indexName = param.getIndex();
        Result<Void> ret = basicCheckParam(phyCluster, indexName, appId);
>>>>>>> d2e5aa1f
        if (ret.failed()) {
            return Result.buildFrom(ret);
        }

        JSONObject settingObj = JSON.parseObject(param.getSetting());
        if (null == settingObj) {
            return Result.buildFail("setting 配置非法");
        }
        Map<String, String> settingMap = JsonUtils.flat(settingObj);
        try {
            return Result.build(esIndexService.syncPutIndexSetting(phyCluster, Lists.newArrayList(indexName), settingMap, RETRY_COUNT));
        } catch (Exception e) {
            LOGGER.error("class=IndicesManagerImpl||method=editSetting||cluster={}||index={}||errMsg=update setting fail", phyCluster, indexName, e);
            return Result.buildFail("更新索引setting fail");
        }

    }

    @Override
    public Result<List<IndexShardInfoVO>> getIndexShardsInfo(String cluster, String indexName, Integer appId) {
        Result<String> getClusterRet = getClusterPhyByClusterNameAndAppId(cluster, appId);
        if (getClusterRet.failed()) {
            return Result.buildFrom(getClusterRet);
        }
        String phyCluster = getClusterRet.getData();
        Result<Void> ret = basicCheckParam(phyCluster, indexName, appId);
        if (ret.failed()) {
            return Result.buildFrom(ret);
        }

        List<IndexShardInfo> indexShardInfoList = esIndexCatService.syncGetIndexShardInfo(phyCluster, indexName);
        List<IndexShardInfoVO> indexNodeShardVOList = indexShardInfoList.stream().filter(this::filterPrimaryShard)
            .map(this::coverUnit).collect(Collectors.toList());
        return Result.buildSucc(indexNodeShardVOList);
    }

    @Override
<<<<<<< HEAD
    public Result<IndexCatCellVO> getIndexCatInfo(String clusterPhyName, String indexName, Integer projectId) {
        //1.建立单个索引查询的查询条件信息
        IndicesConditionDTO indicesConditionDTO = buildOneIndicesConditionDTO(clusterPhyName, indexName);
        PaginationResult<IndexCatCellVO> indexCatCellVOPaginationResult = pageGetIndexCatInfoVO(indicesConditionDTO,
                projectId);
        if (indexCatCellVOPaginationResult.failed()) {
=======
    public Result<IndexCatCellVO> getIndexCatInfo(String cluster, String indexName, Integer appId) {
        Integer queryAppId = null;
        if (!appService.isSuperApp(appId)) {
            queryAppId = appId;
        }
        Tuple<Long, List<IndexCatCell>> totalHitAndIndexCatCellListTuple = esIndexCatService
            .syncGetCatIndexInfo(cluster, indexName, null, queryAppId, 0L, 1L, DEFAULT_SORT_TERM, true);
        if (null == totalHitAndIndexCatCellListTuple
            || CollectionUtils.isEmpty(totalHitAndIndexCatCellListTuple.getV2())) {
>>>>>>> d2e5aa1f
            return Result.buildFail("获取单个索引详情信息失败");
        }
        //设置索引阻塞信息
        List<IndexCatCell> finalIndexCatCellList = esIndexService.buildIndexAliasesAndBlockInfo(cluster,
            totalHitAndIndexCatCellListTuple.getV2());
        List<IndexCatCellVO> indexCatCellVOList = ConvertUtil.list2List(finalIndexCatCellList, IndexCatCellVO.class);

        return Result.buildSucc(indexCatCellVOList.get(0));
    }

    @Override
    public Result<Void> addIndexAliases(IndexCatCellWithConfigDTO param, Integer appId) {
        Result<String> getClusterRet = getClusterPhyByClusterNameAndAppId(param.getCluster(), appId);
        if (getClusterRet.failed()) {
            return Result.buildFrom(getClusterRet);
        }
        String phyCluster = getClusterRet.getData();

        return esIndexService.addAliases(phyCluster, param.getIndex(), param.getAliases());
    }

    @Override
    public Result<Void> deleteIndexAliases(IndexCatCellWithConfigDTO param, Integer appId) {
        Result<String> getClusterRet = getClusterPhyByClusterNameAndAppId(param.getCluster(), appId);
        if (getClusterRet.failed()) {
            return Result.buildFrom(getClusterRet);
        }
        String phyCluster = getClusterRet.getData();

        return esIndexService.deleteAliases(phyCluster, param.getIndex(), param.getAliases());
    }

    @Override
    public Result<List<String>> getIndexAliases(String cluster, String indexName, Integer appId) {
        Result<String> getClusterRet = getClusterPhyByClusterNameAndAppId(cluster, appId);
        if (getClusterRet.failed()) {
            return Result.buildFrom(getClusterRet);
        }
        String phyCluster = getClusterRet.getData();
        Map<String, List<String>> aliasMap = esIndexService.syncGetIndexAliasesByIndices(phyCluster, indexName);
        return Result.buildSucc(aliasMap.getOrDefault(indexName,Lists.newArrayList()));
    }

    @Override
    public Result<Void> rollover(IndexRolloverDTO param) {
        if (null == param.getIndices()) {
            return Result.buildFail("索引为空");
        }
        for (IndexCatCellDTO indexCatCellDTO : param.getIndices()) {
            String cluster = indexCatCellDTO.getCluster();
            List<Tuple<String, String>> aliasList = esIndexService.syncGetIndexAliasesByExpression(cluster, indexCatCellDTO.getIndex());
            if (AriusObjUtils.isEmptyList(aliasList)) {
                return Result.buildFail("alias 为空");
            }

            Result<Void> rolloverResult = esIndexService.rollover(cluster, aliasList.get(0).getV2(),param.getContent());
            if (rolloverResult.failed()) {
                return rolloverResult;
            }
        }

        return Result.buildSucc();
    }

    @Override
    public Result<Void> shrink(IndexCatCellWithConfigDTO param){
        return esIndexService.shrink(param.getCluster(), param.getIndex(), param.getTargetIndex(), param.getExtra());
    }

    @Override
<<<<<<< HEAD
    public Result<List<String>> getClusterPhyIndexName(String clusterPhyName, Integer projectId) {
        if (!projectService.checkProjectExist(projectId)) {
            return Result.buildParamIllegal(String.format("There is no projectId:%s", projectId));
=======
    public Result<Void> split(IndexCatCellWithConfigDTO param){
        return esIndexService.split(param.getCluster(), param.getIndex(), param.getTargetIndex(), param.getExtra());
    }

    @Override
    public Result<Void> forceMerge(IndexForceMergeDTO param) {
        if (null == param.getIndices()) {
            return Result.buildFail("索引为空");
        }

        for (IndexCatCellDTO indexCatCellDTO : param.getIndices()) {
            Result<Void> forceMergeResult = esIndexService.forceMerge(indexCatCellDTO.getCluster(), indexCatCellDTO.getIndex(), param.getMaxNumSegments(), param.getOnlyExpungeDeletes());
            if (forceMergeResult.failed()) {
                return forceMergeResult;
            }
        }

        return Result.buildSucc();
    }


    @Override
    public Result<List<String>> getClusterPhyIndexName(String clusterPhyName, Integer appId) {
        if (!appService.isAppExists(appId)) {
            return Result.buildParamIllegal(String.format("There is no appId:%s", appId));
>>>>>>> d2e5aa1f
        }

        return Result.buildSucc(esIndexService.syncGetIndexName(clusterPhyName));
    }
    @Override
    public Result<List<String>> getClusterLogicIndexName(String clusterLogicName, Integer projectId) {
        ClusterLogic clusterLogic = clusterLogicService.getClusterLogicByName(clusterLogicName);
        if (clusterLogic == null) {
            return Result.buildFail();
        }
        ClusterRegion clusterRegion = clusterRegionService.getRegionByLogicClusterId(clusterLogic.getId());
        if (clusterRegion == null) {
            return Result.buildFail();
        }
        Result<List<IndexTemplate>> listResult = indexTemplateService.listByRegionId(Math.toIntExact(clusterRegion.getId()));
        List<IndexTemplate> indexTemplates = listResult.getData();

        List<CatIndexResult> catIndexResultList = new ArrayList<>();
        indexTemplates.forEach(indexTemplate -> {
            catIndexResultList.addAll(esIndexService.syncCatIndexByExpression(clusterRegion.getPhyClusterName(),
                    indexTemplate.getExpression()));
        });
        List<String> indexNames =  catIndexResultList.stream().map(CatIndexResult::getIndex).collect(Collectors.toList());
        return Result.buildSucc(indexNames);
    }

    @Override
    public Result<Boolean> isExists(String cluster, String indexName, Integer appId) {
        if (!appService.isAppExists(appId)) {
            return Result.buildParamIllegal(String.format("当前登录项目Id[%s]不存在, 无权限操作", appId));
        }
        Result<String> getClusterRet = getClusterPhyByClusterNameAndAppId(cluster, appId);
        if (getClusterRet.failed()) {
            return Result.buildFrom(getClusterRet);
        }
        String phyClusterName = getClusterRet.getData();
        if (!clusterPhyManager.isClusterExists(phyClusterName)) {
            return Result.buildParamIllegal(String.format("物理集群[%s]不存在", phyClusterName));
        }
        return Result.buildSucc(esIndexService.syncIsIndexExist(phyClusterName, indexName));
    }

    /***************************************************private**********************************************************/
    private Result<Void> basicCheckParam(String cluster, String index, Integer projectId) {
        if (!projectService.checkProjectExist(projectId)) {
            return Result.buildParamIllegal(String.format("当前登录项目Id[%s]不存在, 无权限操作", projectId));
        }

        if (!clusterPhyManager.isClusterExists(cluster)) {
            return Result.buildParamIllegal(String.format("物理集群[%s]不存在", cluster));
        }

        if (!esIndexService.syncIsIndexExist(cluster, index)) {
            return Result.buildParamIllegal(String.format("集群[%s]中的索引[%s]不存在", cluster, index));
        }

        return Result.buildSucc();
    }

    private Result<Boolean> checkEditIndexBlockSetting(List<IndicesBlockSettingDTO> params, Integer projectId) {
        for (IndicesBlockSettingDTO param : params) {
<<<<<<< HEAD
            Result<Void> ret = basicCheckParam(param.getClusterPhyName(), param.getIndex(), projectId);
=======
            Result<Void> ret = basicCheckParam(param.getCluster(), param.getIndex(), appId);
>>>>>>> d2e5aa1f
            if (ret.failed()) {
                return Result.buildFrom(ret);
            }

            if (!IndexBlockEnum.isIndexBlockExit(param.getType())) {
                return Result.buildParamIllegal(String.format("阻塞类型%s不存在", param.getType()));
            }
        }

        return Result.buildSucc();
    }

    private boolean filterPrimaryShard(IndexShardInfo indexShardInfo) {
        if (null == indexShardInfo) {
            return false;
        }

        return PRIMARY.equals(indexShardInfo.getPrirep());
    }

    /**
     * 统一单位 byte
     * @param indexShardInfo
     * @return
     */
    private IndexShardInfoVO coverUnit(IndexShardInfo indexShardInfo) {
        IndexShardInfoVO indexShardInfoVO = ConvertUtil.obj2Obj(indexShardInfo, IndexShardInfoVO.class);
        indexShardInfoVO.setStoreInByte(SizeUtil.getUnitSize(indexShardInfo.getStore()));
        return indexShardInfoVO;
    }

    private void sleep(long millis) {
        try {
            Thread.sleep(millis);
        } catch (InterruptedException e) {
            Thread.currentThread().interrupt();
        }
    }

    private Result<String> getClusterPhyByClusterNameAndAppId(String cluster, Integer appId) {
        String phyClusterName;
        if (appService.isSuperApp(appId)) {
            phyClusterName = cluster;
        } else {
            ClusterLogic clusterLogic = clusterLogicService.getClusterLogicByName(cluster);
            if (null == clusterLogic) {
                return Result.buildParamIllegal(String.format("逻辑集群[%s]不存在", cluster));
            }
            ClusterRegion clusterRegion = clusterRegionService.getRegionByLogicClusterId(clusterLogic.getId());
            if (null == clusterRegion) {
                return Result.buildParamIllegal("逻辑集群未绑定Region");
            }
            phyClusterName = clusterRegion.getPhyClusterName();
        }
        return Result.buildSucc(phyClusterName);
    }
}<|MERGE_RESOLUTION|>--- conflicted
+++ resolved
@@ -2,49 +2,47 @@
 
 import static com.didichuxing.datachannel.arius.admin.common.constant.operaterecord.ModuleEnum.INDEX_BLOCK_SETTING;
 import static com.didichuxing.datachannel.arius.admin.common.constant.operaterecord.ModuleEnum.INDEX_OP;
-<<<<<<< HEAD
-import static com.didichuxing.datachannel.arius.admin.persistence.constant.ESOperateConstant.PRIMARY;
-=======
 import static com.didichuxing.datachannel.arius.admin.persistence.constant.ESOperateContant.PRIMARY;
 
+import com.didichuxing.datachannel.arius.admin.common.constant.AuthConstant;
 import java.util.ArrayList;
 import java.util.List;
 import java.util.Map;
 import java.util.function.BiFunction;
 import java.util.stream.Collectors;
 
+import org.elasticsearch.monitor.process.ProcessService;
 import org.springframework.beans.factory.annotation.Autowired;
 import org.springframework.stereotype.Component;
->>>>>>> d2e5aa1f
+import static com.didichuxing.datachannel.arius.admin.persistence.constant.ESOperateConstant.PRIMARY;
 
 import com.alibaba.fastjson.JSON;
 import com.alibaba.fastjson.JSONObject;
 import com.baomidou.mybatisplus.core.toolkit.CollectionUtils;
 import com.didichuxing.datachannel.arius.admin.biz.cluster.ClusterPhyManager;
-<<<<<<< HEAD
-import com.didichuxing.datachannel.arius.admin.biz.page.IndicesPageSearchHandle;
-=======
 import com.didichuxing.datachannel.arius.admin.biz.page.IndexPageSearchHandle;
 import com.didichuxing.datachannel.arius.admin.common.Tuple;
->>>>>>> d2e5aa1f
+import com.baomidou.mybatisplus.core.toolkit.CollectionUtils;
+import com.didichuxing.datachannel.arius.admin.biz.cluster.ClusterPhyManager;
+import com.didichuxing.datachannel.arius.admin.biz.page.IndicesPageSearchHandle;
 import com.didichuxing.datachannel.arius.admin.common.bean.common.PaginationResult;
 import com.didichuxing.datachannel.arius.admin.common.bean.common.PagingData;
 import com.didichuxing.datachannel.arius.admin.common.bean.common.Result;
 import com.didichuxing.datachannel.arius.admin.common.bean.dto.indices.IndexCatCellDTO;
 import com.didichuxing.datachannel.arius.admin.common.bean.dto.indices.IndexQueryDTO;
 import com.didichuxing.datachannel.arius.admin.common.bean.dto.indices.IndicesBlockSettingDTO;
-<<<<<<< HEAD
 import com.didichuxing.datachannel.arius.admin.common.bean.dto.indices.IndicesClearDTO;
 import com.didichuxing.datachannel.arius.admin.common.bean.dto.indices.IndicesConditionDTO;
 import com.didichuxing.datachannel.arius.admin.common.bean.dto.indices.IndicesOpenOrCloseDTO;
 import com.didichuxing.datachannel.arius.admin.common.bean.entity.cluster.ClusterLogic;
-=======
+import com.didichuxing.datachannel.arius.admin.common.bean.entity.metrics.ordinary.IndexShardInfo;
+import com.didichuxing.datachannel.arius.admin.common.bean.entity.region.ClusterRegion;
+import com.didichuxing.datachannel.arius.admin.common.bean.entity.template.IndexTemplate;
 import com.didichuxing.datachannel.arius.admin.common.bean.dto.indices.manage.IndexCatCellWithConfigDTO;
 import com.didichuxing.datachannel.arius.admin.common.bean.dto.indices.srv.IndexForceMergeDTO;
 import com.didichuxing.datachannel.arius.admin.common.bean.dto.indices.srv.IndexRolloverDTO;
 import com.didichuxing.datachannel.arius.admin.common.bean.entity.cluster.ClusterLogic;
 import com.didichuxing.datachannel.arius.admin.common.bean.entity.index.IndexCatCell;
->>>>>>> d2e5aa1f
 import com.didichuxing.datachannel.arius.admin.common.bean.entity.metrics.ordinary.IndexShardInfo;
 import com.didichuxing.datachannel.arius.admin.common.bean.entity.region.ClusterRegion;
 import com.didichuxing.datachannel.arius.admin.common.bean.entity.template.IndexTemplate;
@@ -57,19 +55,16 @@
 import com.didichuxing.datachannel.arius.admin.common.constant.index.IndexBlockEnum;
 import com.didichuxing.datachannel.arius.admin.common.constant.operaterecord.OperationEnum;
 import com.didichuxing.datachannel.arius.admin.common.exception.ESOperateException;
-<<<<<<< HEAD
 import com.didichuxing.datachannel.arius.admin.common.mapping.AriusTypeProperty;
-=======
 import com.didichuxing.datachannel.arius.admin.common.util.AriusObjUtils;
->>>>>>> d2e5aa1f
 import com.didichuxing.datachannel.arius.admin.common.util.ConvertUtil;
 import com.didichuxing.datachannel.arius.admin.common.util.ListUtils;
 import com.didichuxing.datachannel.arius.admin.common.util.SizeUtil;
 import com.didichuxing.datachannel.arius.admin.core.component.HandleFactory;
-<<<<<<< HEAD
-=======
+import com.didichuxing.datachannel.arius.admin.core.service.cluster.logic.ClusterLogicService;
+import com.didichuxing.datachannel.arius.admin.core.service.cluster.region.ClusterRegionService;
+import com.didichuxing.datachannel.arius.admin.core.component.HandleFactory;
 import com.didichuxing.datachannel.arius.admin.core.service.app.AppService;
->>>>>>> d2e5aa1f
 import com.didichuxing.datachannel.arius.admin.core.service.cluster.logic.ClusterLogicService;
 import com.didichuxing.datachannel.arius.admin.core.service.cluster.region.ClusterRegionService;
 import com.didichuxing.datachannel.arius.admin.core.service.common.OperateRecordService;
@@ -78,10 +73,8 @@
 import com.didichuxing.datachannel.arius.admin.core.service.template.logic.IndexTemplateService;
 import com.didichuxing.datachannel.arius.admin.metadata.job.index.IndexCatInfoCollector;
 import com.didiglobal.logi.elasticsearch.client.response.indices.catindices.CatIndexResult;
-<<<<<<< HEAD
-=======
 import com.didiglobal.logi.elasticsearch.client.response.setting.common.MappingConfig;
->>>>>>> d2e5aa1f
+import com.didiglobal.logi.elasticsearch.client.response.indices.catindices.CatIndexResult;
 import com.didiglobal.logi.elasticsearch.client.response.setting.index.IndexConfig;
 import com.didiglobal.logi.elasticsearch.client.response.setting.index.MultiIndexsConfig;
 import com.didiglobal.logi.elasticsearch.client.utils.JsonUtils;
@@ -140,19 +133,11 @@
     private static final String DEFAULT_SORT_TERM = "timestamp";
 
     @Override
-<<<<<<< HEAD
-    public PaginationResult<IndexCatCellVO> pageGetIndexCatInfoVO(IndicesConditionDTO condition, Integer projectId) {
-        BaseHandle baseHandle     = handleFactory.getByHandlerNamePer(PageSearchHandleTypeEnum.INDICES.getPageSearchType());
-        if (baseHandle instanceof IndicesPageSearchHandle) {
-            IndicesPageSearchHandle handle = (IndicesPageSearchHandle) baseHandle;
-            return handle.doPage(condition,  projectId);
-=======
-    public PaginationResult<IndexCatCellVO> pageGetIndex(IndexQueryDTO condition, Integer appId) {
+    public PaginationResult<IndexCatCellVO> pageGetIndex(IndexQueryDTO condition, Integer projectId) {
         BaseHandle baseHandle     = handleFactory.getByHandlerNamePer(PageSearchHandleTypeEnum.INDEX.getPageSearchType());
         if (baseHandle instanceof IndexPageSearchHandle) {
             IndexPageSearchHandle handle = (IndexPageSearchHandle) baseHandle;
-            return handle.doPage(condition, appId);
->>>>>>> d2e5aa1f
+            return handle.doPage(condition, projectId);
         }
 
         LOGGER.warn("class=TemplateLogicManagerImpl||method=pageGetConsoleClusterVOS||msg=failed to get the TemplateLogicPageSearchHandle");
@@ -161,19 +146,10 @@
     }
 
     @Override
-<<<<<<< HEAD
-    public Result<Boolean> batchDeleteIndex(List<IndicesClearDTO> params, Integer projectId, String operator) {
-        for (IndicesClearDTO param : params) {
-            Result<Void> ret = basicCheckParam(param.getClusterPhyName(), param.getIndex(), projectId);
-            if (ret.failed()) {
-                return Result.buildFrom(ret);
-            }
-=======
-    public Result<Void> createIndex(IndexCatCellWithConfigDTO indexCreateDTO, Integer appId) {
-        Result<String> getClusterRet = getClusterPhyByClusterNameAndAppId(indexCreateDTO.getCluster(), appId);
-        if (getClusterRet.failed()) {
-            return Result.buildFrom(getClusterRet);
->>>>>>> d2e5aa1f
+    public Result<Void> createIndex(IndexCatCellWithConfigDTO indexCreateDTO, Integer projectId) {
+        Result<String> getClusterRet = getClusterPhyByClusterNameAndProjectId(indexCreateDTO.getCluster(), projectId);
+        if (getClusterRet.failed()) {
+            return Result.buildFrom(getClusterRet);
         }
         String phyCluster = getClusterRet.getData();
         try {
@@ -186,8 +162,8 @@
     }
 
     @Override
-    public Result<Boolean> deleteIndex(List<IndexCatCellDTO> params, Integer appId, String operator) {
-        return batchOperateIndex(params, appId, (cluster, indexNameList) -> {
+    public Result<Boolean> deleteIndex(List<IndexCatCellDTO> params, Integer projectId, String operator) {
+        return batchOperateIndex(params, projectId, (cluster, indexNameList) -> {
             if (indexNameList.size() == esIndexService.syncBatchDeleteIndices(cluster, indexNameList, RETRY_COUNT)) {
                 Result<Boolean> batchSetIndexFlagInvalidResult = updateIndexFlagInvalid(cluster, indexNameList);
                 if (batchSetIndexFlagInvalidResult.success()) {
@@ -200,21 +176,15 @@
     }
 
     @Override
-<<<<<<< HEAD
-    public Result<Boolean> batchUpdateIndexStatus(List<IndicesOpenOrCloseDTO> params, boolean indexNewStatus, Integer projectId, String operator) {
-        for (IndicesOpenOrCloseDTO param : params) {
-            Result<Void> ret = basicCheckParam(param.getClusterPhyName(), param.getIndex(), projectId);
-=======
-    public  <T,U,R> Result<Boolean> batchOperateIndex(List<IndexCatCellDTO> params, Integer appId, BiFunction<String,List<String>, Result<Void>> function) {
+    public  <T,U,R> Result<Boolean> batchOperateIndex(List<IndexCatCellDTO> params, Integer projectId, BiFunction<String,List<String>, Result<Void>> function) {
         for (IndexCatCellDTO param : params) {
-            Result<String> getClusterRet = getClusterPhyByClusterNameAndAppId(param.getCluster(), appId);
+            Result<String> getClusterRet = getClusterPhyByClusterNameAndProjectId(param.getCluster(), projectId);
             if (getClusterRet.failed()) {
                 return Result.buildFrom(getClusterRet);
             }
             String phyCluster = getClusterRet.getData();
             param.setCluster(phyCluster);
-            Result<Void> ret = basicCheckParam(param.getCluster(), param.getIndex(), appId);
->>>>>>> d2e5aa1f
+            Result<Void> ret = basicCheckParam(param.getCluster(), param.getIndex(), projectId);
             if (ret.failed()) {
                 return Result.buildFrom(ret);
             }
@@ -235,8 +205,8 @@
         return Result.buildSucc(true);
     }
     @Override
-    public Result<Boolean> openIndex(List<IndexCatCellDTO> params, Integer appId, String operator) {
-        return this.batchOperateIndex(params, appId, (cluster, indexNameList) -> {
+    public Result<Boolean> openIndex(List<IndexCatCellDTO> params, Integer projectId, String operator) {
+        return this.batchOperateIndex(params, projectId, (cluster, indexNameList) -> {
             try {
 
                 boolean syncOpenOrCloseResult = esIndexService.syncBatchOpenIndices(cluster, indexNameList, 3);
@@ -264,8 +234,8 @@
     }
 
     @Override
-    public Result<Boolean> closeIndex(List<IndexCatCellDTO> params, Integer appId, String operator) {
-        return this.batchOperateIndex(params, appId, (cluster, indexNameList) -> {
+    public Result<Boolean> closeIndex(List<IndexCatCellDTO> params, Integer projectId, String operator) {
+        return this.batchOperateIndex(params, projectId, (cluster, indexNameList) -> {
             try {
 
                 boolean syncOpenOrCloseResult = esIndexService.syncBatchCloseIndices(cluster, indexNameList, 3);
@@ -317,23 +287,17 @@
     }
 
     @Override
-<<<<<<< HEAD
-    public Result<Boolean> batchEditIndexBlockSetting(List<IndicesBlockSettingDTO> params, Integer projectId,
-                                                      String operator) {
-        Result<Boolean> checkResult = checkEditIndexBlockSetting(params, projectId);
-=======
-    public Result<Boolean> editIndexBlockSetting(List<IndicesBlockSettingDTO> params, Integer appId,
+    public Result<Boolean> editIndexBlockSetting(List<IndicesBlockSettingDTO> params, Integer projectId,
                                                  String operator) {
         for (IndicesBlockSettingDTO param : params) {
-            Result<String> getClusterRet = getClusterPhyByClusterNameAndAppId(param.getCluster(), appId);
+            Result<String> getClusterRet = getClusterPhyByClusterNameAndProjectId(param.getCluster(), projectId);
             if (getClusterRet.failed()) {
                 return Result.buildFrom(getClusterRet);
             }
             String phyCluster = getClusterRet.getData();
             param.setCluster(phyCluster);
         }
-        Result<Boolean> checkResult = checkEditIndexBlockSetting(params, appId);
->>>>>>> d2e5aa1f
+        Result<Boolean> checkResult = checkEditIndexBlockSetting(params, projectId);
         if (checkResult.failed()) {
             return checkResult;
         }
@@ -374,13 +338,8 @@
     }
 
     @Override
-<<<<<<< HEAD
-    public Result<IndexMappingVO> getIndexMapping(String clusterPhyName, String indexName, Integer projectId) {
-        Result<Void> ret = basicCheckParam(clusterPhyName, indexName, projectId);
-=======
-    public Result<IndexMappingVO> getMapping(String cluster, String indexName, Integer appId) {
-        Result<Void> ret = basicCheckParam(cluster, indexName, appId);
->>>>>>> d2e5aa1f
+    public Result<IndexMappingVO> getMapping(String cluster, String indexName, Integer projectId) {
+        Result<Void> ret = basicCheckParam(cluster, indexName, projectId);
         if (ret.failed()) {
             return Result.buildFrom(ret);
         }
@@ -393,19 +352,15 @@
     }
 
     @Override
-<<<<<<< HEAD
-    public Result<IndexSettingVO> getIndexSetting(String clusterPhyName, String indexName, Integer projectId) {
-        Result<Void> ret = basicCheckParam(clusterPhyName, indexName, projectId);
-=======
-    public Result<Void> editMapping(IndexCatCellWithConfigDTO param, Integer appId) {
-        Result<String> getClusterRet = getClusterPhyByClusterNameAndAppId(param.getCluster(), appId);
+    public Result<Void> editMapping(IndexCatCellWithConfigDTO param, Integer projectId) {
+        Result<String> getClusterRet = getClusterPhyByClusterNameAndProjectId(param.getCluster(), projectId);
         if (getClusterRet.failed()) {
             return Result.buildFrom(getClusterRet);
         }
         String phyCluster = getClusterRet.getData();
         String indexName = param.getIndex();
         String mapping = param.getMapping();
-        Result<Void> ret = basicCheckParam(phyCluster, indexName, appId);
+        Result<Void> ret = basicCheckParam(phyCluster, indexName, projectId);
         if (ret.failed()) {
             return Result.buildFrom(ret);
         }
@@ -420,9 +375,8 @@
     }
 
     @Override
-    public Result<IndexSettingVO> getSetting(String cluster, String indexName, Integer appId) {
-        Result<Void> ret = basicCheckParam(cluster, indexName, appId);
->>>>>>> d2e5aa1f
+    public Result<IndexSettingVO> getSetting(String cluster, String indexName, Integer projectId) {
+        Result<Void> ret = basicCheckParam(cluster, indexName, projectId);
         if (ret.failed()) {
             return Result.buildFrom(ret);
         }
@@ -449,19 +403,14 @@
     }
 
     @Override
-<<<<<<< HEAD
-    public Result<List<IndexShardInfoVO>> getIndexShardsInfo(String clusterPhyName, String indexName, Integer projectId) {
-        Result<Void> ret = basicCheckParam(clusterPhyName, indexName, projectId);
-=======
-    public Result<Void> editSetting(IndexCatCellWithConfigDTO param, Integer appId) {
-        Result<String> getClusterRet = getClusterPhyByClusterNameAndAppId(param.getCluster(), appId);
+    public Result<Void> editSetting(IndexCatCellWithConfigDTO param, Integer projectId) {
+        Result<String> getClusterRet = getClusterPhyByClusterNameAndProjectId(param.getCluster(), projectId);
         if (getClusterRet.failed()) {
             return Result.buildFrom(getClusterRet);
         }
         String phyCluster = getClusterRet.getData();
         String indexName = param.getIndex();
-        Result<Void> ret = basicCheckParam(phyCluster, indexName, appId);
->>>>>>> d2e5aa1f
+        Result<Void> ret = basicCheckParam(phyCluster, indexName, projectId);
         if (ret.failed()) {
             return Result.buildFrom(ret);
         }
@@ -481,13 +430,13 @@
     }
 
     @Override
-    public Result<List<IndexShardInfoVO>> getIndexShardsInfo(String cluster, String indexName, Integer appId) {
-        Result<String> getClusterRet = getClusterPhyByClusterNameAndAppId(cluster, appId);
+    public Result<List<IndexShardInfoVO>> getIndexShardsInfo(String cluster, String indexName, Integer projectId) {
+        Result<String> getClusterRet = getClusterPhyByClusterNameAndProjectId(cluster, projectId);
         if (getClusterRet.failed()) {
             return Result.buildFrom(getClusterRet);
         }
         String phyCluster = getClusterRet.getData();
-        Result<Void> ret = basicCheckParam(phyCluster, indexName, appId);
+        Result<Void> ret = basicCheckParam(phyCluster, indexName, projectId);
         if (ret.failed()) {
             return Result.buildFrom(ret);
         }
@@ -499,24 +448,15 @@
     }
 
     @Override
-<<<<<<< HEAD
-    public Result<IndexCatCellVO> getIndexCatInfo(String clusterPhyName, String indexName, Integer projectId) {
-        //1.建立单个索引查询的查询条件信息
-        IndicesConditionDTO indicesConditionDTO = buildOneIndicesConditionDTO(clusterPhyName, indexName);
-        PaginationResult<IndexCatCellVO> indexCatCellVOPaginationResult = pageGetIndexCatInfoVO(indicesConditionDTO,
-                projectId);
-        if (indexCatCellVOPaginationResult.failed()) {
-=======
-    public Result<IndexCatCellVO> getIndexCatInfo(String cluster, String indexName, Integer appId) {
-        Integer queryAppId = null;
-        if (!appService.isSuperApp(appId)) {
-            queryAppId = appId;
+    public Result<IndexCatCellVO> getIndexCatInfo(String cluster, String indexName, Integer projectId) {
+        Integer queryProjectId = null;
+        if (!AuthConstant.SUPER_PROJECT_ID.equals(projectId)) {
+            queryProjectId = projectId;
         }
         Tuple<Long, List<IndexCatCell>> totalHitAndIndexCatCellListTuple = esIndexCatService
-            .syncGetCatIndexInfo(cluster, indexName, null, queryAppId, 0L, 1L, DEFAULT_SORT_TERM, true);
+            .syncGetCatIndexInfo(cluster, indexName, null, queryProjectId, 0L, 1L, DEFAULT_SORT_TERM, true);
         if (null == totalHitAndIndexCatCellListTuple
             || CollectionUtils.isEmpty(totalHitAndIndexCatCellListTuple.getV2())) {
->>>>>>> d2e5aa1f
             return Result.buildFail("获取单个索引详情信息失败");
         }
         //设置索引阻塞信息
@@ -528,8 +468,8 @@
     }
 
     @Override
-    public Result<Void> addIndexAliases(IndexCatCellWithConfigDTO param, Integer appId) {
-        Result<String> getClusterRet = getClusterPhyByClusterNameAndAppId(param.getCluster(), appId);
+    public Result<Void> addIndexAliases(IndexCatCellWithConfigDTO param, Integer projectId) {
+        Result<String> getClusterRet = getClusterPhyByClusterNameAndProjectId(param.getCluster(), projectId);
         if (getClusterRet.failed()) {
             return Result.buildFrom(getClusterRet);
         }
@@ -539,8 +479,8 @@
     }
 
     @Override
-    public Result<Void> deleteIndexAliases(IndexCatCellWithConfigDTO param, Integer appId) {
-        Result<String> getClusterRet = getClusterPhyByClusterNameAndAppId(param.getCluster(), appId);
+    public Result<Void> deleteIndexAliases(IndexCatCellWithConfigDTO param, Integer projectId) {
+        Result<String> getClusterRet = getClusterPhyByClusterNameAndProjectId(param.getCluster(), projectId);
         if (getClusterRet.failed()) {
             return Result.buildFrom(getClusterRet);
         }
@@ -550,8 +490,8 @@
     }
 
     @Override
-    public Result<List<String>> getIndexAliases(String cluster, String indexName, Integer appId) {
-        Result<String> getClusterRet = getClusterPhyByClusterNameAndAppId(cluster, appId);
+    public Result<List<String>> getIndexAliases(String cluster, String indexName, Integer projectId) {
+        Result<String> getClusterRet = getClusterPhyByClusterNameAndProjectId(cluster, projectId);
         if (getClusterRet.failed()) {
             return Result.buildFrom(getClusterRet);
         }
@@ -587,11 +527,6 @@
     }
 
     @Override
-<<<<<<< HEAD
-    public Result<List<String>> getClusterPhyIndexName(String clusterPhyName, Integer projectId) {
-        if (!projectService.checkProjectExist(projectId)) {
-            return Result.buildParamIllegal(String.format("There is no projectId:%s", projectId));
-=======
     public Result<Void> split(IndexCatCellWithConfigDTO param){
         return esIndexService.split(param.getCluster(), param.getIndex(), param.getTargetIndex(), param.getExtra());
     }
@@ -614,10 +549,9 @@
 
 
     @Override
-    public Result<List<String>> getClusterPhyIndexName(String clusterPhyName, Integer appId) {
-        if (!appService.isAppExists(appId)) {
-            return Result.buildParamIllegal(String.format("There is no appId:%s", appId));
->>>>>>> d2e5aa1f
+    public Result<List<String>> getClusterPhyIndexName(String clusterPhyName, Integer projectId) {
+        if (!projectService.checkProjectExist(projectId)) {
+            return Result.buildParamIllegal(String.format("There is no projectId:%s", projectId));
         }
 
         return Result.buildSucc(esIndexService.syncGetIndexName(clusterPhyName));
@@ -645,11 +579,11 @@
     }
 
     @Override
-    public Result<Boolean> isExists(String cluster, String indexName, Integer appId) {
-        if (!appService.isAppExists(appId)) {
-            return Result.buildParamIllegal(String.format("当前登录项目Id[%s]不存在, 无权限操作", appId));
-        }
-        Result<String> getClusterRet = getClusterPhyByClusterNameAndAppId(cluster, appId);
+    public Result<Boolean> isExists(String cluster, String indexName, Integer projectId) {
+        if (!projectService.checkProjectExist(projectId)) {
+            return Result.buildParamIllegal(String.format("当前登录项目Id[%s]不存在, 无权限操作", projectId));
+        }
+        Result<String> getClusterRet = getClusterPhyByClusterNameAndProjectId(cluster, projectId);
         if (getClusterRet.failed()) {
             return Result.buildFrom(getClusterRet);
         }
@@ -679,11 +613,7 @@
 
     private Result<Boolean> checkEditIndexBlockSetting(List<IndicesBlockSettingDTO> params, Integer projectId) {
         for (IndicesBlockSettingDTO param : params) {
-<<<<<<< HEAD
-            Result<Void> ret = basicCheckParam(param.getClusterPhyName(), param.getIndex(), projectId);
-=======
-            Result<Void> ret = basicCheckParam(param.getCluster(), param.getIndex(), appId);
->>>>>>> d2e5aa1f
+            Result<Void> ret = basicCheckParam(param.getCluster(), param.getIndex(), projectId);
             if (ret.failed()) {
                 return Result.buildFrom(ret);
             }
@@ -723,9 +653,9 @@
         }
     }
 
-    private Result<String> getClusterPhyByClusterNameAndAppId(String cluster, Integer appId) {
+    private Result<String> getClusterPhyByClusterNameAndProjectId(String cluster, Integer projectId) {
         String phyClusterName;
-        if (appService.isSuperApp(appId)) {
+        if (AuthConstant.SUPER_PROJECT_ID.equals(projectId)) {
             phyClusterName = cluster;
         } else {
             ClusterLogic clusterLogic = clusterLogicService.getClusterLogicByName(cluster);
