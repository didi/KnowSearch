package com.didichuxing.datachannel.arius.admin.biz.indices;

import static com.didichuxing.datachannel.arius.admin.common.constant.operaterecord.ModuleEnum.INDEX_BLOCK_SETTING;
import static com.didichuxing.datachannel.arius.admin.common.constant.operaterecord.ModuleEnum.INDEX_OP;
import static com.didichuxing.datachannel.arius.admin.persistence.constant.ESOperateConstant.PRIMARY;

import com.alibaba.fastjson.JSON;
import com.alibaba.fastjson.JSONObject;
import com.baomidou.mybatisplus.core.toolkit.CollectionUtils;
import com.didichuxing.datachannel.arius.admin.biz.cluster.ClusterPhyManager;
import com.didichuxing.datachannel.arius.admin.biz.page.IndicesPageSearchHandle;
import com.didichuxing.datachannel.arius.admin.common.bean.common.PaginationResult;
import com.didichuxing.datachannel.arius.admin.common.bean.common.PagingData;
import com.didichuxing.datachannel.arius.admin.common.bean.common.Result;
import com.didichuxing.datachannel.arius.admin.common.bean.dto.indices.IndicesBlockSettingDTO;
import com.didichuxing.datachannel.arius.admin.common.bean.dto.indices.IndicesClearDTO;
import com.didichuxing.datachannel.arius.admin.common.bean.dto.indices.IndicesConditionDTO;
import com.didichuxing.datachannel.arius.admin.common.bean.dto.indices.IndicesOpenOrCloseDTO;
import com.didichuxing.datachannel.arius.admin.common.bean.entity.metrics.ordinary.IndexShardInfo;
import com.didichuxing.datachannel.arius.admin.common.bean.vo.indices.IndexCatCellVO;
import com.didichuxing.datachannel.arius.admin.common.bean.vo.indices.IndexMappingVO;
import com.didichuxing.datachannel.arius.admin.common.bean.vo.indices.IndexSettingVO;
import com.didichuxing.datachannel.arius.admin.common.bean.vo.indices.IndexShardInfoVO;
import com.didichuxing.datachannel.arius.admin.common.component.BaseHandle;
import com.didichuxing.datachannel.arius.admin.common.constant.PageSearchHandleTypeEnum;
import com.didichuxing.datachannel.arius.admin.common.constant.index.IndexBlockEnum;
import com.didichuxing.datachannel.arius.admin.common.constant.operaterecord.OperationEnum;
import com.didichuxing.datachannel.arius.admin.common.exception.ESOperateException;
import com.didichuxing.datachannel.arius.admin.common.mapping.AriusTypeProperty;
import com.didichuxing.datachannel.arius.admin.common.util.ConvertUtil;
import com.didichuxing.datachannel.arius.admin.common.util.ListUtils;
import com.didichuxing.datachannel.arius.admin.common.util.SizeUtil;
import com.didichuxing.datachannel.arius.admin.core.component.HandleFactory;
import com.didichuxing.datachannel.arius.admin.core.service.common.OperateRecordService;
import com.didichuxing.datachannel.arius.admin.core.service.es.ESIndexCatService;
import com.didichuxing.datachannel.arius.admin.core.service.es.ESIndexService;
import com.didichuxing.datachannel.arius.admin.metadata.job.index.IndexCatInfoCollector;
import com.didiglobal.logi.elasticsearch.client.response.setting.index.IndexConfig;
import com.didiglobal.logi.elasticsearch.client.response.setting.index.MultiIndexsConfig;
import com.didiglobal.logi.elasticsearch.client.utils.JsonUtils;
import com.didiglobal.logi.log.ILog;
import com.didiglobal.logi.log.LogFactory;
import com.didiglobal.logi.security.service.ProjectService;
import com.google.common.collect.Lists;
import java.util.Arrays;
import java.util.List;
import java.util.Map;
import java.util.stream.Collectors;
import org.springframework.beans.factory.annotation.Autowired;
import org.springframework.stereotype.Component;

/**
 * @author lyn
 * @date 2021/09/28
 **/
@Component
public class IndicesManagerImpl implements IndicesManager {
    private static final ILog     LOGGER = LogFactory.getLog(IndicesManagerImpl.class);
    public static final int            RETRY_COUNT = 3;
    @Autowired
    private             ProjectService projectService;

    @Autowired
    private ESIndexCatService     esIndexCatService;

    @Autowired
    private ESIndexService        esIndexService;

    @Autowired
    private ClusterPhyManager     clusterPhyManager;

    @Autowired
    private OperateRecordService operateRecordService;

    @Autowired
    private IndexCatInfoCollector indexCatInfoCollector;

    @Autowired
    private HandleFactory         handleFactory;

    private static final String DEFAULT_SORT_TERM = "timestamp";

    @Override
    public PaginationResult<IndexCatCellVO> pageGetIndexCatInfoVO(IndicesConditionDTO condition, Integer projectId) {
        BaseHandle baseHandle     = handleFactory.getByHandlerNamePer(PageSearchHandleTypeEnum.INDICES.getPageSearchType());
        if (baseHandle instanceof IndicesPageSearchHandle) {
            IndicesPageSearchHandle handle = (IndicesPageSearchHandle) baseHandle;
<<<<<<< HEAD
            return handle.doPageHandle(condition, null, projectId);
=======
            return handle.doPage(condition, appId);
>>>>>>> 0b63236b
        }

        LOGGER.warn("class=TemplateLogicManagerImpl||method=pageGetConsoleClusterVOS||msg=failed to get the TemplateLogicPageSearchHandle");

        return PaginationResult.buildFail("获取索引分页信息失败");
    }

    @Override
    public Result<Boolean> batchDeleteIndex(List<IndicesClearDTO> params, Integer projectId, String operator) {
        for (IndicesClearDTO param : params) {
            Result<Void> ret = basicCheckParam(param.getClusterPhyName(), param.getIndex(), projectId);
            if (ret.failed()) {
                return Result.buildFrom(ret);
            }
        }

        Map<String, List<String>> cluster2IndexNameListMap = ConvertUtil.list2MapOfList(params,
            IndicesClearDTO::getClusterPhyName, IndicesClearDTO::getIndex);

        cluster2IndexNameListMap.forEach((cluster, indexNameList) -> {
            try {
                if (indexNameList.size() == esIndexService.syncBatchDeleteIndices(cluster, indexNameList, RETRY_COUNT)) {
                    Result<Boolean> batchSetIndexFlagInvalidResult = batchSetIndexFlagInvalid(cluster, indexNameList);
                    if (batchSetIndexFlagInvalidResult.success()) {
                        operateRecordService.save(INDEX_OP, OperationEnum.DELETE, null,
                            String.format("批量删除%s集群中的索引：%s", cluster, ListUtils.strList2String(indexNameList)),
                            operator);
                    }
                }
            } catch (Exception e) {
                LOGGER.error(
                    "class=IndicesManagerImpl||method=batchDeleteIndex||cluster={}||indexNameList={}||errMsg={}",
                    cluster, ListUtils.strList2String(indexNameList), e.getMessage(), e);
            }
        });

        //索引删除完毕添加延迟时间, 防止refresh操作没及时生成segment, 就立马触发查询
        sleep(1000L);
        return Result.buildSucc(true);
    }

    @Override
    public Result<Boolean> batchUpdateIndexStatus(List<IndicesOpenOrCloseDTO> params, boolean indexNewStatus, Integer projectId, String operator) {
        for (IndicesOpenOrCloseDTO param : params) {
            Result<Void> ret = basicCheckParam(param.getClusterPhyName(), param.getIndex(), projectId);
            if (ret.failed()) {
                return Result.buildFrom(ret);
            }
        }

        Map<String, List<String>> cluster2IndexNameListMap = ConvertUtil.list2MapOfList(params,
                IndicesOpenOrCloseDTO::getClusterPhyName, IndicesOpenOrCloseDTO::getIndex);

        for (Map.Entry<String, List<String>> entry : cluster2IndexNameListMap.entrySet()) {
            String cluster = entry.getKey();
            List<String> indexNameList = entry.getValue();
            try {
                boolean syncOpenOrCloseResult = indexNewStatus ? esIndexService.syncBatchOpenIndices(cluster, indexNameList, 3) :
                        esIndexService.syncBatchCloseIndices(cluster, indexNameList, 3);
                if (!syncOpenOrCloseResult) {
                    return Result.buildFail("批量开启或关闭索引失败");
                }

                Result<Boolean> setCatIndexResult = batchSetIndexStatus(cluster, indexNameList, indexNewStatus);
                if (!setCatIndexResult.success()) {
                    return Result.buildFail("批量更新索引状态失败");
                }

                if (indexNewStatus) {
                    operateRecordService.save(INDEX_OP, OperationEnum.OPEN_INDEX, null,
                            String.format("批量开启%s集群中的索引：%s", cluster, ListUtils.strList2String(indexNameList)), operator);
                } else {
                    operateRecordService.save(INDEX_OP, OperationEnum.CLOSE_INDEX, null,
                            String.format("批量关闭%s集群中的索引：%s", cluster, ListUtils.strList2String(indexNameList)), operator);
                }
            } catch (Exception e) {
                LOGGER.error(
                        "class=IndicesManagerImpl||method=batchUpdateIndexStatus||cluster={}||indexNameList={}||errMsg={}",
                        cluster, ListUtils.strList2String(indexNameList), e.getMessage(), e);
            }
        }
        sleep(1000L);
        return Result.buildSucc(true);
    }

    @Override
    public Result<Boolean> batchSetIndexFlagInvalid(String cluster, List<String> indexNameList) {
        //不采集已删除索引
        indexCatInfoCollector.updateNotCollectorIndexNames(cluster, indexNameList);
        //更新存储cat/index信息的元信息索引中对应文档删除标识位为true
        boolean succ = indexNameList.size() == esIndexCatService.syncUpdateCatIndexDeleteFlag(cluster, indexNameList, 3);
        if (!succ) {
            LOGGER.error(
                "class=IndicesManagerImpl||method=batchSetIndexFlagInvalid||cluster={}||indexNameList={}||errMsg=failed to batchSetIndexFlagInvalid",
                cluster, ListUtils.strList2String(indexNameList));
        }
        return Result.build(succ);
    }

    private Result<Boolean> batchSetIndexStatus(String cluster, List<String> indexNameList, boolean indexNewStatus) {
        boolean succ = indexNameList.size() == esIndexCatService.syncUpdateCatIndexStatus(cluster, indexNameList, indexNewStatus, 3);
        if (!succ) {
            LOGGER.error(
                    "class=IndicesManagerImpl||method=batchSetIndexStatus||cluster={}||indexNameList={}||errMsg=failed to batchSetIndexStatus",
                    cluster, ListUtils.strList2String(indexNameList));
        }
        return Result.build(succ);
    }

    @Override
    public Result<Boolean> batchEditIndexBlockSetting(List<IndicesBlockSettingDTO> params, Integer projectId,
                                                      String operator) {
        Result<Boolean> checkResult = checkEditIndexBlockSetting(params, projectId);
        if (checkResult.failed()) {
            return checkResult;
        }

        Map<String, List<IndicesBlockSettingDTO>> cluster2IndicesBlockSettingListMap = ConvertUtil.list2MapOfList(
            params, IndicesBlockSettingDTO::getClusterPhyName, indicesBlockSettingDTO -> indicesBlockSettingDTO);

        cluster2IndicesBlockSettingListMap.forEach((cluster, indicesBlockSettingList) -> {
            for (IndicesBlockSettingDTO indicesBlockSetting : indicesBlockSettingList) {
                try {
                    boolean succ = false;
                    if (IndexBlockEnum.READ.getType().equals(indicesBlockSetting.getType())) {
                        succ = esIndexService.syncBatchBlockIndexRead(cluster,
                            Lists.newArrayList(indicesBlockSetting.getIndex()), indicesBlockSetting.getValue(), 3);
                    }

                    if (IndexBlockEnum.WRITE.getType().equals(indicesBlockSetting.getType())) {
                        succ = esIndexService.syncBatchBlockIndexWrite(cluster,
                            Lists.newArrayList(indicesBlockSetting.getIndex()), indicesBlockSetting.getValue(), 3);
                    }

                    if (succ) {
                        String operateContent = String.format("设置【%s】集群中的索引【%s】的block信息中的【%s】配置值为：%s", cluster,
                            indicesBlockSetting.getIndex(), indicesBlockSetting.getType(),
                            indicesBlockSetting.getValue());
                        operateRecordService.save(INDEX_BLOCK_SETTING, OperationEnum.EDIT, null, operateContent,
                            operator);
                    }
                } catch (ESOperateException e) {
                    LOGGER.error(
                        "class=IndicesManagerImpl||method=editIndexBlockSetting||cluster={}||index={}||errMsg={}",
                        cluster, indicesBlockSetting.getIndex(), e.getMessage(), e);
                }
            }
        });

        return Result.buildSucc(true);
    }

    @Override
    public Result<IndexMappingVO> getIndexMapping(String clusterPhyName, String indexName, Integer projectId) {
        Result<Void> ret = basicCheckParam(clusterPhyName, indexName, projectId);
        if (ret.failed()) {
            return Result.buildFrom(ret);
        }

        IndexMappingVO indexMappingVO = new IndexMappingVO();
        AriusTypeProperty ariusTypeProperty = new AriusTypeProperty();
        String indexMappingStr = esIndexService.syncGetIndexMapping(clusterPhyName, indexName);
        JSONObject indexMappingJsonObj = JSON.parseObject(indexMappingStr);
        ariusTypeProperty.setProperties(indexMappingJsonObj);
        indexMappingVO.setTypeProperties(ariusTypeProperty);
        indexMappingVO.setIndexName(indexName);
        return Result.buildSucc(indexMappingVO);
    }

    @Override
    public Result<IndexSettingVO> getIndexSetting(String clusterPhyName, String indexName, Integer projectId) {
        Result<Void> ret = basicCheckParam(clusterPhyName, indexName, projectId);
        if (ret.failed()) {
            return Result.buildFrom(ret);
        }

        IndexSettingVO indexSettingVO = new IndexSettingVO();
        MultiIndexsConfig multiIndexsConfig = esIndexService.syncGetIndexConfigs(clusterPhyName, indexName);
        if (null == multiIndexsConfig) {
            LOGGER.warn(
                "class=IndicesManagerImpl||method=getIndexSetting||cluster={}||index={}||errMsg=get empty Index configs ",
                clusterPhyName, indexName);
            return Result.buildSucc(indexSettingVO);
        }

        IndexConfig indexConfig = multiIndexsConfig.getIndexConfig(indexName);
        if (null == indexConfig) {
            LOGGER.warn(
                "class=IndicesManagerImpl||method=getIndexSetting||cluster={}||index={}||errMsg=get empty Index configs ",
                clusterPhyName, indexName);
            return Result.buildSucc(indexSettingVO);
        }
        indexSettingVO.setProperties(JsonUtils.reFlat(indexConfig.getSettings()));
        indexSettingVO.setIndexName(indexName);
        return Result.buildSucc(indexSettingVO);
    }

    @Override
    public Result<List<IndexShardInfoVO>> getIndexShardsInfo(String clusterPhyName, String indexName, Integer projectId) {
        Result<Void> ret = basicCheckParam(clusterPhyName, indexName, projectId);
        if (ret.failed()) {
            return Result.buildFrom(ret);
        }

        List<IndexShardInfo> indexShardInfoList = esIndexCatService.syncGetIndexShardInfo(clusterPhyName, indexName);
        List<IndexShardInfoVO> indexNodeShardVOList = indexShardInfoList.stream().filter(this::filterPrimaryShard)
            .map(this::coverUnit).collect(Collectors.toList());
        return Result.buildSucc(indexNodeShardVOList);
    }

    @Override
    public Result<IndexCatCellVO> getIndexCatInfo(String clusterPhyName, String indexName, Integer projectId) {
        //1.建立单个索引查询的查询条件信息
        IndicesConditionDTO indicesConditionDTO = buildOneIndicesConditionDTO(clusterPhyName, indexName);
        PaginationResult<IndexCatCellVO> indexCatCellVOPaginationResult = pageGetIndexCatInfoVO(indicesConditionDTO,
                projectId);
        if (indexCatCellVOPaginationResult.failed()) {
            return Result.buildFail("获取单个索引详情信息失败");
        }

        //2.索引信息查询
        PagingData<IndexCatCellVO> indexCatCellVOs = indexCatCellVOPaginationResult.getData();
        if (indexCatCellVOs == null || CollectionUtils.isEmpty(indexCatCellVOs.getBizData())) {
            return Result.buildSuccWithMsg("获取单个索引详情信息为空");
        }

        return Result.buildSucc(ConvertUtil.obj2Obj(indexCatCellVOs.getBizData().get(0), IndexCatCellVO.class));
    }

    /***************************************************private**********************************************************/
    private Result<Void> basicCheckParam(String cluster, String index, Integer projectId) {
        if (!projectService.checkProjectExist(projectId)) {
            return Result.buildParamIllegal(String.format("当前登录项目Id[%s]不存在, 无权限操作", projectId));
        }

        if (!clusterPhyManager.isClusterExists(cluster)) {
            return Result.buildParamIllegal(String.format("物理集群[%s]不存在", cluster));
        }

        if (!esIndexService.syncIsIndexExist(cluster, index)) {
            return Result.buildParamIllegal(String.format("集群[%s]中的索引[%s]不存在", cluster, index));
        }

        return Result.buildSucc();
    }

    private Result<Boolean> checkEditIndexBlockSetting(List<IndicesBlockSettingDTO> params, Integer projectId) {
        for (IndicesBlockSettingDTO param : params) {
            Result<Void> ret = basicCheckParam(param.getClusterPhyName(), param.getIndex(), projectId);
            if (ret.failed()) {
                return Result.buildFrom(ret);
            }

            if (!IndexBlockEnum.isIndexBlockExit(param.getType())) {
                return Result.buildParamIllegal(String.format("阻塞类型%s不存在", param.getType()));
            }
        }

        return Result.buildSucc();
    }

    private IndicesConditionDTO buildOneIndicesConditionDTO(String clusterPhyName, String indexName) {
        IndicesConditionDTO indicesConditionDTO = new IndicesConditionDTO();
        indicesConditionDTO.setIndex(indexName);
        indicesConditionDTO.setClusterPhyName(Arrays.asList(clusterPhyName));
        indicesConditionDTO.setSortTerm(DEFAULT_SORT_TERM);
        indicesConditionDTO.setPage(1L);
        indicesConditionDTO.setSize(1L);
        return indicesConditionDTO;
    }

    private boolean filterPrimaryShard(IndexShardInfo indexShardInfo) {
        if (null == indexShardInfo) {
            return false;
        }

        return PRIMARY.equals(indexShardInfo.getPrirep());
    }

    /**
     * 统一单位 byte
     * @param indexShardInfo
     * @return
     */
    private IndexShardInfoVO coverUnit(IndexShardInfo indexShardInfo) {
        IndexShardInfoVO indexShardInfoVO = ConvertUtil.obj2Obj(indexShardInfo, IndexShardInfoVO.class);
        indexShardInfoVO.setStoreInByte(SizeUtil.getUnitSize(indexShardInfo.getStore()));
        return indexShardInfoVO;
    }

    private void sleep(long millis) {
        try {
            Thread.sleep(millis);
        } catch (InterruptedException e) {
            Thread.currentThread().interrupt();
        }
    }
}<|MERGE_RESOLUTION|>--- conflicted
+++ resolved
@@ -85,11 +85,7 @@
         BaseHandle baseHandle     = handleFactory.getByHandlerNamePer(PageSearchHandleTypeEnum.INDICES.getPageSearchType());
         if (baseHandle instanceof IndicesPageSearchHandle) {
             IndicesPageSearchHandle handle = (IndicesPageSearchHandle) baseHandle;
-<<<<<<< HEAD
-            return handle.doPageHandle(condition, null, projectId);
-=======
-            return handle.doPage(condition, appId);
->>>>>>> 0b63236b
+            return handle.doPage(condition,  projectId);
         }
 
         LOGGER.warn("class=TemplateLogicManagerImpl||method=pageGetConsoleClusterVOS||msg=failed to get the TemplateLogicPageSearchHandle");
