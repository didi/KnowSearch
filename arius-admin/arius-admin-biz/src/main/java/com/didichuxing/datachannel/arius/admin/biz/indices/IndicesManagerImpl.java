--- conflicted
+++ resolved
@@ -2,7 +2,6 @@
 
 import static com.didichuxing.datachannel.arius.admin.persistence.constant.ESOperateConstant.PRIMARY;
 
-<<<<<<< HEAD
 import java.util.ArrayList;
 import java.util.List;
 import java.util.Map;
@@ -15,8 +14,6 @@
 import org.springframework.beans.factory.annotation.Autowired;
 import org.springframework.stereotype.Component;
 
-=======
->>>>>>> ffda4d6e
 import com.alibaba.fastjson.JSON;
 import com.alibaba.fastjson.JSONObject;
 import com.baomidou.mybatisplus.core.toolkit.CollectionUtils;
@@ -78,14 +75,6 @@
 import com.didiglobal.logi.security.service.ProjectService;
 import com.google.common.collect.Lists;
 import com.google.common.collect.Maps;
-import java.util.ArrayList;
-import java.util.List;
-import java.util.Map;
-import java.util.function.BiFunction;
-import java.util.stream.Collectors;
-import org.apache.commons.lang3.StringUtils;
-import org.springframework.beans.factory.annotation.Autowired;
-import org.springframework.stereotype.Component;
 
 /**
  * @author lyn
@@ -368,7 +357,7 @@
                                     .project(projectService.getProjectBriefByProjectId(projectId))
                                     .operationTypeEnum(OperateTypeEnum.INDEX_MANAGEMENT_READ_WRITE_CHANGE).build());
                         }
-                        
+
                     }
                 } catch (ESOperateException e) {
                     LOGGER.error(
