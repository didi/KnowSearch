--- conflicted
+++ resolved
@@ -954,13 +954,8 @@
                 return Result.buildParamIllegal("逻辑集群未绑定Region");
             }
             phyClusterName = clusterRegion.getPhyClusterName();
-<<<<<<< HEAD
-            if (esClusterService.isConnectionStatus(phyClusterName)){
-                return Result.buildFail(String.format("%s 不正常",phyClusterName));
-=======
             if (!esClusterService.isConnectionStatus(phyClusterName)){
                 return Result.buildFail(String.format("%s 集群不正常",cluster));
->>>>>>> f2a621fa
             }
         }
         return Result.buildSucc(phyClusterName);
