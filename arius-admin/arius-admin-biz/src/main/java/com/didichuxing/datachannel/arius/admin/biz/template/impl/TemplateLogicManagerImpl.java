package com.didichuxing.datachannel.arius.admin.biz.template.impl;

import static com.didichuxing.datachannel.arius.admin.common.constant.AdminConstant.DEFAULT_INDEX_MAPPING_TYPE;
import static com.didichuxing.datachannel.arius.admin.common.constant.AdminConstant.G_PER_SHARD;
import static com.didichuxing.datachannel.arius.admin.common.constant.PageSearchHandleTypeEnum.TEMPLATE_LOGIC;
import static com.didichuxing.datachannel.arius.admin.common.constant.TemplateConstant.*;
import static com.didichuxing.datachannel.arius.admin.common.constant.app.AppTemplateAuthEnum.OWN;
import static com.didichuxing.datachannel.arius.admin.common.constant.app.AppTemplateAuthEnum.isTemplateAuthExitByCode;
import static com.didichuxing.datachannel.arius.admin.common.constant.operaterecord.ModuleEnum.TEMPLATE;
import static com.didichuxing.datachannel.arius.admin.common.constant.operaterecord.OperationEnum.ADD;
import static com.didichuxing.datachannel.arius.admin.common.constant.template.TemplateServiceEnum.TEMPLATE_MAPPING;
import static com.didichuxing.datachannel.arius.admin.core.service.template.physic.impl.IndexTemplatePhyServiceImpl.NOT_CHECK;

import java.util.*;
import java.util.stream.Collectors;

import org.apache.commons.collections4.CollectionUtils;
import org.apache.commons.lang3.StringUtils;
import org.springframework.beans.factory.annotation.Autowired;
import org.springframework.stereotype.Component;
import org.springframework.transaction.annotation.Transactional;

import com.alibaba.fastjson.JSON;
import com.didichuxing.datachannel.arius.admin.biz.page.TemplateLogicPageSearchHandle;
import com.didichuxing.datachannel.arius.admin.biz.template.TemplateLogicManager;
import com.didichuxing.datachannel.arius.admin.biz.template.TemplatePhyManager;
import com.didichuxing.datachannel.arius.admin.biz.template.new_srv.precreate.PreCreateManager;
import com.didichuxing.datachannel.arius.admin.biz.template.srv.cold.TemplateColdManager;
import com.didichuxing.datachannel.arius.admin.biz.template.srv.dcdr.TemplateDCDRManager;
import com.didichuxing.datachannel.arius.admin.common.Tuple;
import com.didichuxing.datachannel.arius.admin.common.bean.common.*;
import com.didichuxing.datachannel.arius.admin.common.bean.dto.template.*;
import com.didichuxing.datachannel.arius.admin.common.bean.dto.template.TemplateClearDTO;
import com.didichuxing.datachannel.arius.admin.common.bean.entity.app.App;
import com.didichuxing.datachannel.arius.admin.common.bean.entity.app.AppTemplateAuth;
import com.didichuxing.datachannel.arius.admin.common.bean.entity.cluster.ClusterLogic;
import com.didichuxing.datachannel.arius.admin.common.bean.entity.cluster.ClusterPhy;
import com.didichuxing.datachannel.arius.admin.common.bean.entity.operaterecord.template.TemplateOperateRecord;
import com.didichuxing.datachannel.arius.admin.common.bean.entity.region.ClusterRegion;
import com.didichuxing.datachannel.arius.admin.common.bean.entity.template.*;
import com.didichuxing.datachannel.arius.admin.common.bean.vo.template.ConsoleTemplateVO;
import com.didichuxing.datachannel.arius.admin.common.component.BaseHandle;
import com.didichuxing.datachannel.arius.admin.common.constant.AdminConstant;
import com.didichuxing.datachannel.arius.admin.common.constant.app.AppTemplateAuthEnum;
import com.didichuxing.datachannel.arius.admin.common.constant.operaterecord.OperationEnum;
import com.didichuxing.datachannel.arius.admin.common.constant.operaterecord.TemplateOperateRecordEnum;
import com.didichuxing.datachannel.arius.admin.common.constant.result.ResultType;
import com.didichuxing.datachannel.arius.admin.common.constant.template.TemplateDeployRoleEnum;
import com.didichuxing.datachannel.arius.admin.common.constant.template.TemplateServiceEnum;
import com.didichuxing.datachannel.arius.admin.common.exception.AdminOperateException;
import com.didichuxing.datachannel.arius.admin.common.exception.AmsRemoteException;
import com.didichuxing.datachannel.arius.admin.common.mapping.AriusTypeProperty;
import com.didichuxing.datachannel.arius.admin.common.util.AriusObjUtils;
import com.didichuxing.datachannel.arius.admin.common.util.ConvertUtil;
import com.didichuxing.datachannel.arius.admin.common.util.ListUtils;
import com.didichuxing.datachannel.arius.admin.common.util.TemplateUtils;
import com.didichuxing.datachannel.arius.admin.core.component.HandleFactory;
import com.didichuxing.datachannel.arius.admin.core.component.ResponsibleConvertTool;
import com.didichuxing.datachannel.arius.admin.core.service.app.AppLogicTemplateAuthService;
import com.didichuxing.datachannel.arius.admin.core.service.app.AppService;
import com.didichuxing.datachannel.arius.admin.core.service.cluster.logic.ClusterLogicService;
import com.didichuxing.datachannel.arius.admin.core.service.cluster.physic.ClusterPhyService;
import com.didichuxing.datachannel.arius.admin.core.service.cluster.region.ClusterRegionService;
import com.didichuxing.datachannel.arius.admin.core.service.common.OperateRecordService;
import com.didichuxing.datachannel.arius.admin.core.service.es.ESIndexService;
import com.didichuxing.datachannel.arius.admin.core.service.es.ESTemplateService;
import com.didichuxing.datachannel.arius.admin.core.service.template.logic.IndexTemplateService;
import com.didichuxing.datachannel.arius.admin.core.service.template.physic.IndexTemplatePhyService;
import com.didichuxing.datachannel.arius.admin.metadata.service.TemplateLabelService;
import com.didichuxing.datachannel.arius.admin.metadata.service.TemplateSattisService;
import com.didiglobal.logi.log.ILog;
import com.didiglobal.logi.log.LogFactory;
import com.google.common.collect.Lists;
import com.google.common.collect.Maps;

<<<<<<< HEAD
import java.util.*;
import java.util.stream.Collectors;
import org.apache.commons.collections4.CollectionUtils;
import org.apache.commons.lang3.StringUtils;
import org.springframework.beans.factory.annotation.Autowired;
import org.springframework.stereotype.Component;
import org.springframework.transaction.annotation.Transactional;

=======
>>>>>>> a4ec012c
@Component
public class TemplateLogicManagerImpl implements TemplateLogicManager {

    private static final ILog           LOGGER = LogFactory.getLog(TemplateLogicManager.class);

    @Autowired
    private AppLogicTemplateAuthService appLogicTemplateAuthService;

    @Autowired
    private TemplateSattisService       templateSattisService;

    @Autowired
    private TemplateLabelService        templateLabelService;

    @Autowired
    private TemplateColdManager         templateColdManager;

    @Autowired
    private IndexTemplateService        indexTemplateService;

    @Autowired
    private IndexTemplatePhyService     indexTemplatePhyService;

    @Autowired
    private ClusterPhyService           clusterPhyService;

    @Autowired
<<<<<<< HEAD
    private ClusterRegionService clusterRegionService;
=======
    private ClusterLogicService         clusterLogicService;

    @Autowired
    private ClusterRegionService        clusterRegionService;
>>>>>>> a4ec012c

    @Autowired
    private OperateRecordService        operateRecordService;

    @Autowired
    private AppService                  appService;

    @Autowired
    private ESIndexService esIndexService;

    @Autowired
    private ESTemplateService esTemplateService;

    @Autowired
    private ResponsibleConvertTool      responsibleConvertTool;

    @Autowired
    private TemplatePhyManager          templatePhyManager;

    @Autowired
    private HandleFactory               handleFactory;

    @Autowired
    private TemplateDCDRManager         templateDcdrManager;

    @Autowired
    private PreCreateManager preCreateManager;

    private final Integer RETRY_TIMES = 3;

    /**
     * 校验所有逻辑模板元数据信息
     *
     * @return
     */
    @Override
    public boolean checkAllLogicTemplatesMeta() {
        Map<Integer, App> appId2AppMap = ConvertUtil.list2Map(appService.listApps(), App::getId);
        List<IndexTemplate> logicTemplates = indexTemplateService.getAllLogicTemplates();
        for (IndexTemplate templateLogic : logicTemplates) {
            try {
                Result<Void> result = checkLogicTemplateMeta(templateLogic, appId2AppMap);
                if (result.success()) {
                    LOGGER.info("class=TemplateLogicManagerImpl||method=metaCheck||msg=succeed||logicId={}", templateLogic.getId());
                } else {
                    LOGGER.warn("class=TemplateLogicManagerImpl||method=metaCheck||msg=fail||logicId={}||failMsg={}", templateLogic.getId(),
                            result.getMessage());
                }
            } catch (Exception e) {
                LOGGER.error("class=TemplateLogicServiceImpl||method=metaCheck||errMsg={}||logicId={}||",
                        e.getMessage(), templateLogic.getId(), e);
            }
        }

        return true;
    }

    /**
     * 获取模板信息
     * @param excludeLabelIds 排除的Label ID列表
     * @param includeLabelIds 包含的Label ID列表
     * @return list
     */
    @Override
    public List<IndexTemplateWithLabels> getByLabelIds(String includeLabelIds, String excludeLabelIds) {

        List<IndexTemplateWithLabels> indexTemplateLogicWithLabels = Lists.newArrayList();

        Map<Integer, IndexTemplate> logicTemplatesMappings = indexTemplateService.getAllLogicTemplatesMap();

        List<TemplateLabel> templateLabels = fetchLabels(includeLabelIds, excludeLabelIds);
        templateLabels.stream().forEach(templateLabel -> {
            Integer templateId = templateLabel.getIndexTemplateId();

            IndexTemplate indexTemplate = logicTemplatesMappings.get(templateId);
            IndexTemplateWithLabels logicWithLabel = responsibleConvertTool.obj2Obj(indexTemplate,
                    IndexTemplateWithLabels.class);
            if (logicWithLabel != null) {
                logicWithLabel.setLabels(templateLabel.getLabels());
                indexTemplateLogicWithLabels.add(logicWithLabel);
            }

        });

        return indexTemplateLogicWithLabels;
    }

    /**
     * 获取最近访问该模板的APP
     *
     * @param logicId logicId
     * @return result
     */
    @Override
    public List<App> getLogicTemplateAppAccess(Integer logicId) {
        Result<Map<Integer, Long>> result = templateSattisService.getTemplateAccessAppIds(logicId, 7);
        if (result.failed()) {
            throw new AmsRemoteException("获取访问模板的APP列表失败");
        }

        if (null == result.getData() || 0 == result.getData().size()) {
            return Lists.newArrayList();
        }

        List<App> apps = appService.listApps();
        Map<Integer, App> id2AppMap = ConvertUtil.list2Map(apps, App::getId);

        return result.getData().keySet().stream().map(id2AppMap::get).collect( Collectors.toList());
    }

    /**
     * 获取模板的标签信息
     * @param logicId 模板id
     * @return label
     */
    @Override
    public IndexTemplateWithLabels getLabelByLogicId(Integer logicId) {
        IndexTemplateWithLabels indexTemplateLogicWithLabels = ConvertUtil
                .obj2Obj(indexTemplateService.getLogicTemplateById(logicId), IndexTemplateWithLabels.class);

        if (indexTemplateLogicWithLabels != null) {
            indexTemplateLogicWithLabels.setLabels(templateLabelService.listTemplateLabel(logicId));
        }

        return indexTemplateLogicWithLabels;
    }

    @Override
    @Transactional(rollbackFor = Exception.class)
    public Result<Void> create(IndexTemplateWithCreateInfoDTO param, String operator, Integer appId) {
        IndexTemplateDTO indexTemplateDTO = buildTemplateDTO(param, appId);
        Result<Void> validLogicTemplateResult = indexTemplateService.validateTemplate(indexTemplateDTO, ADD);
        if (validLogicTemplateResult.failed()) {
            return validLogicTemplateResult;
        }

        Result<Void> validPhyTemplateResult = indexTemplatePhyService.validateTemplates(indexTemplateDTO.getPhysicalInfos(), ADD);
        if (validPhyTemplateResult.failed()) {
            return validPhyTemplateResult;
        }

        try {
            Result<Void> save2DBResult = indexTemplateService.addTemplateWithoutCheck(indexTemplateDTO);
            if (save2DBResult.failed()) {
                return save2DBResult;
            }

            Result<Void> save2PhyTemplateResult = templatePhyManager.addTemplatesWithoutCheck(indexTemplateDTO.getId(), indexTemplateDTO.getPhysicalInfos());
            if (save2PhyTemplateResult.failed()) {
                return save2PhyTemplateResult;
            }

            Result<Void> saveTemplateConfigResult = insertTemplateConfig(indexTemplateDTO);
            if (saveTemplateConfigResult.failed()) {
                return saveTemplateConfigResult;
            }

            operateRecordService.save(TEMPLATE, ADD, param.getId(), JSON.toJSONString(new TemplateOperateRecord(TemplateOperateRecordEnum.NEW.getCode(), "新增模板")), operator);
        } catch (Exception e) {
            LOGGER.error("class=TemplateCreateManager||method=create||msg=create template failed", e);
            return Result.buildFail();
        }

        return Result.buildSucc();
    }

    /**
     * 获取所有逻辑模板聚合
     *
     * @param appId 当前App Id
     * @return
     */
    @Override
    public List<IndexTemplateLogicAggregate> getAllTemplatesAggregate(Integer appId) {
        List<IndexTemplateLogicAggregate> indexTemplateLogicAggregates = new ArrayList<>();
        List<IndexTemplateWithCluster> logicTemplates = indexTemplateService
                .getAllLogicTemplateWithClusters();

        if (CollectionUtils.isNotEmpty(logicTemplates)) {
            indexTemplateLogicAggregates = fetchLogicTemplatesAggregates(logicTemplates, appId);
        }

        return indexTemplateLogicAggregates;
    }

    /**
     * 获取逻辑集群所有逻辑模板聚合
     *
     * @param logicClusterId 逻辑集群ID
     * @param appId 操作的App Id
     * @return
     */
    @Override
    public List<IndexTemplateLogicAggregate> getLogicClusterTemplatesAggregate(Long logicClusterId, Integer appId) {

        if (logicClusterId == null) {
            return new ArrayList<>();
        }

        List<IndexTemplateWithCluster> logicTemplates = indexTemplateService
                .getLogicTemplateWithClustersByClusterId(logicClusterId);

        if (CollectionUtils.isEmpty(logicTemplates)) {
            return new ArrayList<>();
        }

        return fetchLogicTemplatesAggregates(logicTemplates, appId);
    }

    /**
     * 拼接集群名称
     * @param logicClusters 逻辑集群详情列表
     * @return
     */
    @Override
    public String jointCluster(List<ClusterLogic> logicClusters) {
        if (CollectionUtils.isNotEmpty(logicClusters)) {
            return String.join(",", logicClusters.stream().
                    map(ClusterLogic::getName).collect(
                    Collectors.toList()));
        }

        return StringUtils.EMPTY;
    }

    /**
     *
     * @param aggregates 聚合列表
     * @return
     */
    @Override
    public List<ConsoleTemplateVO> fetchConsoleTemplates(List<IndexTemplateLogicAggregate> aggregates) {
        List<ConsoleTemplateVO> consoleTemplates = Lists.newArrayList();
        if (CollectionUtils.isNotEmpty(aggregates)) {
            Map<Integer, String> appId2AppNameMap = Maps.newHashMap();

            for (IndexTemplateLogicAggregate aggregate : aggregates) {
                ConsoleTemplateVO consoleTemplateVO = fetchConsoleTemplate(aggregate);

                //获取项目名称
                Integer appId = consoleTemplateVO.getAppId();
                if (appId2AppNameMap.containsKey(appId)) {
                    consoleTemplateVO.setAppName(appId2AppNameMap.get(appId));
                } else {
                    String appName = appService.getAppName(appId);
                    if (!AriusObjUtils.isNull(appName)) {
                        consoleTemplateVO.setAppName(appName);
                        appId2AppNameMap.put(appId, appName);
                    }
                }

                consoleTemplates.add(consoleTemplateVO);
            }
        }

        Collections.sort(consoleTemplates);
        return consoleTemplates;
    }

    /**
     * 获取模板VO
     * @param aggregate 模板聚合
     * @return
     */
    @Override
    public ConsoleTemplateVO fetchConsoleTemplate(IndexTemplateLogicAggregate aggregate) {
        if (aggregate != null) {
            ConsoleTemplateVO templateLogic = ConvertUtil.obj2Obj(
                    aggregate.getIndexTemplateLogicWithCluster(),
                    ConsoleTemplateVO.class);
            try {
                templateLogic.setAuthType(AppTemplateAuthEnum.NO_PERMISSION.getCode());
                if (aggregate.getAppTemplateAuth() != null) {
                    templateLogic.setAuthType(aggregate.getAppTemplateAuth().getType());
                }

                templateLogic.setValue(DEFAULT_TEMPLATE_VALUE);
                if (aggregate.getIndexTemplateValue() != null) {

                    templateLogic.setValue(aggregate.getIndexTemplateValue().getValue());
                }
                templateLogic.setHasDCDR(templateLogic.getHasDCDR());
                
                //设置模板关联物理集群
                List<IndexTemplatePhy> templatePhyList = indexTemplatePhyService.getTemplateByLogicId(templateLogic.getId());
                if (CollectionUtils.isNotEmpty(templatePhyList)) {
                    templateLogic.setClusterPhies(
                            templatePhyList.stream().map(IndexTemplatePhy::getCluster).collect(Collectors.toList()));
                }
            } catch (Exception e) {
                LOGGER.warn("class=TemplateLogicManager||method=fetchConsoleTemplate||aggregate={}",
                        aggregate, e);
            }

            return templateLogic;
        }

        return null;
    }

    @Override
    public List<ConsoleTemplateVO> getConsoleTemplatesVOS(Integer appId) {
        return fetchConsoleTemplates(getAllTemplatesAggregate(appId));
    }

    @Override
    public List<IndexTemplate> getTemplatesByAppIdAndAuthType(Integer appId, Integer authType) {
        if (!appService.isAppExists(appId)) {
            return Lists.newArrayList();
        }

        //超级用户对所有模板都是管理权限
        if (appService.isSuperApp(appId) && !OWN.getCode().equals(authType)) {
            return Lists.newArrayList();
        }

        if (!isTemplateAuthExitByCode(authType)) {
            return Lists.newArrayList();
        }

        switch (AppTemplateAuthEnum.valueOf(authType)) {
            case OWN:
                if (appService.isSuperApp(appId)) {
                    return indexTemplateService.getAllLogicTemplates();
                }else {
                    return indexTemplateService.getAppLogicTemplatesByAppId(appId);
                }

            case RW:
                List<AppTemplateAuth> appActiveTemplateRWAuths = appLogicTemplateAuthService
                    .getAppActiveTemplateRWAuths(appId);
                return appActiveTemplateRWAuths
                        .stream()
                        .map(r -> indexTemplateService.getLogicTemplateById(r.getTemplateId()))
                        .collect(Collectors.toList());

            case R:
                List<AppTemplateAuth> appActiveTemplateRAuths = appLogicTemplateAuthService
                    .getAppActiveTemplateRAuths(appId);
                return appActiveTemplateRAuths
                        .stream()
                        .map(r -> indexTemplateService.getLogicTemplateById(r.getTemplateId()))
                        .collect(Collectors.toList());

            case NO_PERMISSION:
                List<IndexTemplate> allLogicTemplates = indexTemplateService.getAllLogicTemplates();
                List<Integer> appRAndRwAuthTemplateIdList = appLogicTemplateAuthService
                        .getAppTemplateRWAndRAuthsWithoutCodecResponsible(appId)
                        .stream()
                        .map(AppTemplateAuth::getTemplateId)
                        .collect(Collectors.toList());

                List<IndexTemplate> notAuthIndexTemplateList = allLogicTemplates
                        .stream()
                        .filter(r -> !appId.equals(r.getAppId()) && !appRAndRwAuthTemplateIdList.contains(r.getId()))
                        .collect(Collectors.toList());
                return notAuthIndexTemplateList;

            default:
                return Lists.newArrayList();

        }
    }

    @Override
    public List<String> getTemplateLogicNames(Integer appId) {
        List<IndexTemplate> templateLogics = indexTemplateService.getAppLogicTemplatesByAppId(appId);

        return templateLogics.stream().map(IndexTemplate::getName).collect(Collectors.toList());
    }

    @Override
    public Result<Void> editTemplate(IndexTemplateDTO param, String operator)
            throws AdminOperateException {
        return indexTemplateService.editTemplate(param, operator);
    }

    @Override
    public Result<Void> newEditTemplate(IndexTemplateDTO param, String operator) {
        try {
            return indexTemplateService.editTemplateInfoTODB(param);
        } catch (AdminOperateException e) {
            LOGGER.error("class=TemplateLogicManagerImpl||method=newEditTemplate||msg=fail to editTemplate");
        }
        return Result.buildFail("编辑模板失败");
    }

    @Override
    public Result<Void> delTemplate(Integer logicTemplateId, String operator)
            throws AdminOperateException {
        return indexTemplateService.delTemplate(logicTemplateId, operator);
    }

    @Override
    public PaginationResult<ConsoleTemplateVO> pageGetConsoleTemplateVOS(TemplateConditionDTO condition, Integer appId) {
        BaseHandle baseHandle     = handleFactory.getByHandlerNamePer(TEMPLATE_LOGIC.getPageSearchType());
        if (baseHandle instanceof TemplateLogicPageSearchHandle) {
            TemplateLogicPageSearchHandle handle = (TemplateLogicPageSearchHandle) baseHandle;
            return handle.doPageHandle(condition, condition.getAuthType(), appId);
        }

        LOGGER.warn("class=TemplateLogicManagerImpl||method=pageGetConsoleClusterVOS||msg=failed to get the TemplateLogicPageSearchHandle");

        return PaginationResult.buildFail("获取模板分页信息失败");
    }

    @Override
    public Result<Void> checkTemplateValidForCreate(String templateName) {
        if (AriusObjUtils.isNull(templateName)) {
            return Result.buildParamIllegal("名字为空");
        }

        if (templateName.length() < TEMPLATE_NAME_SIZE_MIN || templateName.length() > TEMPLATE_NAME_SIZE_MAX) {
            return Result.buildParamIllegal(String.format("名称长度非法, %s-%s",TEMPLATE_NAME_SIZE_MIN,TEMPLATE_NAME_SIZE_MAX));
        }

        for (Character c : templateName.toCharArray()) {
            if (!TEMPLATE_NAME_CHAR_SET.contains(c)) {
                return Result.buildParamIllegal("名称包含非法字符, 只能包含小写字母、数字、-、_和.");
            }
        }

        return indexTemplateService.preCheckTemplateName(templateName);
    }

    @Override
    public Result<Boolean> checkTemplateEditMapping(Integer templateId) {
        IndexTemplate indexTemplate = indexTemplateService.getLogicTemplateById(templateId);
        if (null == indexTemplate) {
            LOGGER.error(
                "class=TemplateLogicManagerImpl||method=checkTemplateEditMapping||templateId={}||msg=indexTemplateLogic is empty",
                templateId);
            return Result.buildFail("模板不存在");
        }

        List<IndexTemplatePhy> templatePhyList = indexTemplatePhyService.getTemplateByLogicId(indexTemplate.getId());
        if (CollectionUtils.isEmpty(templatePhyList)) {
            return Result.buildSucc(false);
        }

        List<String> clusterPhyNameList = templatePhyList.stream().map(IndexTemplatePhy::getCluster).distinct().collect(Collectors.toList());
        for (String clusterPhyName : clusterPhyNameList) {
            ClusterPhy clusterPhy = clusterPhyService.getClusterByName(clusterPhyName);
            if (null == clusterPhy) {
                return Result.buildFail(String.format("模板归属集群[%s]不存在", clusterPhyName));
            }
            
            List<String> templateSrvList = ListUtils.string2StrList(clusterPhy.getTemplateSrvs());
            if (!templateSrvList.contains(TEMPLATE_MAPPING.getCode().toString())){
                return Result.buildFail("该模板归属集群未开启mapping修改服务");
            }
        }

        return Result.buildSucc(true);
    }

    @Override
    public Result<Void> switchRolloverStatus(Integer templateLogicId, Integer status, String operator) {
        if(templateLogicId == null || status == null) {
            return Result.buildSucc();
        }
        Boolean newDisable = status == 0;
        IndexTemplateConfig templateConfig = indexTemplateService.getTemplateConfig(templateLogicId);
        if(templateConfig == null) {
            return Result.buildFail("模版不存在");
        }
        Boolean oldDisable = templateConfig.getDisableIndexRollover();
        if(!newDisable.equals(oldDisable)) {
            // 如果状态不同则更新状态
            IndexTemplateConfigDTO indexTemplateConfigDTO = ConvertUtil.obj2Obj(templateConfig, IndexTemplateConfigDTO.class);
            indexTemplateConfigDTO.setDisableIndexRollover(newDisable);
            Result<Void> updateStatusResult = indexTemplateService.updateTemplateConfig(indexTemplateConfigDTO, operator);
            if (updateStatusResult.success()) {
                // rollover状态修改记录(兼容开启或者关闭)
                operateRecordService.save(TEMPLATE, OperationEnum.EDIT, templateLogicId, JSON.toJSONString(
                        new TemplateOperateRecord(TemplateOperateRecordEnum.ROLLOVER.getCode(), "rollover状态修改为:" + (newDisable ? "关闭" : "开启"))), operator);
            }
        }
        return Result.buildSucc();
    }

    @Override
    public List<Integer> getHaveDCDRLogicIds() {
        Result<List<TemplateLabel>> result = templateLabelService.listHaveDcdrTemplates();
        if (result.failed() || CollectionUtils.isEmpty(result.getData())) {
            return Lists.newArrayList();
        }

        return result.getData().stream().map(TemplateLabel::getIndexTemplateId).collect(Collectors.toList());
    }

    @Override
    public Result<Boolean> checkTemplateEditService(Integer templateId, Integer templateSrvId) {
        // 根据逻辑模板id获取对应的逻辑物理模板信息
        IndexTemplateWithPhyTemplates logicTemplateWithPhysicals = indexTemplateService.getLogicTemplateWithPhysicalsById(templateId);

        if (AriusObjUtils.isNull(logicTemplateWithPhysicals)
                || CollectionUtils.isEmpty(logicTemplateWithPhysicals.getPhysicals())) {
            LOGGER.error(
                    "class=TemplateLogicManagerImpl||method=checkTemplateEditService||templateId={}||msg=indexTemplateLogic is empty",
                    templateId);
            return Result.buildFail("逻辑模板信息为空");
        }

        // 获取逻辑集群对应的物理模板的物理集群名称列表
        List<String> clusterPhyNameList = logicTemplateWithPhysicals.getPhysicals()
                .stream()
                .map(IndexTemplatePhy::getCluster)
                .distinct()
                .collect(Collectors.toList());

        // 查看对应的物理集群是否开启了指定的索引模板服务
        for (String clusterPhyName : clusterPhyNameList) {
            Result<Boolean> checkResult = checkTemplateSrvByClusterName(clusterPhyName, templateSrvId);
            if (checkResult.failed()) {
                return Result.buildFailWithMsg(false, checkResult.getMessage());
            }
        }

        return Result.buildSucc(true);
    }

    @Override
    public Result<Void> checkAppAuthOnLogicTemplate(Integer logicId, Integer appId) {
        if (AriusObjUtils.isNull(logicId)) {
            return Result.buildParamIllegal("索引id为空");
        }

        if (AriusObjUtils.isNull(appId)) {
            return Result.buildParamIllegal("应用Id为空");
        }

        IndexTemplate templateLogic = indexTemplateService.getLogicTemplateById(logicId);
        if (templateLogic == null) {
            return Result.buildNotExist("索引不存在");
        }

        if (templateLabelService.isImportantIndex(logicId)) {
            return Result.buildOpForBidden("禁止操作重要索引，请联系Arius服务号处理");
        }

        if (appService.isSuperApp(appId)) {
            return Result.buildSucc();
        }

        if (!templateLogic.getAppId().equals(appId)) {
            return Result.buildOpForBidden("您无权对该索引进行操作");
        }

        return Result.buildSucc();
    }

    @Override
    public boolean updateDCDRInfo(Integer logicId) {
        if (!indexTemplateService.exist(logicId)) { return true; }

        // 1. 获取dcdr标识位
        boolean dcdrFlag = false;
        long totalIndexCheckPointDiff = 0;
        try {
            IndexTemplateWithPhyTemplates logicTemplateWithPhysicals = indexTemplateService.getLogicTemplateWithPhysicalsById(logicId);
            IndexTemplatePhy slavePhyTemplate  = logicTemplateWithPhysicals.getSlavePhyTemplate();
            IndexTemplatePhy masterPhyTemplate = logicTemplateWithPhysicals.getMasterPhyTemplate();
            if (null != masterPhyTemplate && null != slavePhyTemplate) {
                dcdrFlag = templateDcdrManager.syncExistTemplateDCDR(masterPhyTemplate.getId(), slavePhyTemplate.getCluster());
            }
        } catch (Exception e) {
            LOGGER.error("class=TemplateLogicManagerImpl||method=updateDCDRInfo||templateName={}||errorMsg={}",
                    logicId, e.getMessage(), e);
        }

        // 2. 获取位点差dcdr
        if (dcdrFlag) {
            try {
                Tuple<Long, Long> masterAndSlaveTemplateCheckPointTuple = templateDcdrManager.getMasterAndSlaveTemplateCheckPoint(logicId);
                totalIndexCheckPointDiff = Math.abs(masterAndSlaveTemplateCheckPointTuple.getV1() - masterAndSlaveTemplateCheckPointTuple.getV2());
            } catch (Exception e) {
                LOGGER.error("class=TemplateLogicManagerImpl||method=updateDCDRInfo||templateId={}||errorMsg={}",
                        logicId, e.getMessage(), e);
            }
        }

        try {
            IndexTemplateDTO indexTemplateDTO = new IndexTemplateDTO();
            indexTemplateDTO.setId(logicId);
            indexTemplateDTO.setHasDCDR(dcdrFlag);
            indexTemplateDTO.setCheckPointDiff(totalIndexCheckPointDiff);
            indexTemplateService.editTemplateInfoTODB(indexTemplateDTO);
        } catch (AdminOperateException e) {
            LOGGER.error(
                "class=TemplateLogicManagerImpl||method=updateDCDRInfo||templateId={}||errorMsg=failed to edit template",
                logicId, e.getMessage(), e);
        }

        return true;
    }

    @Override
    public Result<List<ConsoleTemplateVO>> getTemplateVOByPhyCluster(String phyCluster, Integer appId) {
        // 根据物理集群名称获取全量逻辑模板列表
        List<IndexTemplatePhyWithLogic> templateByPhyCluster = indexTemplatePhyService.getTemplateByPhyCluster(phyCluster);

        // 转化为视图列表展示
        List<ConsoleTemplateVO> consoleTemplateVOLists = new ArrayList<>();
        templateByPhyCluster.forEach(indexTemplatePhyWithLogic -> consoleTemplateVOLists.add(buildTemplateVO(indexTemplatePhyWithLogic, appId)));

        return Result.buildSucc(consoleTemplateVOLists);
    }

    @Override
    public Result<Void> clearIndices(TemplateClearDTO clearDTO) {
        if (CollectionUtils.isEmpty(clearDTO.getDelIndices())) {
            return Result.buildParamIllegal("清理索引不能为空");
        }

        IndexTemplateWithPhyTemplates templateLogicWithPhysical = indexTemplateService.getLogicTemplateWithPhysicalsById(clearDTO.getTemplateId());
        List<String> delIndices = clearDTO.getDelIndices();
        for (IndexTemplatePhy templatePhysical : templateLogicWithPhysical.getPhysicals()) {
            if (CollectionUtils.isNotEmpty(delIndices)) {
                esIndexService.syncBatchDeleteIndices(templatePhysical.getCluster(), delIndices, RETRY_TIMES);
            }

            if (delIndices.size() != esIndexService.syncBatchDeleteIndices(templatePhysical.getCluster(), delIndices, RETRY_TIMES)) {
                return Result.buildFail("删除索引失败，请重试");
            }
        }

        return Result.buildSucc();
    }

    @Override
    public Result<Void> adjustShard(Integer logicTemplateId, Integer shardNum) {
        List<IndexTemplatePhy> templatePhyList = indexTemplatePhyService.getTemplateByLogicId(logicTemplateId);
        try {
            IndexTemplatePhyDTO updateParam = new IndexTemplatePhyDTO();
            for (IndexTemplatePhy templatePhy : templatePhyList) {
                if (templatePhy.getShard().equals(shardNum)) {
                    return Result.buildParamIllegal("该模板已经是" + shardNum + "分片");
                }

                updateParam.setId(templatePhy.getId());
                updateParam.setShard(shardNum);
                Result<Void> updateDBResult = indexTemplatePhyService.update(updateParam);
                if (updateDBResult.failed()) {
                    return updateDBResult;
                }
                esTemplateService.syncUpdateRackAndShard(templatePhy.getCluster(), templatePhy.getName(), templatePhy.getRack(), updateParam.getShard(), updateParam.getShardRouting(), RETRY_TIMES);
            }
        } catch (Exception e) {
            LOGGER.error("class=TemplateLogicManagerImpl||method=adjustShard||errorMsg=failed to adjust shard", e);
            return Result.buildFail("模板扩缩容失败");
        }
        return Result.buildSucc();
    }

    @Override
    public Result<Void> upgrade(Integer logicTemplateId, String operator) {
        List<IndexTemplatePhy> templatePhyList = indexTemplatePhyService.getTemplateByLogicId(logicTemplateId);
        try {
            IndexTemplatePhyDTO updateParam = new IndexTemplatePhyDTO();
            for (IndexTemplatePhy templatePhy : templatePhyList) {
                updateParam.setId(templatePhy.getId());
                updateParam.setRack(templatePhy.getRack());
                updateParam.setShard(updateParam.getShard());
                updateParam.setVersion(templatePhy.getVersion() + 1);

                Result<Void> editResult = templatePhyManager.editTemplateWithoutCheck(updateParam, operator, RETRY_TIMES);
                if (editResult.failed()) {
                    return editResult;
                }

                preCreateManager.asyncCreateTodayAndTomorrowIndexByPhysicalId(templatePhy.getId());
            }
        } catch (Exception e) {
            LOGGER.error("upgrade template error", e);
        }

        return Result.buildSucc();
    }

    /**************************************** private method ***************************************************/
    /**
     * 校验逻辑模板Master ROLE物理模板是否存在
     * @param templateLogic 逻辑模板
     * @param appId2AppMap APP映射
     * @return
     */
    private Result<Void> checkLogicTemplateMeta(IndexTemplate templateLogic, Map<Integer, App> appId2AppMap) {
        List<String> errMsg = Lists.newArrayList();

        if (!appId2AppMap.containsKey(templateLogic.getAppId())) {
            errMsg.add("所属APP ID不存在：" + templateLogic.getAppId());
        }

        List<IndexTemplatePhy> templatePhysicals = indexTemplatePhyService.getTemplateByLogicId(templateLogic.getId());

        if (CollectionUtils.isNotEmpty(templatePhysicals)) {
            List<IndexTemplatePhy> templatePhysicalsMaster = templatePhysicals.stream()
                    .filter(templatePhysical -> templatePhysical.getRole().equals( TemplateDeployRoleEnum.MASTER.getCode()))
                    .collect(Collectors.toList());

            if (CollectionUtils.isEmpty(templatePhysicalsMaster)) {
                errMsg.add("没有部署master：" + templateLogic.getName() + "(" + templateLogic.getId() + ")");
            }
        }

        if (CollectionUtils.isEmpty(errMsg)) {
            return Result.buildSucc();
        }

        return Result.build( ResultType.ADMIN_META_ERROR.getCode(), String.join(",", errMsg));
    }

    /**
     * 构建逻辑模板视图
     */
    private ConsoleTemplateVO buildTemplateVO(IndexTemplatePhyWithLogic param, Integer appId) {
        if (param == null) {
            return null;
        }

        ConsoleTemplateVO consoleTemplateVO = ConvertUtil.obj2Obj(param.getLogicTemplate(), ConsoleTemplateVO.class);
        consoleTemplateVO.setClusterPhies(Collections.singletonList(param.getCluster()));
        return consoleTemplateVO;
    }

    /**
     * 获取逻辑模板标签列表
     * @param includeLabelIds 包含的标签ID列表
     * @param excludeLabelIds 排除的标签ID列表
     * @return
     */
    private List<TemplateLabel> fetchLabels(String includeLabelIds, String excludeLabelIds) {
        Result<List<TemplateLabel>> result = templateLabelService.listByLabelIds(includeLabelIds,
                excludeLabelIds);
        if (result.failed()) {
            throw new AmsRemoteException("获取模板标签失败");
        }

        return result.getData();
    }

    /**
     * 获取逻辑模板详情
     *
     * @param indexTemplateLogicWithCluster 逻辑集群
     * @param appTemplateAuths                 App模板权限
     * @param logicTemplateValues              逻辑模板健康分
     */
    private IndexTemplateLogicAggregate fetchTemplateAggregate(IndexTemplateWithCluster indexTemplateLogicWithCluster,
                                                               Map<Integer, AppTemplateAuth> appTemplateAuths,
                                                               Map<Integer, IndexTemplateValue> logicTemplateValues,
                                                               List<Integer> hasDCDRLogicIds) {

        IndexTemplateLogicAggregate indexTemplateLogicAggregate = new IndexTemplateLogicAggregate();

        indexTemplateLogicAggregate.setIndexTemplateLogicWithCluster(indexTemplateLogicWithCluster);
        indexTemplateLogicAggregate.setAppTemplateAuth(appTemplateAuths.get(indexTemplateLogicWithCluster.getId()));
        indexTemplateLogicAggregate.setIndexTemplateValue(logicTemplateValues.get(indexTemplateLogicWithCluster.getId()));
        indexTemplateLogicAggregate.setHasDCDR(hasDCDRLogicIds.contains(indexTemplateLogicWithCluster.getId()));

        return indexTemplateLogicAggregate;
    }

    /**
     * 获取模板价值分
     *
     * @return
     */
    private List<IndexTemplateValue> fetchTemplateValues() {
        List<IndexTemplateValue> templateValues = Lists.newArrayList();
        Result<List<IndexTemplateValue>> listTemplateValueResult = templateSattisService.listTemplateValue();
        if (listTemplateValueResult.success()) {
            templateValues.addAll(listTemplateValueResult.getData());
        }

        return templateValues;
    }

    /**
     * 获取逻辑模板聚合信息
     * @param logicTemplates 逻辑模板列表
     * @param appId App Id
     * @return
     */
    private List<IndexTemplateLogicAggregate> fetchLogicTemplatesAggregates(List<IndexTemplateWithCluster> logicTemplates,
                                                                            Integer appId) {
        List<IndexTemplateLogicAggregate> indexTemplateLogicAggregates = new ArrayList<>();

        if (CollectionUtils.isNotEmpty(logicTemplates)) {

            // 模板权限
            Map<Integer, AppTemplateAuth> appTemplateAuths = ConvertUtil
                    .list2Map(appLogicTemplateAuthService.getTemplateAuthsByAppId(appId), AppTemplateAuth::getTemplateId);
            
            // 模板
            Map<Integer, IndexTemplateValue> logicTemplateValues = ConvertUtil.list2Map(fetchTemplateValues(),
                    IndexTemplateValue::getLogicTemplateId);

            // 具备DCDR的模版id
            List<Integer> hasDCDRLogicIds = getHaveDCDRLogicIds();

            for (IndexTemplateWithCluster combineLogicCluster : logicTemplates) {
                try {
                    indexTemplateLogicAggregates.add(fetchTemplateAggregate(combineLogicCluster, appTemplateAuths,
                             logicTemplateValues, hasDCDRLogicIds));
                } catch (Exception e) {
                    LOGGER.warn(
                            "class=LogicTemplateManager||method=fetchLogicTemplatesAggregates||" + "combineLogicCluster={}",
                            combineLogicCluster, e);
                }
            }
        }

        return indexTemplateLogicAggregates;
    }

    /**
     * 校验物理集群是否开启了指定的索引模板服务
     * @param clusterPhyName 物理集群
     * @param templateSrvId  索引服务id
     * @return 校验结果
     */
    private Result<Boolean> checkTemplateSrvByClusterName(String clusterPhyName, Integer templateSrvId) {
        TemplateServiceEnum templateServiceEnum = TemplateServiceEnum.getById(templateSrvId);
        if (AriusObjUtils.isNull(templateServiceEnum)) {
            return Result.buildFail("指定校验的索引服务id不存在");
        }

        ClusterPhy clusterPhy = clusterPhyService.getClusterByName(clusterPhyName);
        if (AriusObjUtils.isNull(clusterPhy)) {
            return Result.buildFail(String.format("模板归属集群[%s]不存在", clusterPhyName));
        }

        // 校验物理集群是否已经开启了指定的索引模板服务
        List<String> templateSrvList = ListUtils.string2StrList(clusterPhy.getTemplateSrvs());
        if (!templateSrvList.contains(templateSrvId.toString())) {
            return Result.buildFail(String.format("该模板归属集群未开启%s服务",templateServiceEnum.getServiceName()));
        }

        return Result.buildSucc();
    }

    private IndexTemplateConfig getDefaultTemplateConfig(Integer logicId) {
        IndexTemplateConfig indexTemplateConfig = new IndexTemplateConfig();
        indexTemplateConfig.setLogicId(logicId);
        indexTemplateConfig.setAdjustTpsFactor(1.0);
        indexTemplateConfig.setAdjustShardFactor(1.0);
        indexTemplateConfig.setDynamicLimitEnable( AdminConstant.YES);
        indexTemplateConfig.setMappingImproveEnable(AdminConstant.NO);
        indexTemplateConfig.setIsSourceSeparated(AdminConstant.NO);
        indexTemplateConfig.setDisableSourceFlags(false);
        indexTemplateConfig.setPreCreateFlags(true);
        indexTemplateConfig.setShardNum(1);
        indexTemplateConfig.setDisableIndexRollover(false);
        return indexTemplateConfig;
    }

    /**
     * 记录模板配置
     * @param param 模板配置参数
     */
    private Result<Void> insertTemplateConfig(IndexTemplateDTO param) {
        IndexTemplateConfig defaultTemplateConfig = getDefaultTemplateConfig(param.getId());
        defaultTemplateConfig.setDisableSourceFlags(false);
        if(param.getDisableIndexRollover() != null) {
            defaultTemplateConfig.setDisableIndexRollover(param.getDisableIndexRollover());
        }

        if (param.getPreCreateFlags() != null) {
            defaultTemplateConfig.setPreCreateFlags(param.getPreCreateFlags());
        }

        if (param.getShardNum() != null) {
            defaultTemplateConfig.setShardNum(param.getShardNum());
        }
        return indexTemplateService.insertTemplateConfig(defaultTemplateConfig);
    }

    /**
     * 校验模板名称是否是其他逻辑模板名称的前缀
     * @param templateName 逻辑模板名称
     * @return 校验的结果
     */
    private Result<Void> checkTemplateNamePrefix(String templateName) {
        if (StringUtils.isEmpty(templateName)) {
            return Result.buildFail("模板名称为空");
        }

        // 获取全部的正在使用的逻辑模板
        List<IndexTemplate> allLogicTemplates = indexTemplateService.getAllLogicTemplates();

        if (!CollectionUtils.isEmpty(allLogicTemplates)) {
            for (IndexTemplate indexTemplate : allLogicTemplates) {
                String logicTemplateName = indexTemplate.getName();

                // 为了隔离索引创建匹配的模板，新建模板的名称和其他模板名称不能互相存在前缀匹配
                if (logicTemplateName.startsWith(templateName)
                        || templateName.startsWith(logicTemplateName)) {
                    return Result.buildFail(String.format("目前和%s存在前缀匹配的情况", logicTemplateName));
                }
            }
        }

        return Result.buildSucc();
    }

    private IndexTemplateDTO buildTemplateDTO(IndexTemplateWithCreateInfoDTO param, Integer appId) {
        IndexTemplateDTO indexTemplateDTO = ConvertUtil.obj2Obj(param, IndexTemplateDTO.class);

        indexTemplateDTO.setAppId(appId);

        buildExtraField(indexTemplateDTO);
        buildCyclicalRoll(indexTemplateDTO, param);
        buildShardNum(indexTemplateDTO, param);
        buildPhysicalInfo(indexTemplateDTO, param);

        return indexTemplateDTO;
    }

    private void buildExtraField(IndexTemplateDTO indexTemplateDTO) {
        indexTemplateDTO.setIngestPipeline(indexTemplateDTO.getName());
        //todo: 移除quota 后删掉这行
        indexTemplateDTO.setQuota(indexTemplateDTO.getDiskSize());
        //todo: 0.3干掉
        indexTemplateDTO.setLibraDepartment("");
        indexTemplateDTO.setLibraDepartmentId("");
        indexTemplateDTO.setIdField("");
        indexTemplateDTO.setRoutingField("");

        if (null == indexTemplateDTO.getDesc()) {
            indexTemplateDTO.setDesc("");
        }
    }

    private void buildCyclicalRoll(IndexTemplateDTO indexTemplateDTO, IndexTemplateWithCreateInfoDTO param) {
        if (!param.getCyclicalRoll()) {
            indexTemplateDTO.setExpression(param.getName());
            indexTemplateDTO.setExpireTime(-1);
        } else {
            indexTemplateDTO.setExpression(param.getName() + "*");
            // 数据不会过期，必须按月滚动
            if (param.getExpireTime() < 0) {
                indexTemplateDTO.setDateFormat(AdminConstant.YY_MM_DATE_FORMAT);
            } else {
                //每天的数据增量大于200G或者保存时长小于30天 按天存储
                double incrementPerDay = param.getDiskSize() / param.getExpireTime();
                if (incrementPerDay >= 200.0 || param.getExpireTime() <= 30) {
                    if (StringUtils.isNotBlank(param.getDateField()) && !AdminConstant.MM_DD_DATE_FORMAT.equals(param.getDateField())) {
                        indexTemplateDTO.setDateFormat(AdminConstant.YY_MM_DD_DATE_FORMAT);
                    }
                } else {
                    indexTemplateDTO.setDateFormat(AdminConstant.YY_MM_DATE_FORMAT);
                }
            }
        }

        if (null == indexTemplateDTO.getDateFormat()) {
            indexTemplateDTO.setDateFormat("");
        }

        if (null == indexTemplateDTO.getDateField()) {
            indexTemplateDTO.setDateField("");
        }

        if (null == indexTemplateDTO.getDateFieldFormat()) {
            indexTemplateDTO.setDateFieldFormat("");
        }
    }

    private void buildPhysicalInfo(IndexTemplateDTO indexTemplateDTO, IndexTemplateWithCreateInfoDTO param) {
        IndexTemplatePhyDTO indexTemplatePhyDTO = ConvertUtil.obj2Obj(indexTemplateDTO, IndexTemplatePhyDTO.class);

        indexTemplatePhyDTO.setLogicId(NOT_CHECK);
        indexTemplatePhyDTO.setGroupId(UUID.randomUUID().toString());
        indexTemplatePhyDTO.setRole(TemplateDeployRoleEnum.MASTER.getCode());
        indexTemplatePhyDTO.setShard(indexTemplateDTO.getShardNum());
        indexTemplatePhyDTO.setDefaultWriterFlags(true);

        ClusterRegion clusterRegion = clusterRegionService.getRegionByLogicClusterId(param.getResourceId());
        indexTemplatePhyDTO.setCluster(clusterRegion.getPhyClusterName());
        indexTemplatePhyDTO.setRegionId(clusterRegion.getId().intValue());

        Integer clusterSettingHotDay = templateColdManager.fetchClusterDefaultHotDay(clusterRegion.getPhyClusterName());
        if (clusterSettingHotDay > 0) {
            indexTemplateDTO.setHotTime(clusterSettingHotDay);
        } else {
            indexTemplateDTO.setHotTime(-1);
        }

        if (StringUtils.isNotBlank(param.getSetting())) {
            indexTemplatePhyDTO.setSettings(param.getSetting());
        } else {
            indexTemplatePhyDTO.setSettings("{}");
        }

        if (StringUtils.isNotBlank(param.getMapping())) {
            AriusTypeProperty ariusTypeProperty = new AriusTypeProperty();
            ariusTypeProperty.setTypeName(DEFAULT_INDEX_MAPPING_TYPE);
            ariusTypeProperty.setProperties(JSON.parseObject(param.getMapping()));
            indexTemplatePhyDTO.setMappings(ariusTypeProperty.toMappingJSON().getJSONObject(DEFAULT_INDEX_MAPPING_TYPE).toJSONString());
        } else {
            indexTemplatePhyDTO.setMappings("{}");
        }

        indexTemplateDTO.setPhysicalInfos(Lists.newArrayList(indexTemplatePhyDTO));
    }

    private void buildShardNum(IndexTemplateDTO indexTemplateDTO, IndexTemplateWithCreateInfoDTO param) {
        if (param.getCyclicalRoll()) {
            int expireTime = param.getExpireTime();
            if (expireTime < 0) {
                // 如果数据永不过期，平台会按着180天来计算每日数据增量，最终用于生成模板shard
                expireTime = 180;
            }

            if (TemplateUtils.isSaveByDay(indexTemplateDTO.getDateFormat())) {
                // 按天滚动
                indexTemplateDTO.setShardNum(genShardNumBySize(param.getDiskSize() / expireTime));
            } else {
                // 按月滚动
                indexTemplateDTO.setShardNum(genShardNumBySize((param.getDiskSize() / expireTime) * 30));
            }
        } else {
            indexTemplateDTO.setShardNum(genShardNumBySize(param.getDiskSize()));
        }
    }

    private Integer genShardNumBySize(Double size) {
        double shardNumCeil = Math.ceil(size / G_PER_SHARD);
        return (int) shardNumCeil;
    }
}<|MERGE_RESOLUTION|>--- conflicted
+++ resolved
@@ -73,17 +73,6 @@
 import com.google.common.collect.Lists;
 import com.google.common.collect.Maps;
 
-<<<<<<< HEAD
-import java.util.*;
-import java.util.stream.Collectors;
-import org.apache.commons.collections4.CollectionUtils;
-import org.apache.commons.lang3.StringUtils;
-import org.springframework.beans.factory.annotation.Autowired;
-import org.springframework.stereotype.Component;
-import org.springframework.transaction.annotation.Transactional;
-
-=======
->>>>>>> a4ec012c
 @Component
 public class TemplateLogicManagerImpl implements TemplateLogicManager {
 
@@ -111,14 +100,7 @@
     private ClusterPhyService           clusterPhyService;
 
     @Autowired
-<<<<<<< HEAD
-    private ClusterRegionService clusterRegionService;
-=======
-    private ClusterLogicService         clusterLogicService;
-
-    @Autowired
     private ClusterRegionService        clusterRegionService;
->>>>>>> a4ec012c
 
     @Autowired
     private OperateRecordService        operateRecordService;
@@ -765,7 +747,7 @@
                 if (updateDBResult.failed()) {
                     return updateDBResult;
                 }
-                esTemplateService.syncUpdateRackAndShard(templatePhy.getCluster(), templatePhy.getName(), templatePhy.getRack(), updateParam.getShard(), updateParam.getShardRouting(), RETRY_TIMES);
+                esTemplateService.syncUpdateShardNum(templatePhy.getCluster(), templatePhy.getName(), shardNum, RETRY_TIMES);
             }
         } catch (Exception e) {
             LOGGER.error("class=TemplateLogicManagerImpl||method=adjustShard||errorMsg=failed to adjust shard", e);
