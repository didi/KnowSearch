--- conflicted
+++ resolved
@@ -3,17 +3,14 @@
 import static com.didichuxing.datachannel.arius.admin.common.constant.AdminConstant.DEFAULT_INDEX_MAPPING_TYPE;
 import static com.didichuxing.datachannel.arius.admin.common.constant.AdminConstant.G_PER_SHARD;
 import static com.didichuxing.datachannel.arius.admin.common.constant.PageSearchHandleTypeEnum.TEMPLATE_LOGIC;
-<<<<<<< HEAD
+import static com.didichuxing.datachannel.arius.admin.common.constant.TemplateConstant.*;
+import static com.didichuxing.datachannel.arius.admin.common.constant.app.AppTemplateAuthEnum.OWN;
+import static com.didichuxing.datachannel.arius.admin.common.constant.app.AppTemplateAuthEnum.isTemplateAuthExitByCode;
 import static com.didichuxing.datachannel.arius.admin.common.constant.TemplateConstant.TEMPLATE_NAME_CHAR_SET;
 import static com.didichuxing.datachannel.arius.admin.common.constant.TemplateConstant.TEMPLATE_NAME_SIZE_MAX;
 import static com.didichuxing.datachannel.arius.admin.common.constant.TemplateConstant.TEMPLATE_NAME_SIZE_MIN;
 import static com.didichuxing.datachannel.arius.admin.common.constant.app.ProjectTemplateAuthEnum.OWN;
 import static com.didichuxing.datachannel.arius.admin.common.constant.app.ProjectTemplateAuthEnum.isTemplateAuthExitByCode;
-=======
-import static com.didichuxing.datachannel.arius.admin.common.constant.TemplateConstant.*;
-import static com.didichuxing.datachannel.arius.admin.common.constant.app.AppTemplateAuthEnum.OWN;
-import static com.didichuxing.datachannel.arius.admin.common.constant.app.AppTemplateAuthEnum.isTemplateAuthExitByCode;
->>>>>>> c7ea9e10
 import static com.didichuxing.datachannel.arius.admin.common.constant.operaterecord.ModuleEnum.TEMPLATE;
 import static com.didichuxing.datachannel.arius.admin.common.constant.operaterecord.OperationEnum.ADD;
 import static com.didichuxing.datachannel.arius.admin.common.constant.template.TemplateServiceEnum.TEMPLATE_MAPPING;
@@ -35,7 +32,10 @@
 import com.didichuxing.datachannel.arius.admin.biz.template.srv.cold.TemplateColdManager;
 import com.didichuxing.datachannel.arius.admin.biz.template.srv.dcdr.TemplateDCDRManager;
 import com.didichuxing.datachannel.arius.admin.common.Tuple;
-<<<<<<< HEAD
+import com.didichuxing.datachannel.arius.admin.common.bean.common.*;
+import com.didichuxing.datachannel.arius.admin.common.bean.dto.template.*;
+import com.didichuxing.datachannel.arius.admin.common.bean.entity.app.App;
+import com.didichuxing.datachannel.arius.admin.common.bean.entity.app.AppTemplateAuth;
 import com.didichuxing.datachannel.arius.admin.common.bean.common.IndexTemplateValue;
 import com.didichuxing.datachannel.arius.admin.common.bean.common.PaginationResult;
 import com.didichuxing.datachannel.arius.admin.common.bean.common.QuotaUsage;
@@ -47,12 +47,6 @@
 import com.didichuxing.datachannel.arius.admin.common.bean.dto.template.IndexTemplateWithCreateInfoDTO;
 import com.didichuxing.datachannel.arius.admin.common.bean.dto.template.TemplateConditionDTO;
 import com.didichuxing.datachannel.arius.admin.common.bean.entity.app.ProjectTemplateAuth;
-=======
-import com.didichuxing.datachannel.arius.admin.common.bean.common.*;
-import com.didichuxing.datachannel.arius.admin.common.bean.dto.template.*;
-import com.didichuxing.datachannel.arius.admin.common.bean.entity.app.App;
-import com.didichuxing.datachannel.arius.admin.common.bean.entity.app.AppTemplateAuth;
->>>>>>> c7ea9e10
 import com.didichuxing.datachannel.arius.admin.common.bean.entity.cluster.ClusterLogic;
 import com.didichuxing.datachannel.arius.admin.common.bean.entity.cluster.ClusterPhy;
 import com.didichuxing.datachannel.arius.admin.common.bean.entity.operaterecord.template.TemplateOperateRecord;
@@ -76,14 +70,11 @@
 import com.didichuxing.datachannel.arius.admin.common.util.ListUtils;
 import com.didichuxing.datachannel.arius.admin.common.util.TemplateUtils;
 import com.didichuxing.datachannel.arius.admin.core.component.HandleFactory;
-<<<<<<< HEAD
-import com.didichuxing.datachannel.arius.admin.core.service.app.ESUserService;
-import com.didichuxing.datachannel.arius.admin.core.service.app.ProjectLogicTemplateAuthService;
-=======
 import com.didichuxing.datachannel.arius.admin.core.component.ResponsibleConvertTool;
 import com.didichuxing.datachannel.arius.admin.core.service.app.AppLogicTemplateAuthService;
 import com.didichuxing.datachannel.arius.admin.core.service.app.AppService;
->>>>>>> c7ea9e10
+import com.didichuxing.datachannel.arius.admin.core.service.app.ESUserService;
+import com.didichuxing.datachannel.arius.admin.core.service.app.ProjectLogicTemplateAuthService;
 import com.didichuxing.datachannel.arius.admin.core.service.cluster.logic.ClusterLogicService;
 import com.didichuxing.datachannel.arius.admin.core.service.cluster.physic.ClusterPhyService;
 import com.didichuxing.datachannel.arius.admin.core.service.cluster.region.ClusterRegionService;
@@ -98,7 +89,6 @@
 import com.didiglobal.logi.security.service.ProjectService;
 import com.google.common.collect.Lists;
 import com.google.common.collect.Maps;
-<<<<<<< HEAD
 import java.util.ArrayList;
 import java.util.Collections;
 import java.util.List;
@@ -112,8 +102,7 @@
 import org.springframework.beans.factory.annotation.Autowired;
 import org.springframework.stereotype.Component;
 import org.springframework.transaction.annotation.Transactional;
-=======
->>>>>>> c7ea9e10
+
 
 @Component
 public class TemplateLogicManagerImpl implements TemplateLogicManager {
@@ -439,35 +428,13 @@
     }
 
     @Override
-<<<<<<< HEAD
-    public List<ConsoleTemplateVO> getConsoleTemplateVOSForClusterLogic(Long clusterLogicId, Integer projectId) {
-        if (AriusObjUtils.isNull(clusterLogicId)) {
-            return Lists.newArrayList();
-        }
-
-        List<IndexTemplate> logicClusterTemplates = indexTemplateService.getLogicClusterTemplates(clusterLogicId);
-
-        Set<Integer> templateLogicIds = logicClusterTemplates.stream().map(IndexTemplate::getId)
-                .collect(Collectors.toSet());
-
-        return getConsoleTemplatesVOS(projectId)
-                .stream()
-                .filter(r -> templateLogicIds.contains(r.getId()))
-                .collect(Collectors.toList());
-    }
-
-    @Override
     public List<ConsoleTemplateVO> getConsoleTemplatesVOS(Integer projectId) {
         return fetchConsoleTemplates(getAllTemplatesAggregate(projectId));
-=======
-    public List<ConsoleTemplateVO> getConsoleTemplatesVOS(Integer appId) {
-        return fetchConsoleTemplates(getAllTemplatesAggregate(appId));
->>>>>>> c7ea9e10
     }
 
     @Override
     public List<IndexTemplate> getTemplatesByProjectIdAndAuthType(Integer projectId, Integer authType) {
-        if (projectService.checkProjectExist(projectId)) {
+        if (!projectService.checkProjectExist(projectId)) {
             return Lists.newArrayList();
         }
 
@@ -835,7 +802,6 @@
      * 获取逻辑模板详情
      *
      * @param indexTemplateLogicWithCluster 逻辑集群
-<<<<<<< HEAD
      * @param projectTemplateAuths                 project模板权限
      * @param templateQuotaUsages              逻辑模板Quota使用率
      * @param logicTemplateValues              逻辑模板健康分
@@ -843,25 +809,13 @@
     private IndexTemplateLogicAggregate fetchTemplateAggregate(IndexTemplateWithCluster indexTemplateLogicWithCluster,
                                                                Map<Integer, ProjectTemplateAuth> projectTemplateAuths,
                                                                Map<Integer, ESTemplateQuotaUsage> templateQuotaUsages,
-=======
-     * @param appTemplateAuths                 App模板权限
-     * @param logicTemplateValues              逻辑模板健康分
-     */
-    private IndexTemplateLogicAggregate fetchTemplateAggregate(IndexTemplateWithCluster indexTemplateLogicWithCluster,
-                                                               Map<Integer, AppTemplateAuth> appTemplateAuths,
->>>>>>> c7ea9e10
                                                                Map<Integer, IndexTemplateValue> logicTemplateValues,
                                                                List<Integer> hasDCDRLogicIds) {
 
         IndexTemplateLogicAggregate indexTemplateLogicAggregate = new IndexTemplateLogicAggregate();
 
         indexTemplateLogicAggregate.setIndexTemplateLogicWithCluster(indexTemplateLogicWithCluster);
-<<<<<<< HEAD
-        indexTemplateLogicAggregate.setProjectTemplateAuth(projectTemplateAuths.get(indexTemplateLogicWithCluster.getId()));
-        indexTemplateLogicAggregate.setEsTemplateQuotaUsage(templateQuotaUsages.get(indexTemplateLogicWithCluster.getId()));
-=======
-        indexTemplateLogicAggregate.setAppTemplateAuth(appTemplateAuths.get(indexTemplateLogicWithCluster.getId()));
->>>>>>> c7ea9e10
+        indexTemplateLogicAggregate.setAppTemplateAuth(projectTemplateAuths.get(indexTemplateLogicWithCluster.getId()));
         indexTemplateLogicAggregate.setIndexTemplateValue(logicTemplateValues.get(indexTemplateLogicWithCluster.getId()));
         indexTemplateLogicAggregate.setHasDCDR(hasDCDRLogicIds.contains(indexTemplateLogicWithCluster.getId()));
 
@@ -896,19 +850,9 @@
         if (CollectionUtils.isNotEmpty(logicTemplates)) {
 
             // 模板权限
-<<<<<<< HEAD
             Map<Integer, ProjectTemplateAuth> projectTemplateAuths = ConvertUtil
                     .list2Map(projectLogicTemplateAuthService.getTemplateAuthsByProjectId(projectId), ProjectTemplateAuth::getTemplateId);
-
-            // quota
-            Map<Integer, ESTemplateQuotaUsage> templateQuotaUsages = ConvertUtil
-                    .list2Map( templateQuotaManager.listAllTemplateQuotaUsageWithCache(), ESTemplateQuotaUsage::getLogicId);
-
-=======
-            Map<Integer, AppTemplateAuth> appTemplateAuths = ConvertUtil
-                    .list2Map(appLogicTemplateAuthService.getTemplateAuthsByAppId(appId), AppTemplateAuth::getTemplateId);
             
->>>>>>> c7ea9e10
             // 模板
             Map<Integer, IndexTemplateValue> logicTemplateValues = ConvertUtil.list2Map(fetchTemplateValues(),
                     IndexTemplateValue::getLogicTemplateId);
@@ -918,13 +862,8 @@
 
             for (IndexTemplateWithCluster combineLogicCluster : logicTemplates) {
                 try {
-<<<<<<< HEAD
                     indexTemplateLogicAggregates.add(fetchTemplateAggregate(combineLogicCluster, projectTemplateAuths,
-                            templateQuotaUsages, logicTemplateValues, hasDCDRLogicIds));
-=======
-                    indexTemplateLogicAggregates.add(fetchTemplateAggregate(combineLogicCluster, appTemplateAuths,
                              logicTemplateValues, hasDCDRLogicIds));
->>>>>>> c7ea9e10
                 } catch (Exception e) {
                     LOGGER.warn(
                             "class=LogicTemplateManager||method=fetchLogicTemplatesAggregates||" + "combineLogicCluster={}",
