package com.didichuxing.datachannel.arius.admin.biz.template.impl;

import static com.didichuxing.datachannel.arius.admin.common.constant.AdminConstant.DEFAULT_INDEX_MAPPING_TYPE;
import static com.didichuxing.datachannel.arius.admin.common.constant.AdminConstant.G_PER_SHARD;
import static com.didichuxing.datachannel.arius.admin.common.constant.PageSearchHandleTypeEnum.TEMPLATE_LOGIC;
import static com.didichuxing.datachannel.arius.admin.common.constant.TemplateConstant.TEMPLATE_NAME_CHAR_SET;
import static com.didichuxing.datachannel.arius.admin.common.constant.TemplateConstant.TEMPLATE_NAME_SIZE_MAX;
import static com.didichuxing.datachannel.arius.admin.common.constant.TemplateConstant.TEMPLATE_NAME_SIZE_MIN;
import static com.didichuxing.datachannel.arius.admin.common.constant.app.ProjectTemplateAuthEnum.OWN;
import static com.didichuxing.datachannel.arius.admin.common.constant.app.ProjectTemplateAuthEnum.isTemplateAuthExitByCode;
import static com.didichuxing.datachannel.arius.admin.common.constant.operaterecord.ModuleEnum.TEMPLATE;
import static com.didichuxing.datachannel.arius.admin.common.constant.operaterecord.OperationEnum.ADD;
import static com.didichuxing.datachannel.arius.admin.common.constant.template.TemplateServiceEnum.TEMPLATE_MAPPING;
import static com.didichuxing.datachannel.arius.admin.core.service.template.physic.impl.IndexTemplatePhyServiceImpl.NOT_CHECK;

import com.alibaba.fastjson.JSON;
import com.didichuxing.datachannel.arius.admin.biz.page.TemplateLogicPageSearchHandle;
import com.didichuxing.datachannel.arius.admin.biz.template.TemplateLogicManager;
import com.didichuxing.datachannel.arius.admin.biz.template.TemplatePhyManager;
import com.didichuxing.datachannel.arius.admin.biz.template.new_srv.precreate.PreCreateManager;
import com.didichuxing.datachannel.arius.admin.biz.template.srv.cold.TemplateColdManager;
import com.didichuxing.datachannel.arius.admin.biz.template.srv.dcdr.TemplateDCDRManager;
import com.didichuxing.datachannel.arius.admin.common.Tuple;
<<<<<<< HEAD
import com.didichuxing.datachannel.arius.admin.common.bean.common.IndexTemplateValue;
import com.didichuxing.datachannel.arius.admin.common.bean.common.PaginationResult;
import com.didichuxing.datachannel.arius.admin.common.bean.common.Result;
import com.didichuxing.datachannel.arius.admin.common.bean.common.TemplateLabel;
import com.didichuxing.datachannel.arius.admin.common.bean.dto.template.IndexTemplateConfigDTO;
import com.didichuxing.datachannel.arius.admin.common.bean.dto.template.IndexTemplateDTO;
import com.didichuxing.datachannel.arius.admin.common.bean.dto.template.IndexTemplatePhyDTO;
import com.didichuxing.datachannel.arius.admin.common.bean.dto.template.IndexTemplateWithCreateInfoDTO;
import com.didichuxing.datachannel.arius.admin.common.bean.dto.template.TemplateConditionDTO;
import com.didichuxing.datachannel.arius.admin.common.bean.entity.app.ProjectTemplateAuth;
=======
import com.didichuxing.datachannel.arius.admin.common.bean.common.*;
import com.didichuxing.datachannel.arius.admin.common.bean.dto.template.*;
import com.didichuxing.datachannel.arius.admin.common.bean.dto.template.TemplateClearDTO;
import com.didichuxing.datachannel.arius.admin.common.bean.entity.app.App;
import com.didichuxing.datachannel.arius.admin.common.bean.entity.app.AppTemplateAuth;
>>>>>>> 0b63236b
import com.didichuxing.datachannel.arius.admin.common.bean.entity.cluster.ClusterLogic;
import com.didichuxing.datachannel.arius.admin.common.bean.entity.cluster.ClusterPhy;
import com.didichuxing.datachannel.arius.admin.common.bean.entity.operaterecord.template.TemplateOperateRecord;
import com.didichuxing.datachannel.arius.admin.common.bean.entity.region.ClusterRegion;
import com.didichuxing.datachannel.arius.admin.common.bean.entity.template.IndexTemplate;
import com.didichuxing.datachannel.arius.admin.common.bean.entity.template.IndexTemplateConfig;
import com.didichuxing.datachannel.arius.admin.common.bean.entity.template.IndexTemplateLogicAggregate;
import com.didichuxing.datachannel.arius.admin.common.bean.entity.template.IndexTemplatePhy;
import com.didichuxing.datachannel.arius.admin.common.bean.entity.template.IndexTemplatePhyWithLogic;
import com.didichuxing.datachannel.arius.admin.common.bean.entity.template.IndexTemplateWithCluster;
import com.didichuxing.datachannel.arius.admin.common.bean.entity.template.IndexTemplateWithLabels;
import com.didichuxing.datachannel.arius.admin.common.bean.entity.template.IndexTemplateWithPhyTemplates;
import com.didichuxing.datachannel.arius.admin.common.bean.vo.template.ConsoleTemplateVO;
import com.didichuxing.datachannel.arius.admin.common.component.BaseHandle;
import com.didichuxing.datachannel.arius.admin.common.constant.AdminConstant;
import com.didichuxing.datachannel.arius.admin.common.constant.AuthConstant;
import com.didichuxing.datachannel.arius.admin.common.constant.app.ProjectTemplateAuthEnum;
import com.didichuxing.datachannel.arius.admin.common.constant.operaterecord.OperationEnum;
import com.didichuxing.datachannel.arius.admin.common.constant.operaterecord.TemplateOperateRecordEnum;
import com.didichuxing.datachannel.arius.admin.common.constant.result.ResultType;
import com.didichuxing.datachannel.arius.admin.common.constant.template.TemplateDeployRoleEnum;
import com.didichuxing.datachannel.arius.admin.common.constant.template.TemplateServiceEnum;
import com.didichuxing.datachannel.arius.admin.common.exception.AdminOperateException;
import com.didichuxing.datachannel.arius.admin.common.exception.AmsRemoteException;
import com.didichuxing.datachannel.arius.admin.common.mapping.AriusTypeProperty;
import com.didichuxing.datachannel.arius.admin.common.util.AriusObjUtils;
import com.didichuxing.datachannel.arius.admin.common.util.ConvertUtil;
import com.didichuxing.datachannel.arius.admin.common.util.ListUtils;
import com.didichuxing.datachannel.arius.admin.common.util.TemplateUtils;
import com.didichuxing.datachannel.arius.admin.core.component.HandleFactory;
import com.didichuxing.datachannel.arius.admin.core.service.app.ESUserService;
import com.didichuxing.datachannel.arius.admin.core.service.app.ProjectLogicTemplateAuthService;
import com.didichuxing.datachannel.arius.admin.core.service.cluster.logic.ClusterLogicService;
import com.didichuxing.datachannel.arius.admin.core.service.cluster.physic.ClusterPhyService;
import com.didichuxing.datachannel.arius.admin.core.service.cluster.region.ClusterRegionService;
import com.didichuxing.datachannel.arius.admin.core.service.common.OperateRecordService;
import com.didichuxing.datachannel.arius.admin.core.service.es.ESIndexService;
import com.didichuxing.datachannel.arius.admin.core.service.es.ESTemplateService;
import com.didichuxing.datachannel.arius.admin.core.service.template.logic.IndexTemplateService;
import com.didichuxing.datachannel.arius.admin.core.service.template.physic.IndexTemplatePhyService;
import com.didichuxing.datachannel.arius.admin.metadata.service.TemplateLabelService;
import com.didichuxing.datachannel.arius.admin.metadata.service.TemplateSattisService;
import com.didiglobal.logi.log.ILog;
import com.didiglobal.logi.log.LogFactory;
import com.didiglobal.logi.security.common.vo.project.ProjectBriefVO;
import com.didiglobal.logi.security.service.ProjectService;
import com.google.common.collect.Lists;
import com.google.common.collect.Maps;
import java.util.ArrayList;
import java.util.Collections;
import java.util.List;
import java.util.Map;
import java.util.Objects;
import java.util.Optional;
import java.util.UUID;
import java.util.stream.Collectors;
import org.apache.commons.collections4.CollectionUtils;
import org.apache.commons.lang3.StringUtils;
import org.springframework.beans.factory.annotation.Autowired;
import org.springframework.stereotype.Component;
import org.springframework.transaction.annotation.Transactional;


@Component
public class TemplateLogicManagerImpl implements TemplateLogicManager {

    private static final ILog           LOGGER = LogFactory.getLog(TemplateLogicManager.class);

    @Autowired
    private ProjectLogicTemplateAuthService projectLogicTemplateAuthService;

    @Autowired
    private TemplateSattisService       templateSattisService;

    @Autowired
    private TemplateLabelService        templateLabelService;

    @Autowired
    private TemplateColdManager         templateColdManager;

    @Autowired
    private IndexTemplateService        indexTemplateService;

    @Autowired
    private IndexTemplatePhyService     indexTemplatePhyService;

    @Autowired
    private ClusterPhyService           clusterPhyService;

    @Autowired
    private ClusterRegionService        clusterRegionService;

    @Autowired
    private OperateRecordService        operateRecordService;

    @Autowired
    private ProjectService projectService;
    @Autowired
<<<<<<< HEAD
    private ESUserService esUserService;


=======
    private ESIndexService esIndexService;

    @Autowired
    private ESTemplateService esTemplateService;

    @Autowired
    private ResponsibleConvertTool      responsibleConvertTool;
>>>>>>> 0b63236b

    @Autowired
    private TemplatePhyManager          templatePhyManager;

    @Autowired
    private HandleFactory               handleFactory;

    @Autowired
    private TemplateDCDRManager         templateDcdrManager;

    @Autowired
    private PreCreateManager preCreateManager;

    @Autowired
    private ClusterLogicService clusterLogicService;

    private final Integer RETRY_TIMES = 3;

    /**
     * 校验所有逻辑模板元数据信息
     *
     * @return
     */
    @Override
    public boolean checkAllLogicTemplatesMeta() {
        List<Integer> projectIds = projectService.getProjectBriefList().stream().map(ProjectBriefVO::getId).collect(
                Collectors.toList());
        List<IndexTemplate> logicTemplates = indexTemplateService.getAllLogicTemplates();
        for (IndexTemplate templateLogic : logicTemplates) {
            try {
                Result<Void> result = checkLogicTemplateMeta(templateLogic, projectIds);
                if (result.success()) {
                    LOGGER.info("class=TemplateLogicManagerImpl||method=metaCheck||msg=succeed||logicId={}", templateLogic.getId());
                } else {
                    LOGGER.warn("class=TemplateLogicManagerImpl||method=metaCheck||msg=fail||logicId={}||failMsg={}", templateLogic.getId(),
                            result.getMessage());
                }
            } catch (Exception e) {
                LOGGER.error("class=TemplateLogicServiceImpl||method=metaCheck||errMsg={}||logicId={}||",
                        e.getMessage(), templateLogic.getId(), e);
            }
        }

        return true;
    }

    /**
     * 获取模板信息
     * @param excludeLabelIds 排除的Label ID列表
     * @param includeLabelIds 包含的Label ID列表
     * @return list
     */
    @Override
    public List<IndexTemplateWithLabels> getByLabelIds(String includeLabelIds, String excludeLabelIds) {

        List<IndexTemplateWithLabels> indexTemplateLogicWithLabels = Lists.newArrayList();

        Map<Integer, IndexTemplate> logicTemplatesMappings = indexTemplateService.getAllLogicTemplatesMap();

        List<TemplateLabel> templateLabels = fetchLabels(includeLabelIds, excludeLabelIds);
        templateLabels.stream().forEach(templateLabel -> {
            Integer templateId = templateLabel.getIndexTemplateId();

            IndexTemplate indexTemplate = logicTemplatesMappings.get(templateId);
            IndexTemplateWithLabels logicWithLabel = ConvertUtil.obj2Obj(indexTemplate,
                    IndexTemplateWithLabels.class);
            if (logicWithLabel != null) {
                logicWithLabel.setLabels(templateLabel.getLabels());
                indexTemplateLogicWithLabels.add(logicWithLabel);
            }

        });

        return indexTemplateLogicWithLabels;
    }

    /**
     * 获取最近访问该模板的project
     *
     * @param logicId logicId
     * @return result
     */
    @Override
    public List<ProjectBriefVO> getLogicTemplateProjectAccess(Integer logicId) {
        Result<Map<Integer, Long>> result = templateSattisService.getTemplateAccessProjectIds(logicId, 7);
        if (result.failed()) {
            throw new AmsRemoteException("获取访问模板的project列表失败");
        }

        if (null == result.getData() || 0 == result.getData().size()) {
            return Lists.newArrayList();
        }
       

        return result.getData().keySet().stream().map(projectService::getProjectBriefByProjectId)
                .filter(Objects::nonNull).collect( Collectors.toList());
    }

    /**
     * 获取模板的标签信息
     * @param logicId 模板id
     * @return label
     */
    @Override
    public IndexTemplateWithLabels getLabelByLogicId(Integer logicId) {
        IndexTemplateWithLabels indexTemplateLogicWithLabels = ConvertUtil
                .obj2Obj(indexTemplateService.getLogicTemplateById(logicId), IndexTemplateWithLabels.class);

        if (indexTemplateLogicWithLabels != null) {
            indexTemplateLogicWithLabels.setLabels(templateLabelService.listTemplateLabel(logicId));
        }

        return indexTemplateLogicWithLabels;
    }

    @Override
    @Transactional(rollbackFor = Exception.class)
    public Result<Void> create(IndexTemplateWithCreateInfoDTO param, String operator, Integer projectId) {
        IndexTemplateDTO indexTemplateDTO = buildTemplateDTO(param, projectId);
        Result<Void> validLogicTemplateResult = indexTemplateService.validateTemplate(indexTemplateDTO, ADD);
        if (validLogicTemplateResult.failed()) {
            return validLogicTemplateResult;
        }

        Result<Void> validPhyTemplateResult = indexTemplatePhyService.validateTemplates(indexTemplateDTO.getPhysicalInfos(), ADD);
        if (validPhyTemplateResult.failed()) {
            return validPhyTemplateResult;
        }

        try {
            Result<Void> save2DBResult = indexTemplateService.addTemplateWithoutCheck(indexTemplateDTO);
            if (save2DBResult.failed()) {
                return save2DBResult;
            }

            Result<Void> save2PhyTemplateResult = templatePhyManager.addTemplatesWithoutCheck(indexTemplateDTO.getId(), indexTemplateDTO.getPhysicalInfos());
            if (save2PhyTemplateResult.failed()) {
                return save2PhyTemplateResult;
            }

            Result<Void> saveTemplateConfigResult = insertTemplateConfig(indexTemplateDTO);
            if (saveTemplateConfigResult.failed()) {
                return saveTemplateConfigResult;
            }

            operateRecordService.save(TEMPLATE, ADD, param.getId(), JSON.toJSONString(new TemplateOperateRecord(TemplateOperateRecordEnum.NEW.getCode(), "新增模板")), operator);
        } catch (Exception e) {
            LOGGER.error("class=TemplateCreateManager||method=create||msg=create template failed", e);
            return Result.buildFail();
        }

        return Result.buildSucc();
    }

    /**
     * 获取所有逻辑模板聚合
     *
     * @param projectId 当前project Id
     * @return
     */
    @Override
    public List<IndexTemplateLogicAggregate> getAllTemplatesAggregate(Integer projectId) {
        List<IndexTemplateLogicAggregate> indexTemplateLogicAggregates = new ArrayList<>();
        List<IndexTemplateWithCluster> logicTemplates = indexTemplateService
                .getAllLogicTemplateWithClusters();

        if (CollectionUtils.isNotEmpty(logicTemplates)) {
            indexTemplateLogicAggregates = fetchLogicTemplatesAggregates(logicTemplates, projectId);
        }

        return indexTemplateLogicAggregates;
    }

    /**
     * 获取逻辑集群所有逻辑模板聚合
     *
     * @param logicClusterId 逻辑集群ID
     * @param projectId 操作的project Id
     * @return
     */
    @Override
    public List<IndexTemplateLogicAggregate> getLogicClusterTemplatesAggregate(Long logicClusterId, Integer projectId) {

        if (logicClusterId == null) {
            return new ArrayList<>();
        }

        List<IndexTemplateWithCluster> logicTemplates = indexTemplateService
                .getLogicTemplateWithClustersByClusterId(logicClusterId);

        if (CollectionUtils.isEmpty(logicTemplates)) {
            return new ArrayList<>();
        }

        return fetchLogicTemplatesAggregates(logicTemplates, projectId);
    }

    /**
     * 拼接集群名称
     * @param logicClusters 逻辑集群详情列表
     * @return
     */
    @Override
    public String jointCluster(List<ClusterLogic> logicClusters) {
        if (CollectionUtils.isNotEmpty(logicClusters)) {
            return String.join(",", logicClusters.stream().
                    map(ClusterLogic::getName).collect(
                    Collectors.toList()));
        }

        return StringUtils.EMPTY;
    }

    /**
     *
     * @param aggregates 聚合列表
     * @return
     */
    @Override
    public List<ConsoleTemplateVO> fetchConsoleTemplates(List<IndexTemplateLogicAggregate> aggregates) {
        List<ConsoleTemplateVO> consoleTemplates = Lists.newArrayList();
        if (CollectionUtils.isNotEmpty(aggregates)) {
            Map<Integer, String> projectId2ProjectNameMap = Maps.newHashMap();

            for (IndexTemplateLogicAggregate aggregate : aggregates) {
                ConsoleTemplateVO consoleTemplateVO = fetchConsoleTemplate(aggregate);

                //获取项目名称
                Integer projectId = consoleTemplateVO.getProjectId();
                if (projectId2ProjectNameMap.containsKey(projectId)) {
                    consoleTemplateVO.setProjectName(projectId2ProjectNameMap.get(projectId));
                } else {
                    String projectName =  Optional.ofNullable(projectService.getProjectBriefByProjectId(projectId))
                                .map(ProjectBriefVO::getProjectName)
                                .orElse(null);
                    if (!AriusObjUtils.isNull(projectName)) {
                        consoleTemplateVO.setProjectName(projectName);
                        projectId2ProjectNameMap.put(projectId, projectName);
                    }
                }

                consoleTemplates.add(consoleTemplateVO);
            }
        }

        Collections.sort(consoleTemplates);
        return consoleTemplates;
    }

    /**
     * 获取模板VO
     * @param aggregate 模板聚合
     * @return
     */
    @Override
    public ConsoleTemplateVO fetchConsoleTemplate(IndexTemplateLogicAggregate aggregate) {
        if (aggregate != null) {
            ConsoleTemplateVO templateLogic = ConvertUtil.obj2Obj(
                    aggregate.getIndexTemplateLogicWithCluster(),
                    ConsoleTemplateVO.class);
            try {
                templateLogic.setAuthType(ProjectTemplateAuthEnum.NO_PERMISSION.getCode());
                if (aggregate.getProjectTemplateAuth() != null) {
                    templateLogic.setAuthType(aggregate.getProjectTemplateAuth().getType());
                }

                templateLogic.setValue(DEFAULT_TEMPLATE_VALUE);
                if (aggregate.getIndexTemplateValue() != null) {

                    templateLogic.setValue(aggregate.getIndexTemplateValue().getValue());
                }
                templateLogic.setHasDCDR(templateLogic.getHasDCDR());
                
                //设置模板关联物理集群
                List<IndexTemplatePhy> templatePhyList = indexTemplatePhyService.getTemplateByLogicId(templateLogic.getId());
                if (CollectionUtils.isNotEmpty(templatePhyList)) {
                    templateLogic.setClusterPhies(
                            templatePhyList.stream().map(IndexTemplatePhy::getCluster).collect(Collectors.toList()));
                }
            } catch (Exception e) {
                LOGGER.warn("class=TemplateLogicManager||method=fetchConsoleTemplate||aggregate={}",
                        aggregate, e);
            }

            return templateLogic;
        }

        return null;
    }

    @Override
    public List<ConsoleTemplateVO> getConsoleTemplatesVOS(Integer projectId) {
        return fetchConsoleTemplates(getAllTemplatesAggregate(projectId));
    }

    @Override
    public List<IndexTemplate> getTemplatesByProjectIdAndAuthType(Integer projectId, Integer authType) {
        if (!projectService.checkProjectExist(projectId)) {
            return Lists.newArrayList();
        }

        //超级项目对所有模板都是管理权限
        if (AuthConstant.SUPER_PROJECT_ID.equals(projectId) && !OWN.getCode().equals(authType)) {
            return Lists.newArrayList();
        }

        if (!isTemplateAuthExitByCode(authType)) {
            return Lists.newArrayList();
        }

        switch (ProjectTemplateAuthEnum.valueOf(authType)) {
            case OWN:
                if (AuthConstant.SUPER_PROJECT_ID.equals(projectId)) {
                    return indexTemplateService.getAllLogicTemplates();
                }else {
                    return indexTemplateService.getProjectLogicTemplatesByProjectId(projectId);
                }

            case RW:
                List<ProjectTemplateAuth> projectActiveTemplateRWAuths = projectLogicTemplateAuthService
                    .getProjectActiveTemplateRWAuths(projectId);
                return projectActiveTemplateRWAuths
                        .stream()
                        .map(r -> indexTemplateService.getLogicTemplateById(r.getTemplateId()))
                        .collect(Collectors.toList());

            case R:
                List<ProjectTemplateAuth> projectActiveTemplateRAuths = projectLogicTemplateAuthService
                    .getProjectActiveTemplateRAuths(projectId);
                return projectActiveTemplateRAuths
                        .stream()
                        .map(r -> indexTemplateService.getLogicTemplateById(r.getTemplateId()))
                        .collect(Collectors.toList());

            case NO_PERMISSION:
                List<IndexTemplate> allLogicTemplates = indexTemplateService.getAllLogicTemplates();
                List<Integer> projectRAndRwAuthTemplateIdList = projectLogicTemplateAuthService
                        .getProjectTemplateRWAndRAuthsWithoutCodecResponsible(projectId)
                        .stream()
                        .map(ProjectTemplateAuth::getTemplateId)
                        .collect(Collectors.toList());

                List<IndexTemplate> notAuthIndexTemplateList = allLogicTemplates
                        .stream()
                        .filter(r -> !projectId.equals(r.getProjectId()) && !projectRAndRwAuthTemplateIdList.contains(r.getId()))
                        .collect(Collectors.toList());
                return notAuthIndexTemplateList;

            default:
                return Lists.newArrayList();

        }
    }

    @Override
    public List<String> getTemplateLogicNames(Integer projectId) {
        List<IndexTemplate> templateLogics = indexTemplateService.getProjectLogicTemplatesByProjectId(projectId);

        return templateLogics.stream().map(IndexTemplate::getName).collect(Collectors.toList());
    }

    @Override
    public Result<Void> editTemplate(IndexTemplateDTO param, String operator)
            throws AdminOperateException {
        return indexTemplateService.editTemplate(param, operator);
    }

    @Override
    public Result<Void> newEditTemplate(IndexTemplateDTO param, String operator) {
        try {
            return indexTemplateService.editTemplateInfoTODB(param);
        } catch (AdminOperateException e) {
            LOGGER.error("class=TemplateLogicManagerImpl||method=newEditTemplate||msg=fail to editTemplate");
        }
        return Result.buildFail("编辑模板失败");
    }

    @Override
    public Result<Void> delTemplate(Integer logicTemplateId, String operator)
            throws AdminOperateException {
        return indexTemplateService.delTemplate(logicTemplateId, operator);
    }

    @Override
    public PaginationResult<ConsoleTemplateVO> pageGetConsoleTemplateVOS(TemplateConditionDTO condition, Integer projectId) {
        BaseHandle baseHandle     = handleFactory.getByHandlerNamePer(TEMPLATE_LOGIC.getPageSearchType());
        if (baseHandle instanceof TemplateLogicPageSearchHandle) {
            TemplateLogicPageSearchHandle handle = (TemplateLogicPageSearchHandle) baseHandle;
<<<<<<< HEAD
            return handle.doPageHandle(condition, condition.getAuthType(), projectId);
=======
            return handle.doPage(condition, appId);
>>>>>>> 0b63236b
        }

        LOGGER.warn("class=TemplateLogicManagerImpl||method=pageGetConsoleClusterVOS||msg=failed to get the TemplateLogicPageSearchHandle");

        return PaginationResult.buildFail("获取模板分页信息失败");
    }

    @Override
    public Result<Void> checkTemplateValidForCreate(String templateName) {
        if (AriusObjUtils.isNull(templateName)) {
            return Result.buildParamIllegal("名字为空");
        }

        if (templateName.length() < TEMPLATE_NAME_SIZE_MIN || templateName.length() > TEMPLATE_NAME_SIZE_MAX) {
            return Result.buildParamIllegal(String.format("名称长度非法, %s-%s",TEMPLATE_NAME_SIZE_MIN,TEMPLATE_NAME_SIZE_MAX));
        }

        for (Character c : templateName.toCharArray()) {
            if (!TEMPLATE_NAME_CHAR_SET.contains(c)) {
                return Result.buildParamIllegal("名称包含非法字符, 只能包含小写字母、数字、-、_和.");
            }
        }

        return indexTemplateService.preCheckTemplateName(templateName);
    }

    @Override
    public Result<Boolean> checkTemplateEditMapping(Integer templateId) {
        IndexTemplate indexTemplate = indexTemplateService.getLogicTemplateById(templateId);
        if (null == indexTemplate) {
            LOGGER.error(
                "class=TemplateLogicManagerImpl||method=checkTemplateEditMapping||templateId={}||msg=indexTemplateLogic is empty",
                templateId);
            return Result.buildFail("模板不存在");
        }

        List<IndexTemplatePhy> templatePhyList = indexTemplatePhyService.getTemplateByLogicId(indexTemplate.getId());
        if (CollectionUtils.isEmpty(templatePhyList)) {
            return Result.buildSucc(false);
        }

        List<String> clusterPhyNameList = templatePhyList.stream().map(IndexTemplatePhy::getCluster).distinct().collect(Collectors.toList());
        for (String clusterPhyName : clusterPhyNameList) {
            ClusterPhy clusterPhy = clusterPhyService.getClusterByName(clusterPhyName);
            if (null == clusterPhy) {
                return Result.buildFail(String.format("模板归属集群[%s]不存在", clusterPhyName));
            }
            
            List<String> templateSrvList = ListUtils.string2StrList(clusterPhy.getTemplateSrvs());
            if (!templateSrvList.contains(TEMPLATE_MAPPING.getCode().toString())){
                return Result.buildFail("该模板归属集群未开启mapping修改服务");
            }
        }

        return Result.buildSucc(true);
    }

    @Override
    public Result<Void> switchRolloverStatus(Integer templateLogicId, Integer status, String operator) {
        if(templateLogicId == null || status == null) {
            return Result.buildSucc();
        }
        Boolean newDisable = status == 0;
        IndexTemplateConfig templateConfig = indexTemplateService.getTemplateConfig(templateLogicId);
        if(templateConfig == null) {
            return Result.buildFail("模版不存在");
        }
        Boolean oldDisable = templateConfig.getDisableIndexRollover();
        if(!newDisable.equals(oldDisable)) {
            // 如果状态不同则更新状态
            IndexTemplateConfigDTO indexTemplateConfigDTO = ConvertUtil.obj2Obj(templateConfig, IndexTemplateConfigDTO.class);
            indexTemplateConfigDTO.setDisableIndexRollover(newDisable);
            Result<Void> updateStatusResult = indexTemplateService.updateTemplateConfig(indexTemplateConfigDTO, operator);
            if (updateStatusResult.success()) {
                // rollover状态修改记录(兼容开启或者关闭)
                operateRecordService.save(TEMPLATE, OperationEnum.EDIT, templateLogicId, JSON.toJSONString(
                        new TemplateOperateRecord(TemplateOperateRecordEnum.ROLLOVER.getCode(), "rollover状态修改为:" + (newDisable ? "关闭" : "开启"))), operator);
            }
        }
        return Result.buildSucc();
    }

    @Override
    public List<Integer> getHaveDCDRLogicIds() {
        Result<List<TemplateLabel>> result = templateLabelService.listHaveDcdrTemplates();
        if (result.failed() || CollectionUtils.isEmpty(result.getData())) {
            return Lists.newArrayList();
        }

        return result.getData().stream().map(TemplateLabel::getIndexTemplateId).collect(Collectors.toList());
    }

    @Override
    public Result<Boolean> checkTemplateEditService(Integer templateId, Integer templateSrvId) {
        // 根据逻辑模板id获取对应的逻辑物理模板信息
        IndexTemplateWithPhyTemplates logicTemplateWithPhysicals = indexTemplateService.getLogicTemplateWithPhysicalsById(templateId);

        if (AriusObjUtils.isNull(logicTemplateWithPhysicals)
                || CollectionUtils.isEmpty(logicTemplateWithPhysicals.getPhysicals())) {
            LOGGER.error(
                    "class=TemplateLogicManagerImpl||method=checkTemplateEditService||templateId={}||msg=indexTemplateLogic is empty",
                    templateId);
            return Result.buildFail("逻辑模板信息为空");
        }

        // 获取逻辑集群对应的物理模板的物理集群名称列表
        List<String> clusterPhyNameList = logicTemplateWithPhysicals.getPhysicals()
                .stream()
                .map(IndexTemplatePhy::getCluster)
                .distinct()
                .collect(Collectors.toList());

        // 查看对应的物理集群是否开启了指定的索引模板服务
        for (String clusterPhyName : clusterPhyNameList) {
            Result<Boolean> checkResult = checkTemplateSrvByClusterName(clusterPhyName, templateSrvId);
            if (checkResult.failed()) {
                return Result.buildFailWithMsg(false, checkResult.getMessage());
            }
        }

        return Result.buildSucc(true);
    }

    @Override
    public Result<Void> checkProjectAuthOnLogicTemplate(Integer logicId, Integer projectId) {
        if (AriusObjUtils.isNull(logicId)) {
            return Result.buildParamIllegal("索引id为空");
        }

        if (AriusObjUtils.isNull(projectId)) {
            return Result.buildParamIllegal("应用Id为空");
        }

        IndexTemplate templateLogic = indexTemplateService.getLogicTemplateById(logicId);
        if (templateLogic == null) {
            return Result.buildNotExist("索引不存在");
        }

        if (templateLabelService.isImportantIndex(logicId)) {
            return Result.buildOpForBidden("禁止操作重要索引，请联系Arius服务号处理");
        }

        if (AuthConstant.SUPER_PROJECT_ID.equals(projectId)) {
            return Result.buildSucc();
        }

        if (!templateLogic.getProjectId().equals(projectId)) {
            return Result.buildOpForBidden("您无权对该索引进行操作");
        }

        return Result.buildSucc();
    }

    @Override
    public boolean updateDCDRInfo(Integer logicId) {
        if (!indexTemplateService.exist(logicId)) { return true; }

        // 1. 获取dcdr标识位
        boolean dcdrFlag = false;
        long totalIndexCheckPointDiff = 0;
        try {
            IndexTemplateWithPhyTemplates logicTemplateWithPhysicals = indexTemplateService.getLogicTemplateWithPhysicalsById(logicId);
            IndexTemplatePhy slavePhyTemplate  = logicTemplateWithPhysicals.getSlavePhyTemplate();
            IndexTemplatePhy masterPhyTemplate = logicTemplateWithPhysicals.getMasterPhyTemplate();
            if (null != masterPhyTemplate && null != slavePhyTemplate) {
                dcdrFlag = templateDcdrManager.syncExistTemplateDCDR(masterPhyTemplate.getId(), slavePhyTemplate.getCluster());
            }
        } catch (Exception e) {
            LOGGER.error("class=TemplateLogicManagerImpl||method=updateDCDRInfo||templateName={}||errorMsg={}",
                    logicId, e.getMessage(), e);
        }

        // 2. 获取位点差dcdr
        if (dcdrFlag) {
            try {
                Tuple<Long, Long> masterAndSlaveTemplateCheckPointTuple = templateDcdrManager.getMasterAndSlaveTemplateCheckPoint(logicId);
                totalIndexCheckPointDiff = Math.abs(masterAndSlaveTemplateCheckPointTuple.getV1() - masterAndSlaveTemplateCheckPointTuple.getV2());
            } catch (Exception e) {
                LOGGER.error("class=TemplateLogicManagerImpl||method=updateDCDRInfo||templateId={}||errorMsg={}",
                        logicId, e.getMessage(), e);
            }
        }

        try {
            IndexTemplateDTO indexTemplateDTO = new IndexTemplateDTO();
            indexTemplateDTO.setId(logicId);
            indexTemplateDTO.setHasDCDR(dcdrFlag);
            indexTemplateDTO.setCheckPointDiff(totalIndexCheckPointDiff);
            indexTemplateService.editTemplateInfoTODB(indexTemplateDTO);
        } catch (AdminOperateException e) {
            LOGGER.error(
                "class=TemplateLogicManagerImpl||method=updateDCDRInfo||templateId={}||errorMsg=failed to edit template",
                logicId, e.getMessage(), e);
        }

        return true;
    }

    @Override
    public Result<List<ConsoleTemplateVO>> getTemplateVOByPhyCluster(String phyCluster) {
        // 根据物理集群名称获取全量逻辑模板列表
        List<IndexTemplatePhyWithLogic> templateByPhyCluster = indexTemplatePhyService.getTemplateByPhyCluster(phyCluster);

        // 转化为视图列表展示
        List<ConsoleTemplateVO> consoleTemplateVOLists = new ArrayList<>();
        templateByPhyCluster.forEach(indexTemplatePhyWithLogic -> consoleTemplateVOLists.add(buildTemplateVO(indexTemplatePhyWithLogic)));

        return Result.buildSucc(consoleTemplateVOLists);
    }

    @Override
    public Result<Void> clearIndices(TemplateClearDTO clearDTO) {
        if (CollectionUtils.isEmpty(clearDTO.getDelIndices())) {
            return Result.buildParamIllegal("清理索引不能为空");
        }

        IndexTemplateWithPhyTemplates templateLogicWithPhysical = indexTemplateService.getLogicTemplateWithPhysicalsById(clearDTO.getTemplateId());
        List<String> delIndices = clearDTO.getDelIndices();
        for (IndexTemplatePhy templatePhysical : templateLogicWithPhysical.getPhysicals()) {
            if (CollectionUtils.isNotEmpty(delIndices)) {
                esIndexService.syncBatchDeleteIndices(templatePhysical.getCluster(), delIndices, RETRY_TIMES);
            }

            if (delIndices.size() != esIndexService.syncBatchDeleteIndices(templatePhysical.getCluster(), delIndices, RETRY_TIMES)) {
                return Result.buildFail("删除索引失败，请重试");
            }
        }

        return Result.buildSucc();
    }

    @Override
    public Result<Void> adjustShard(Integer logicTemplateId, Integer shardNum) {
        List<IndexTemplatePhy> templatePhyList = indexTemplatePhyService.getTemplateByLogicId(logicTemplateId);
        try {
            IndexTemplatePhyDTO updateParam = new IndexTemplatePhyDTO();
            for (IndexTemplatePhy templatePhy : templatePhyList) {
                if (templatePhy.getShard().equals(shardNum)) {
                    return Result.buildParamIllegal("该模板已经是" + shardNum + "分片");
                }

                updateParam.setId(templatePhy.getId());
                updateParam.setShard(shardNum);
                Result<Void> updateDBResult = indexTemplatePhyService.update(updateParam);
                if (updateDBResult.failed()) {
                    return updateDBResult;
                }
                esTemplateService.syncUpdateShardNum(templatePhy.getCluster(), templatePhy.getName(), shardNum, RETRY_TIMES);
            }
        } catch (Exception e) {
            LOGGER.error("class=TemplateLogicManagerImpl||method=adjustShard||errorMsg=failed to adjust shard", e);
            return Result.buildFail("模板扩缩容失败");
        }
        return Result.buildSucc();
    }

    @Override
    public Result<Void> upgrade(Integer logicTemplateId, String operator) {
        List<IndexTemplatePhy> templatePhyList = indexTemplatePhyService.getTemplateByLogicId(logicTemplateId);
        try {
            IndexTemplatePhyDTO updateParam = new IndexTemplatePhyDTO();
            for (IndexTemplatePhy templatePhy : templatePhyList) {
                updateParam.setId(templatePhy.getId());
                updateParam.setRack(templatePhy.getRack());
                updateParam.setShard(updateParam.getShard());
                updateParam.setVersion(templatePhy.getVersion() + 1);

                Result<Void> editResult = templatePhyManager.editTemplateWithoutCheck(updateParam, operator, RETRY_TIMES);
                if (editResult.failed()) {
                    return editResult;
                }

                preCreateManager.asyncCreateTodayAndTomorrowIndexByPhysicalId(templatePhy.getId());
            }
        } catch (Exception e) {
            LOGGER.error("upgrade template error", e);
        }

        return Result.buildSucc();
    }

    @Override
    public Result<List<ConsoleTemplateVO>> getTemplateVOByLogicCluster(String clusterLogicName, Integer appId) {
        ClusterLogic clusterLogic = clusterLogicService.getClusterLogicByName(clusterLogicName);
        if (clusterLogic == null) {
            return Result.buildFail();
        }

        List<IndexTemplateWithCluster> logicTemplates = indexTemplateService
                .getLogicTemplateWithClustersByClusterId(clusterLogic.getId());

        if (CollectionUtils.isEmpty(logicTemplates)) {
            return  Result.buildFail();
        }

        List<IndexTemplateLogicAggregate> indexTemplates = fetchLogicTemplatesAggregates(logicTemplates, appId);

        // 转化为视图列表展示
        List<ConsoleTemplateVO> consoleTemplateVOLists = new ArrayList<>();
//        indexTemplates.forEach(indexTemplatePhyWithLogic -> consoleTemplateVOLists.add(buildTemplateVO(indexTemplatePhyWithLogic)));

        return null;
    }

    /**************************************** private method ***************************************************/
    /**
     * 校验逻辑模板Master ROLE物理模板是否存在
     * @param templateLogic 逻辑模板
     * @param projectIds 项目ids
     * @return
     */
    private Result<Void> checkLogicTemplateMeta(IndexTemplate templateLogic, List<Integer> projectIds) {
        List<String> errMsg = Lists.newArrayList();

        if (!projectIds.contains(templateLogic.getProjectId())) {
            errMsg.add("所属PROJECT ID不存在：" + templateLogic.getProjectId());
        }

        List<IndexTemplatePhy> templatePhysicals = indexTemplatePhyService.getTemplateByLogicId(templateLogic.getId());

        if (CollectionUtils.isNotEmpty(templatePhysicals)) {
            List<IndexTemplatePhy> templatePhysicalsMaster = templatePhysicals.stream()
                    .filter(templatePhysical -> templatePhysical.getRole().equals( TemplateDeployRoleEnum.MASTER.getCode()))
                    .collect(Collectors.toList());

            if (CollectionUtils.isEmpty(templatePhysicalsMaster)) {
                errMsg.add("没有部署master：" + templateLogic.getName() + "(" + templateLogic.getId() + ")");
            }
        }

        if (CollectionUtils.isEmpty(errMsg)) {
            return Result.buildSucc();
        }

        return Result.build( ResultType.ADMIN_META_ERROR.getCode(), String.join(",", errMsg));
    }

    /**
     * 构建逻辑模板视图
     */
    private ConsoleTemplateVO buildTemplateVO(IndexTemplatePhyWithLogic param) {
        if (param == null) {
            return null;
        }

        ConsoleTemplateVO consoleTemplateVO = ConvertUtil.obj2Obj(param.getLogicTemplate(), ConsoleTemplateVO.class);
        consoleTemplateVO.setClusterPhies(Collections.singletonList(param.getCluster()));
        return consoleTemplateVO;
    }


    /**
     * 获取逻辑模板标签列表
     * @param includeLabelIds 包含的标签ID列表
     * @param excludeLabelIds 排除的标签ID列表
     * @return
     */
    private List<TemplateLabel> fetchLabels(String includeLabelIds, String excludeLabelIds) {
        Result<List<TemplateLabel>> result = templateLabelService.listByLabelIds(includeLabelIds,
                excludeLabelIds);
        if (result.failed()) {
            throw new AmsRemoteException("获取模板标签失败");
        }

        return result.getData();
    }

    /**
     * 获取逻辑模板详情
     *
     * @param indexTemplateLogicWithCluster 逻辑集群
     * @param projectTemplateAuths                 project模板权限
     * @param logicTemplateValues              逻辑模板健康分
     */
    private IndexTemplateLogicAggregate fetchTemplateAggregate(IndexTemplateWithCluster indexTemplateLogicWithCluster,
                                                               Map<Integer, ProjectTemplateAuth> projectTemplateAuths,
                                                               Map<Integer, IndexTemplateValue> logicTemplateValues,
                                                               List<Integer> hasDCDRLogicIds) {

        IndexTemplateLogicAggregate indexTemplateLogicAggregate = new IndexTemplateLogicAggregate();

        indexTemplateLogicAggregate.setIndexTemplateLogicWithCluster(indexTemplateLogicWithCluster);
        indexTemplateLogicAggregate.setProjectTemplateAuth(projectTemplateAuths.get(indexTemplateLogicWithCluster.getId()));
        indexTemplateLogicAggregate.setIndexTemplateValue(logicTemplateValues.get(indexTemplateLogicWithCluster.getId()));
        indexTemplateLogicAggregate.setHasDCDR(hasDCDRLogicIds.contains(indexTemplateLogicWithCluster.getId()));

        return indexTemplateLogicAggregate;
    }

    /**
     * 获取模板价值分
     *
     * @return
     */
    private List<IndexTemplateValue> fetchTemplateValues() {
        List<IndexTemplateValue> templateValues = Lists.newArrayList();
        Result<List<IndexTemplateValue>> listTemplateValueResult = templateSattisService.listTemplateValue();
        if (listTemplateValueResult.success()) {
            templateValues.addAll(listTemplateValueResult.getData());
        }

        return templateValues;
    }

    /**
     * 获取逻辑模板聚合信息
     * @param logicTemplates 逻辑模板列表
     * @param projectId project Id
     * @return
     */
    private List<IndexTemplateLogicAggregate> fetchLogicTemplatesAggregates(List<IndexTemplateWithCluster> logicTemplates,
                                                                            Integer projectId) {
        List<IndexTemplateLogicAggregate> indexTemplateLogicAggregates = new ArrayList<>();

        if (CollectionUtils.isNotEmpty(logicTemplates)) {

            // 模板权限
            Map<Integer, ProjectTemplateAuth> projectTemplateAuths = ConvertUtil
                    .list2Map(projectLogicTemplateAuthService.getTemplateAuthsByProjectId(projectId), ProjectTemplateAuth::getTemplateId);
            
            // 模板
            Map<Integer, IndexTemplateValue> logicTemplateValues = ConvertUtil.list2Map(fetchTemplateValues(),
                    IndexTemplateValue::getLogicTemplateId);

            // 具备DCDR的模版id
            List<Integer> hasDCDRLogicIds = getHaveDCDRLogicIds();

            for (IndexTemplateWithCluster combineLogicCluster : logicTemplates) {
                try {
                    indexTemplateLogicAggregates.add(fetchTemplateAggregate(combineLogicCluster, projectTemplateAuths,
                             logicTemplateValues, hasDCDRLogicIds));
                } catch (Exception e) {
                    LOGGER.warn(
                            "class=LogicTemplateManager||method=fetchLogicTemplatesAggregates||" + "combineLogicCluster={}",
                            combineLogicCluster, e);
                }
            }
        }

        return indexTemplateLogicAggregates;
    }

    /**
     * 校验物理集群是否开启了指定的索引模板服务
     * @param clusterPhyName 物理集群
     * @param templateSrvId  索引服务id
     * @return 校验结果
     */
    private Result<Boolean> checkTemplateSrvByClusterName(String clusterPhyName, Integer templateSrvId) {
        TemplateServiceEnum templateServiceEnum = TemplateServiceEnum.getById(templateSrvId);
        if (AriusObjUtils.isNull(templateServiceEnum)) {
            return Result.buildFail("指定校验的索引服务id不存在");
        }

        ClusterPhy clusterPhy = clusterPhyService.getClusterByName(clusterPhyName);
        if (AriusObjUtils.isNull(clusterPhy)) {
            return Result.buildFail(String.format("模板归属集群[%s]不存在", clusterPhyName));
        }

        // 校验物理集群是否已经开启了指定的索引模板服务
        List<String> templateSrvList = ListUtils.string2StrList(clusterPhy.getTemplateSrvs());
        if (!templateSrvList.contains(templateSrvId.toString())) {
            return Result.buildFail(String.format("该模板归属集群未开启%s服务",templateServiceEnum.getServiceName()));
        }

        return Result.buildSucc();
    }

    private IndexTemplateConfig getDefaultTemplateConfig(Integer logicId) {
        IndexTemplateConfig indexTemplateConfig = new IndexTemplateConfig();
        indexTemplateConfig.setLogicId(logicId);
        indexTemplateConfig.setAdjustTpsFactor(1.0);
        indexTemplateConfig.setAdjustShardFactor(1.0);
        indexTemplateConfig.setDynamicLimitEnable( AdminConstant.YES);
        indexTemplateConfig.setMappingImproveEnable(AdminConstant.NO);
        indexTemplateConfig.setIsSourceSeparated(AdminConstant.NO);
        indexTemplateConfig.setDisableSourceFlags(false);
        indexTemplateConfig.setPreCreateFlags(true);
        indexTemplateConfig.setShardNum(1);
        indexTemplateConfig.setDisableIndexRollover(false);
        return indexTemplateConfig;
    }

    /**
     * 记录模板配置
     * @param param 模板配置参数
     */
    private Result<Void> insertTemplateConfig(IndexTemplateDTO param) {
        IndexTemplateConfig defaultTemplateConfig = getDefaultTemplateConfig(param.getId());
        defaultTemplateConfig.setDisableSourceFlags(false);
        if(param.getDisableIndexRollover() != null) {
            defaultTemplateConfig.setDisableIndexRollover(param.getDisableIndexRollover());
        }

        if (param.getPreCreateFlags() != null) {
            defaultTemplateConfig.setPreCreateFlags(param.getPreCreateFlags());
        }

        if (param.getShardNum() != null) {
            defaultTemplateConfig.setShardNum(param.getShardNum());
        }
        return indexTemplateService.insertTemplateConfig(defaultTemplateConfig);
    }

    /**
     * 校验模板名称是否是其他逻辑模板名称的前缀
     * @param templateName 逻辑模板名称
     * @return 校验的结果
     */
    private Result<Void> checkTemplateNamePrefix(String templateName) {
        if (StringUtils.isEmpty(templateName)) {
            return Result.buildFail("模板名称为空");
        }

        // 获取全部的正在使用的逻辑模板
        List<IndexTemplate> allLogicTemplates = indexTemplateService.getAllLogicTemplates();

        if (!CollectionUtils.isEmpty(allLogicTemplates)) {
            for (IndexTemplate indexTemplate : allLogicTemplates) {
                String logicTemplateName = indexTemplate.getName();

                // 为了隔离索引创建匹配的模板，新建模板的名称和其他模板名称不能互相存在前缀匹配
                if (logicTemplateName.startsWith(templateName)
                        || templateName.startsWith(logicTemplateName)) {
                    return Result.buildFail(String.format("目前和%s存在前缀匹配的情况", logicTemplateName));
                }
            }
        }

        return Result.buildSucc();
    }

    private IndexTemplateDTO buildTemplateDTO(IndexTemplateWithCreateInfoDTO param, Integer projectId) {
        IndexTemplateDTO indexTemplateDTO = ConvertUtil.obj2Obj(param, IndexTemplateDTO.class);

        indexTemplateDTO.setProjectId(projectId);

        buildExtraField(indexTemplateDTO);
        buildCyclicalRoll(indexTemplateDTO, param);
        buildShardNum(indexTemplateDTO, param);
        buildPhysicalInfo(indexTemplateDTO, param);

        return indexTemplateDTO;
    }

    private void buildExtraField(IndexTemplateDTO indexTemplateDTO) {
        indexTemplateDTO.setIngestPipeline(indexTemplateDTO.getName());
        //todo: 移除quota 后删掉这行
        indexTemplateDTO.setQuota(indexTemplateDTO.getDiskSize());
        //todo: 0.3干掉
        indexTemplateDTO.setLibraDepartment("");
        indexTemplateDTO.setLibraDepartmentId("");
        indexTemplateDTO.setIdField("");
        indexTemplateDTO.setRoutingField("");

        if (null == indexTemplateDTO.getDesc()) {
            indexTemplateDTO.setDesc("");
        }
    }

    private void buildCyclicalRoll(IndexTemplateDTO indexTemplateDTO, IndexTemplateWithCreateInfoDTO param) {
        if (!param.getCyclicalRoll()) {
            indexTemplateDTO.setExpression(param.getName());
            indexTemplateDTO.setExpireTime(-1);
        } else {
            indexTemplateDTO.setExpression(param.getName() + "*");
            // 数据不会过期，必须按月滚动
            if (param.getExpireTime() < 0) {
                indexTemplateDTO.setDateFormat(AdminConstant.YY_MM_DATE_FORMAT);
            } else {
                //每天的数据增量大于200G或者保存时长小于30天 按天存储
                double incrementPerDay = param.getDiskSize() / param.getExpireTime();
                if (incrementPerDay >= 200.0 || param.getExpireTime() <= 30) {
                    if (StringUtils.isNotBlank(param.getDateField()) && !AdminConstant.MM_DD_DATE_FORMAT.equals(param.getDateField())) {
                        indexTemplateDTO.setDateFormat(AdminConstant.YY_MM_DD_DATE_FORMAT);
                    }
                } else {
                    indexTemplateDTO.setDateFormat(AdminConstant.YY_MM_DATE_FORMAT);
                }
            }
        }

        if (null == indexTemplateDTO.getDateFormat()) {
            indexTemplateDTO.setDateFormat("");
        }

        if (null == indexTemplateDTO.getDateField()) {
            indexTemplateDTO.setDateField("");
        }

        if (null == indexTemplateDTO.getDateFieldFormat()) {
            indexTemplateDTO.setDateFieldFormat("");
        }
    }

    private void buildPhysicalInfo(IndexTemplateDTO indexTemplateDTO, IndexTemplateWithCreateInfoDTO param) {
        IndexTemplatePhyDTO indexTemplatePhyDTO = ConvertUtil.obj2Obj(indexTemplateDTO, IndexTemplatePhyDTO.class);

        indexTemplatePhyDTO.setLogicId(NOT_CHECK);
        indexTemplatePhyDTO.setGroupId(UUID.randomUUID().toString());
        indexTemplatePhyDTO.setRole(TemplateDeployRoleEnum.MASTER.getCode());
        indexTemplatePhyDTO.setShard(indexTemplateDTO.getShardNum());
        indexTemplatePhyDTO.setDefaultWriterFlags(true);

        ClusterRegion clusterRegion = clusterRegionService.getRegionByLogicClusterId(param.getResourceId());
        indexTemplatePhyDTO.setCluster(clusterRegion.getPhyClusterName());
        indexTemplatePhyDTO.setRegionId(clusterRegion.getId().intValue());

        Integer clusterSettingHotDay = templateColdManager.fetchClusterDefaultHotDay(clusterRegion.getPhyClusterName());
        if (clusterSettingHotDay > 0) {
            indexTemplateDTO.setHotTime(clusterSettingHotDay);
        } else {
            indexTemplateDTO.setHotTime(-1);
        }

        if (StringUtils.isNotBlank(param.getSetting())) {
            indexTemplatePhyDTO.setSettings(param.getSetting());
        } else {
            indexTemplatePhyDTO.setSettings("{}");
        }

        if (StringUtils.isNotBlank(param.getMapping())) {
            AriusTypeProperty ariusTypeProperty = new AriusTypeProperty();
            ariusTypeProperty.setTypeName(DEFAULT_INDEX_MAPPING_TYPE);
            ariusTypeProperty.setProperties(JSON.parseObject(param.getMapping()));
            indexTemplatePhyDTO.setMappings(ariusTypeProperty.toMappingJSON().getJSONObject(DEFAULT_INDEX_MAPPING_TYPE).toJSONString());
        } else {
            indexTemplatePhyDTO.setMappings("{}");
        }

        indexTemplateDTO.setPhysicalInfos(Lists.newArrayList(indexTemplatePhyDTO));
    }

    private void buildShardNum(IndexTemplateDTO indexTemplateDTO, IndexTemplateWithCreateInfoDTO param) {
        if (param.getCyclicalRoll()) {
            int expireTime = param.getExpireTime();
            if (expireTime < 0) {
                // 如果数据永不过期，平台会按着180天来计算每日数据增量，最终用于生成模板shard
                expireTime = 180;
            }

            if (TemplateUtils.isSaveByDay(indexTemplateDTO.getDateFormat())) {
                // 按天滚动
                indexTemplateDTO.setShardNum(genShardNumBySize(param.getDiskSize() / expireTime));
            } else {
                // 按月滚动
                indexTemplateDTO.setShardNum(genShardNumBySize((param.getDiskSize() / expireTime) * 30));
            }
        } else {
            indexTemplateDTO.setShardNum(genShardNumBySize(param.getDiskSize()));
        }
    }

    private Integer genShardNumBySize(Double size) {
        double shardNumCeil = Math.ceil(size / G_PER_SHARD);
        return (int) shardNumCeil;
    }
}<|MERGE_RESOLUTION|>--- conflicted
+++ resolved
@@ -21,7 +21,6 @@
 import com.didichuxing.datachannel.arius.admin.biz.template.srv.cold.TemplateColdManager;
 import com.didichuxing.datachannel.arius.admin.biz.template.srv.dcdr.TemplateDCDRManager;
 import com.didichuxing.datachannel.arius.admin.common.Tuple;
-<<<<<<< HEAD
 import com.didichuxing.datachannel.arius.admin.common.bean.common.IndexTemplateValue;
 import com.didichuxing.datachannel.arius.admin.common.bean.common.PaginationResult;
 import com.didichuxing.datachannel.arius.admin.common.bean.common.Result;
@@ -32,13 +31,11 @@
 import com.didichuxing.datachannel.arius.admin.common.bean.dto.template.IndexTemplateWithCreateInfoDTO;
 import com.didichuxing.datachannel.arius.admin.common.bean.dto.template.TemplateConditionDTO;
 import com.didichuxing.datachannel.arius.admin.common.bean.entity.app.ProjectTemplateAuth;
-=======
 import com.didichuxing.datachannel.arius.admin.common.bean.common.*;
 import com.didichuxing.datachannel.arius.admin.common.bean.dto.template.*;
 import com.didichuxing.datachannel.arius.admin.common.bean.dto.template.TemplateClearDTO;
 import com.didichuxing.datachannel.arius.admin.common.bean.entity.app.App;
 import com.didichuxing.datachannel.arius.admin.common.bean.entity.app.AppTemplateAuth;
->>>>>>> 0b63236b
 import com.didichuxing.datachannel.arius.admin.common.bean.entity.cluster.ClusterLogic;
 import com.didichuxing.datachannel.arius.admin.common.bean.entity.cluster.ClusterPhy;
 import com.didichuxing.datachannel.arius.admin.common.bean.entity.operaterecord.template.TemplateOperateRecord;
@@ -134,22 +131,21 @@
     @Autowired
     private OperateRecordService        operateRecordService;
 
-    @Autowired
+     @Autowired
     private ProjectService projectService;
     @Autowired
-<<<<<<< HEAD
+    private ESUserService esUserService
+
+    @Autowired
+    private ESIndexService esIndexService;
+
+    @Autowired
+    private ESTemplateService esTemplateService;
+
+    @Autowired
     private ESUserService esUserService;
 
 
-=======
-    private ESIndexService esIndexService;
-
-    @Autowired
-    private ESTemplateService esTemplateService;
-
-    @Autowired
-    private ResponsibleConvertTool      responsibleConvertTool;
->>>>>>> 0b63236b
 
     @Autowired
     private TemplatePhyManager          templatePhyManager;
@@ -538,11 +534,7 @@
         BaseHandle baseHandle     = handleFactory.getByHandlerNamePer(TEMPLATE_LOGIC.getPageSearchType());
         if (baseHandle instanceof TemplateLogicPageSearchHandle) {
             TemplateLogicPageSearchHandle handle = (TemplateLogicPageSearchHandle) baseHandle;
-<<<<<<< HEAD
-            return handle.doPageHandle(condition, condition.getAuthType(), projectId);
-=======
-            return handle.doPage(condition, appId);
->>>>>>> 0b63236b
+            return handle.doPage(condition, projectId);
         }
 
         LOGGER.warn("class=TemplateLogicManagerImpl||method=pageGetConsoleClusterVOS||msg=failed to get the TemplateLogicPageSearchHandle");
