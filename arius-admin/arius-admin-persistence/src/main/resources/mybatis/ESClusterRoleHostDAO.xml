<?xml version="1.0" encoding="UTF-8"?>
<!DOCTYPE mapper PUBLIC "-//mybatis.org//DTD Mapper 3.0//EN" "http://mybatis.org/dtd/mybatis-3-mapper.dtd">
<mapper namespace="com.didichuxing.datachannel.arius.admin.persistence.mysql.ecm.ESClusterRoleHostDAO">
    <!-- 通用查询映射结果 -->
    <resultMap id="BaseResultMap" type="com.didichuxing.datachannel.arius.admin.common.bean.po.ecm.ESClusterRoleHostPO">
        <id column="id"                  jdbcType="INTEGER"   property="id" />
        <result column="role_cluster_id" jdbcType="INTEGER"   property="roleClusterId" />
        <result column="hostname"        jdbcType="VARCHAR"   property="hostname" />
        <result column="ip"              jdbcType="VARCHAR"   property="ip" />
        <result column="cluster"         jdbcType="VARCHAR"   property="cluster" />
        <result column="port"            jdbcType="VARCHAR"   property="port"/>
        <result column="status"          jdbcType="TINYINT"   property="status"/>
        <result column="role"            jdbcType="TINYINT"   property="role"/>
        <result column="rack"            jdbcType="VARCHAR"   property="rack"/>
        <result column="node_set"        jdbcType="VARCHAR"   property="nodeSet"/>
        <result column="create_time"     jdbcType="TIMESTAMP" property="createTime" />
        <result column="update_time"     jdbcType="TIMESTAMP" property="updateTime" />
        <result column="machine_spec"    jdbcType="VARCHAR"   property="machineSpec"/>
        <result column="region_id"       jdbcType="INTEGER"   property="regionId" />
        <result column="attributes"      jdbcType="LONGVARCHAR" property="attributes" />
    </resultMap>

    <!-- 通用查询结果列 -->
    <sql id="Base_Column_List">
        id, role_cluster_id, hostname,ip, cluster,`port`,`status`,`role`,rack,node_set,create_time, update_time, delete_flag, machine_spec
        ,region_id, attributes
    </sql>

    <!-- 保存 角色对应主机 -->
    <insert id="insert" parameterType="com.didichuxing.datachannel.arius.admin.common.bean.po.ecm.ESClusterRoleHostPO"
            useGeneratedKeys="true"
            keyColumn="id" keyProperty="id">
        insert into es_cluster_role_host_info
        (role_cluster_id, hostname,ip, cluster,`role`, `port`, `status`, node_set, machine_spec, region_id, attributes)
        values
        (#{roleClusterId}, #{hostname}, #{ip}, #{cluster},#{role},#{port},#{status}, #{nodeSet}, #{machineSpec}, #{regionId}
        ,#{attributes})
    </insert>

    <!-- 根据ID  查询详情 -->
    <select id="getById" parameterType="long" resultMap="BaseResultMap">
        select
        <include refid="Base_Column_List"/>
        from es_cluster_role_host_info where id = #{id} and delete_flag = 0;
    </select>

    <!-- 根据role_cluster_id  查询 -->
    <select id="listHostNamesByRoleId" parameterType="string" resultType="string">
        select  hostname from es_cluster_role_host_info
        where role_cluster_id = #{roleId} and  delete_flag = '0'
    </select>

    <!-- 根据role_cluster_id  查询 -->
    <select id="listByRoleClusterId" parameterType="long" resultMap="BaseResultMap">
        select
        <include refid="Base_Column_List"/>
        from es_cluster_role_host_info
        where role_cluster_id = #{roleClusterId} and delete_flag = '0'
    </select>

    <!-- 根据多个 role_cluster_id  查询 -->
    <select id="listByRoleClusterIds" parameterType="list" resultMap="BaseResultMap">
        select
        <include refid="Base_Column_List"/>
        from es_cluster_role_host_info
        where delete_flag = '0'
        and role_cluster_id in
        <foreach collection="list" separator="," item="item" close=");" open="(">
            #{item}
        </foreach>
    </select>

    <select id="listByCondition"
            parameterType="com.didichuxing.datachannel.arius.admin.common.bean.po.ecm.ESClusterRoleHostPO"
            resultMap="BaseResultMap">
        select
        <include refid="Base_Column_List"/>
        from es_cluster_role_host_info
        <trim prefix="where" prefixOverrides="and">
            <if test="id != null">and id = #{id}</if>
            <if test="roleClusterId != null">and role_cluster_id = #{roleClusterId}</if>
            <if test="hostname != null">and `hostname` = #{hostname}</if>
            <if test="ip != null">and ip = #{ip}</if>
            <if test="cluster != null">and cluster = #{cluster}</if>
            <if test="port != null">and port = #{port}</if>
            <if test="status != null">and `status` = #{status}</if>
            <if test="role != null">and `role` = #{role}</if>
            <if test="rack != null">and rack = #{rack}</if>
            <if test="nodeSet != null">and node_set = #{nodeSet}</if>
            <if test="machineSpec != null">and machine_spec = #{machineSpec}</if>
            <if test="regionId != null">and region_id = #{regionId}</if>
            <if test="attributes != null">and attributes = #{attributes}</if>
            and delete_flag = 0
        </trim>
    </select>

<<<<<<< HEAD
    <select id="listByClusterAndRack" parameterType="map" resultMap="BaseResultMap">
        select
        <include refid="Base_Column_List"/>
        from es_cluster_role_host_info
        where cluster = #{cluster} and rack = #{rack} and status = 1 and delete_flag = 0;
    </select>

    <select id="listByClusterAndNodeSets" parameterType="map" resultMap="BaseResultMap">
        select
        <include refid="Base_Column_List"/>
        from es_cluster_role_host_info
        where cluster = #{cluster} and node_set in <foreach collection="nodeSets" item="nodeSet" open="(" separator="," close=")">#{nodeSet}</foreach>
    </select>

=======
>>>>>>> a4ec012c
    <select id="listByCluster" parameterType="string" resultMap="BaseResultMap">
        select
        <include refid="Base_Column_List"/>
        from es_cluster_role_host_info
        where cluster = #{cluster} and delete_flag = 0;
    </select>

    <update id="update" parameterType="com.didichuxing.datachannel.arius.admin.common.bean.po.ecm.ESClusterRoleHostPO">
        update es_cluster_role_host_info
        <trim prefix="set" prefixOverrides=",">
            <if test="roleClusterId != null">, role_cluster_id = #{roleClusterId}</if>
            <if test="hostname != null">, `hostname` = #{hostname}</if>
            <if test="ip != null">, ip = #{ip}</if>
            <if test="cluster != null">, cluster = #{cluster}</if>
            <if test="port != null">, `port` = #{port}</if>
            <if test="role != null">, `role` = #{role}</if>
            <if test="status != null">, `status` = #{status}</if>
            <if test="rack != null">, rack = #{rack}</if>
            <if test="nodeSet != null">, node_set = #{nodeSet}</if>
            <if test="machineSpec != null">, machine_spec = #{machineSpec}</if>
            <if test="regionId != null">, region_id = #{regionId}</if>
            <if test="attributes != null">, attributes = #{attributes}</if>
        </trim>
        where id = #{id} and delete_flag = 0;
    </update>

    <update id="updateRegionId">
        update es_cluster_role_host_info
        set region_id = #{regionId}
        where
        <choose>
            <when test="ids != null and ids.size > 0">
                id in <foreach collection="ids" item="id" open="(" separator="," close=")">#{id}</foreach>
            </when>
            <otherwise>
                1=0
            </otherwise>
        </choose>
    </update>



    <!--  根据主机名称和角色id删除节点  -->
    <update id="deleteByHostNameAndRoleId">
        update es_cluster_role_host_info
        set delete_flag = 1
        where role_cluster_id = #{roleId} and hostname in
        <foreach collection="hostNames" index="index" item="item" open="(" close=")" separator=",">
            #{item}
        </foreach>
    </update>

    <update id="offlineByCluster" parameterType="string">
        update es_cluster_role_host_info
        set status = 2
        where cluster = #{cluster} and status = 1
    </update>

    <select id="listOnlineNode" resultMap="BaseResultMap">
        select
        <include refid="Base_Column_List"/>
        from es_cluster_role_host_info
        where status = 1 and delete_flag = 0;
    </select>

    <update id="deleteByCluster" parameterType="String">
        update es_cluster_role_host_info
        set delete_flag = 1
        where cluster = #{cluster}
    </update>

    <update id="restoreByHostNameAndRoleId">
        update es_cluster_role_host_info
        set delete_flag = 0, status = 1
        where hostname = #{hostname} and role_cluster_id = #{roleId} and delete_flag = 1;
    </update>

    <select id="listAll" resultMap="BaseResultMap">
        select
        <include refid="Base_Column_List"/>
        from es_cluster_role_host_info
        where delete_flag = 0;
    </select>

    <select id="listAllByRoleCode" resultMap="BaseResultMap">
        select
        <include refid="Base_Column_List"/>
        from es_cluster_role_host_info
        where role = #{roleCode} and delete_flag = 0;
    </select>

    <select id="getByHostName" parameterType="String" resultMap="BaseResultMap">
        select
        <include refid="Base_Column_List"/>
        from es_cluster_role_host_info where hostname = #{hostname} and delete_flag = 0;
    </select>

    <update id="delete" parameterType="Long">
        update es_cluster_role_host_info
        set delete_flag = 1
        where id = #{id}
    </update>

    <select id="getDeleteHostByHostNameAnRoleId" parameterType="map" resultMap="BaseResultMap">
        select
        <include refid="Base_Column_List"/>
        from es_cluster_role_host_info where hostname = #{hostname} and role_cluster_id = #{roleId} and delete_flag = 1;
    </select>

    <select id="getPodNumberByRoleId" resultType="java.lang.Integer">
        select count(distinct `hostname`) from es_cluster_role_host_info where role_cluster_id = #{roleId} and delete_flag = 0;
    </select>

    <update id="updateHostValid" parameterType="com.didichuxing.datachannel.arius.admin.common.bean.po.ecm.ESClusterRoleHostPO">
        update es_cluster_role_host_info
        <trim prefix="set" prefixOverrides=",">
            <if test="roleClusterId != null">, role_cluster_id = #{roleClusterId}</if>
            <if test="hostname != null">, `hostname` = #{hostname}</if>
            <if test="ip != null">, ip = #{ip}</if>
            <if test="cluster != null">, cluster = #{cluster}</if>
            <if test="port != null">, `port` = #{port}</if>
            <if test="role != null">, `role` = #{role}</if>
            <if test="status != null">, `status` = #{status}</if>
            <if test="rack != null">, rack = #{rack}</if>
            <if test="nodeSet != null">, node_set = #{nodeSet}</if>
            <if test="machineSpec != null">and machine_spec = #{machineSpec}</if>
            <if test="regionId != null">and region_id = #{regionId}</if>
            <if test="attributes != null">and attributes = #{attributes}</if>
             ,delete_flag = 0
        </trim>
        where id = #{id}
    </update>

    <!-- 根据role_cluster_id  查询 -->
    <select id="listByRegionId" parameterType="int" resultMap="BaseResultMap">
        select
        <include refid="Base_Column_List"/>
        from es_cluster_role_host_info
        where region_id = #{regionId} and delete_flag = '0'
    </select>

    <!-- 根据role_cluster_id  查询 -->
    <select id="listDataNodeByCluster" parameterType="int" resultMap="BaseResultMap">
        select
        <include refid="Base_Column_List"/>
        from es_cluster_role_host_info
        where cluster = #{cluster} and role = 1 delete_flag = '0'
    </select>
</mapper><|MERGE_RESOLUTION|>--- conflicted
+++ resolved
@@ -94,14 +94,6 @@
         </trim>
     </select>
 
-<<<<<<< HEAD
-    <select id="listByClusterAndRack" parameterType="map" resultMap="BaseResultMap">
-        select
-        <include refid="Base_Column_List"/>
-        from es_cluster_role_host_info
-        where cluster = #{cluster} and rack = #{rack} and status = 1 and delete_flag = 0;
-    </select>
-
     <select id="listByClusterAndNodeSets" parameterType="map" resultMap="BaseResultMap">
         select
         <include refid="Base_Column_List"/>
@@ -109,8 +101,6 @@
         where cluster = #{cluster} and node_set in <foreach collection="nodeSets" item="nodeSet" open="(" separator="," close=")">#{nodeSet}</foreach>
     </select>
 
-=======
->>>>>>> a4ec012c
     <select id="listByCluster" parameterType="string" resultMap="BaseResultMap">
         select
         <include refid="Base_Column_List"/>
