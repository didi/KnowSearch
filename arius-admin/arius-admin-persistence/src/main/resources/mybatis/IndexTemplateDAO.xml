<?xml version="1.0" encoding="UTF-8" ?>
<!DOCTYPE mapper PUBLIC "-//mybatis.org//DTD Mapper 3.0//EN" "http://mybatis.org/dtd/mybatis-3-mapper.dtd" >
<mapper namespace="com.didichuxing.datachannel.arius.admin.persistence.mysql.template.IndexTemplateDAO">
    <resultMap id="BaseResultMap" type="com.didichuxing.datachannel.arius.admin.common.bean.po.template.IndexTemplatePO">
        <result column="id"                      jdbcType="INTEGER" property="id"/>
        <result column="name"                    jdbcType="VARCHAR" property="name"/>
        <result column="data_type"               jdbcType="TINYINT" property="dataType"/>
        <result column="date_format"             jdbcType="VARCHAR" property="dateFormat"/>
        <result column="data_center"             jdbcType="VARCHAR" property="dataCenter"/>
        <result column="expire_time"             jdbcType="BIGINT" property="expireTime"/>
        <result column="hot_time"                jdbcType="BIGINT" property="hotTime"/>
        <result column="responsible"             jdbcType="VARCHAR" property="responsible"/>
        <result column="date_field"              jdbcType="VARCHAR" property="dateField"/>
        <result column="date_field_format"       jdbcType="VARCHAR" property="dateFieldFormat"/>
        <result column="id_field"                jdbcType="VARCHAR" property="idField"/>
        <result column="routing_field"           jdbcType="VARCHAR" property="routingField"/>
        <result column="expression"              jdbcType="VARCHAR" property="expression"/>
        <result column="desc"                    jdbcType="VARCHAR" property="desc"/>
        <result column="quota"                   jdbcType="DECIMAL" property="quota"/>
        <result column="write_rate_limit"        jdbcType="INTEGER" property="writeRateLimit"/>
        <result column="project_id"                  jdbcType="INTEGER" property="projectId"/>
        <result column="ingest_pipeline"         jdbcType="VARCHAR" property="ingestPipeline"/>
        <result column="block_read"              jdbcType="BOOLEAN" property="blockRead"/>
        <result column="block_write"             jdbcType="BOOLEAN" property="blockWrite"/>
        <result column="check_point_diff"        jdbcType="BIGINT" property="checkPointDiff"/>
        <result column="has_dcdr"                jdbcType="BOOLEAN" property="hasDCDR"/>
        <result column="create_time"             jdbcType="TIMESTAMP" property="createTime"/>
        <result column="update_time"             jdbcType="TIMESTAMP" property="updateTime"/>
        <result column="resource_id"             jdbcType="BIGINT" property="resourceId"/>
        <result column="level"                   jdbcType="TINYINT" property="level"/>
        <result column="open_srv"                jdbcType="VARCHAR" property="openSrv"/>
        <result column="disk_size"               jdbcType="DECIMAL" property="diskSize"/>
    </resultMap>

    <sql id="Base_Column_List">
         id, `name`, data_type, date_format, data_center, expire_time, hot_time,
          responsible, date_field, date_field_format, id_field, routing_field, expression,
         `desc`, quota, write_rate_limit, project_id, ingest_pipeline,block_read, block_write, resource_id,
          check_point_diff, has_dcdr, create_time, update_time, `level`, `open_srv`, disk_size
    </sql>

    <select id="listByCondition"
            parameterType="com.didichuxing.datachannel.arius.admin.common.bean.po.template.IndexTemplatePO"
            resultMap="BaseResultMap">
        select
        <include refid="Base_Column_List"/>
        from index_template_info
        where is_active = 1
        <if test="id != null">and id = #{id}</if>
        <if test="name != null">and `name` = #{name}</if>
        <if test="dataCenter != null">and data_center = #{dataCenter}</if>
         <if test="projectId != null">and project_id = #{projectId}</if>
        order by id desc
    </select>

    <select id="likeByCondition"
            parameterType="com.didichuxing.datachannel.arius.admin.common.bean.po.template.IndexTemplatePO"
            resultMap="BaseResultMap">
        select
        <include refid="Base_Column_List"/>
        from index_template_info
        where is_active               = 1
        <if test="name != null">     and `name` LIKE CONCAT(#{name}, '%')</if>
        <if test="dataType != null"> and `data_type` = #{dataType}</if>
        order by id desc
    </select>

    <select id="pagingByCondition" resultMap="BaseResultMap">
        select
        <include refid="Base_Column_List"/>
        from index_template_info
        where is_active = 1
        <if test="param.id != null"> and `id` = #{param.id}</if>
        <if test="param.name != null">     and `name` LIKE CONCAT('%', #{param.name}, '%')</if>
        <if test="param.dataType != null"> and `data_type` = #{param.dataType}</if>
        <if test="param.resourceId != null"> and `resource_id` = #{param.resourceId}</if>
        <if test="param.desc != null"> and `desc` LIKE CONCAT('%', #{param.desc}, '%')</if>
        <if test="param.projectId != null"> and `project_id` = #{param.projectId}</if>
        order by  ${sortTerm}  ${sortType}
        limit #{from}, #{size}
    </select>

    <select id="getTotalHitByCondition"
            parameterType="com.didichuxing.datachannel.arius.admin.common.bean.po.template.IndexTemplatePO" resultType="long">
        select
        count(1)
        from index_template_info
        where is_active = 1
        <if test="id != null"> and `id` = #{id}</if>
        <if test="name != null">     and `name` LIKE CONCAT('%', #{name}, '%')</if>
        <if test="dataType != null"> and `data_type` = #{dataType}</if>
        <if test="resourceId != null"> and `resource_id` = #{resourceId}</if>
        <if test="desc != null"> and `desc` LIKE CONCAT('%', #{desc}, '%')</if>
        <if test="projectId != null"> and `project_id` = #{projectId}</if>
        order by id desc
    </select>

    <select id="listAll"
            parameterType="com.didichuxing.datachannel.arius.admin.common.bean.po.template.IndexTemplatePO"
            resultMap="BaseResultMap">
        select
        <include refid="Base_Column_List"/>
        from index_template_info
        where is_active = 1
        order by id desc
    </select>

    <insert id="insert"
            parameterType="com.didichuxing.datachannel.arius.admin.common.bean.po.template.IndexTemplatePO"
            useGeneratedKeys="true"
            keyColumn="id" keyProperty="id">
        insert into index_template_info
          (is_active, `name`, data_type, date_format, data_center, expire_time, hot_time, responsible, date_field, date_field_format, id_field, routing_field, expression,
         `desc`, quota, write_rate_limit, project_id, ingest_pipeline, resource_id, `level`, open_srv, disk_size)
        values
        (1, #{name}, #{dataType}, #{dateFormat}, #{dataCenter}, #{expireTime}, #{hotTime},
         #{responsible}, #{dateField}, #{dateFieldFormat}, #{idField},
         #{routingField}, #{expression}, #{desc}, #{quota}, #{writeRateLimit}, #{projectId}, #{ingestPipeline}, #{resourceId}, #{level}
        , #{openSrv}, #{diskSize})
    </insert>

    <select id="getById" parameterType="int" resultMap="BaseResultMap">
        select
        <include refid="Base_Column_List"/>
        from index_template_info
        where id = #{logicId} and is_active = 1
    </select>

    <select id="listByProjectId" parameterType="int" resultMap="BaseResultMap">
        select
        <include refid="Base_Column_List"/>
        from index_template_info
        where project_id = #{projectId} and is_active = 1
    </select>

    <select id="listByDataCenter" parameterType="string" resultMap="BaseResultMap">
        select
        <include refid="Base_Column_List"/>
        from index_template_info
        where data_center = #{dataCenter} and is_active = 1
    </select>

    <select id="listByName" parameterType="string" resultMap="BaseResultMap">
        select
        <include refid="Base_Column_List"/>
        from index_template_info
        where `name` = #{name} and is_active = 1
    </select>

    <update id="update"
            parameterType="com.didichuxing.datachannel.arius.admin.common.bean.po.template.IndexTemplatePO">
        update index_template_info
        <trim prefix="set" prefixOverrides=",">
            <if test="projectId != null">,project_id = #{projectId}</if>
            <if test="name != null">,`name` = #{name}</if>
            <if test="dataType != null">,data_type = #{dataType}</if>
            <if test="dateFormat != null">,date_format = #{dateFormat}</if>
            <if test="dateFieldFormat != null">,date_field_format = #{dateFieldFormat}</if>
            <if test="idField != null">,id_field = #{idField}</if>
            <if test="routingField != null">,routing_field = #{routingField}</if>
            <if test="expireTime != null">,expire_time = #{expireTime}</if>
            <if test="hotTime != null">,hot_time = #{hotTime}</if>
            <if test="responsible != null">,responsible = #{responsible}</if>
            <if test="dateField != null">,date_field = #{dateField}</if>
            <if test="expression != null">,expression = #{expression}</if>
            <if test="desc != null">,`desc` = #{desc}</if>
            <if test="writeRateLimit != null">,write_rate_limit = #{writeRateLimit}</if>
            <if test="quota != null">,quota = #{quota}</if>
            <if test="ingestPipeline != null">,ingest_pipeline = #{ingestPipeline}</if>
            <if test="blockRead != null">,block_read = #{blockRead}</if>
            <if test="blockWrite != null">,block_Write = #{blockWrite}</if>
            <if test="resourceId != null">,resource_id = #{resourceId}</if>
            <if test="level != null">,`level` = #{level}</if>
            <if test="checkPointDiff != null">,check_point_diff = #{checkPointDiff}</if>
            <if test="hasDCDR != null">,has_dcdr = #{hasDCDR}</if>
            <if test="openSrv != null">,open_srv = #{openSrv}</if>
            <if test="diskSize != null">,disk_size = #{diskSize}</if>
        </trim>
        where id = #{id}
    </update>

    <update id="batchChangeHotDay"
            parameterType="com.didichuxing.datachannel.arius.admin.common.bean.po.template.IndexTemplatePO">
        update index_template_info
        set hot_time = hot_time + #{days}
        where hot_time > 0 and is_active = 1
    </update>

    <delete id="delete" parameterType="int">
        update index_template_info set  is_active = 0
        where id = #{logicId}
    </delete>

    <select id="listByIds" parameterType="list" resultMap="BaseResultMap">
        select
        <include refid="Base_Column_List"/>
        from index_template_info
        where is_active = 1 and
        id in
        <foreach collection="logicIds" item="id" open="(" separator="," close=")">#{id}</foreach>
    </select>

<<<<<<< HEAD
   
=======
    <select id="listByResourceIds" parameterType="list" resultMap="BaseResultMap">
        select
        <include refid="Base_Column_List"/>
        from index_template_info
        where is_active = 1 and
        resource_id in
        <foreach collection="resourceIds" item="resourceId" open="(" separator="," close=")">#{resourceId}</foreach>
    </select>

    <select id="likeByResponsible" parameterType="string" resultMap="BaseResultMap">
        select
        <include refid="Base_Column_List"/>
        from index_template_info
        where is_active = 1 and (responsible = #{responsible}
        or responsible like CONCAT(#{responsible},',%')
        or responsible like CONCAT('%,', #{responsible})
        or responsible like CONCAT('%,', #{responsible},',%'))
    </select>

>>>>>>> d2e5aa1f
    <update id="updateBlockReadState">
        update index_template_info
        set block_read = #{blockRead}
        where id = #{logicId} and is_active = 1
    </update>

    <update id="updateBlockWriteState">
        update index_template_info
        set block_write = #{blockWrite}
        where id = #{logicId} and is_active = 1
    </update>

    <select id="listAllNames" resultType="java.lang.String">
        select `name`
        from index_template_info
        where is_active = 1
        order by id desc
    </select>

</mapper><|MERGE_RESOLUTION|>--- conflicted
+++ resolved
@@ -200,9 +200,6 @@
         <foreach collection="logicIds" item="id" open="(" separator="," close=")">#{id}</foreach>
     </select>
 
-<<<<<<< HEAD
-   
-=======
     <select id="listByResourceIds" parameterType="list" resultMap="BaseResultMap">
         select
         <include refid="Base_Column_List"/>
@@ -212,17 +209,7 @@
         <foreach collection="resourceIds" item="resourceId" open="(" separator="," close=")">#{resourceId}</foreach>
     </select>
 
-    <select id="likeByResponsible" parameterType="string" resultMap="BaseResultMap">
-        select
-        <include refid="Base_Column_List"/>
-        from index_template_info
-        where is_active = 1 and (responsible = #{responsible}
-        or responsible like CONCAT(#{responsible},',%')
-        or responsible like CONCAT('%,', #{responsible})
-        or responsible like CONCAT('%,', #{responsible},',%'))
-    </select>
-
->>>>>>> d2e5aa1f
+    
     <update id="updateBlockReadState">
         update index_template_info
         set block_read = #{blockRead}
