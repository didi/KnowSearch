--- conflicted
+++ resolved
@@ -35,14 +35,10 @@
         <result column="disk_size" jdbcType="DECIMAL" property="diskSize"/>
     </resultMap>
 
-    <sql id="Base_Column_List">
+       <sql id="Base_Column_List">
          id, `name`, data_type, date_format, data_center, expire_time, hot_time, department_id,
          department, responsible, date_field, date_field_format, id_field, routing_field, expression,
-<<<<<<< HEAD
-         `desc`, quota, write_rate_limit, project_id, ingest_pipeline,block_read, block_write, resource_id, check_point_diff, has_dcdr, create_time, update_time, `level`, `open_srv`, `region_id`
-=======
-         `desc`, quota, write_rate_limit, app_id, ingest_pipeline,block_read, block_write, resource_id, check_point_diff, has_dcdr, create_time, update_time, `level`, `open_srv`
->>>>>>> cf4f2a53
+         `desc`, quota, write_rate_limit, project_id, ingest_pipeline,block_read, block_write, resource_id, check_point_diff, has_dcdr, create_time, update_time, `level`, `open_srv`
     </sql>
 
     <select id="listByCondition"
@@ -55,12 +51,7 @@
         <if test="id != null">and id = #{id}</if>
         <if test="name != null">and `name` = #{name}</if>
         <if test="dataCenter != null">and data_center = #{dataCenter}</if>
-<<<<<<< HEAD
-        <if test="projectId != null">and project_id = #{projectId}</if>
-        <if test="regionId != null">and region_id = #{regionId}</if>
-=======
-        <if test="appId != null">and app_id = #{appId}</if>
->>>>>>> cf4f2a53
+         <if test="projectId != null">and project_id = #{projectId}</if>
         order by id desc
     </select>
 
@@ -121,24 +112,14 @@
             useGeneratedKeys="true"
             keyColumn="id" keyProperty="id">
         insert into index_template_info2
-        (is_active, `name`, data_type, date_format, data_center, expire_time, hot_time, department_id,
-<<<<<<< HEAD
-        department, responsible, date_field, date_field_format, id_field, routing_field, expression,
-        `desc`, quota, write_rate_limit, project_id, ingest_pipeline, resource_id, `level`, region_id)
-        values
-        (1, #{name}, #{dataType}, #{dateFormat}, #{dataCenter}, #{expireTime}, #{hotTime},
-        #{libraDepartmentId}, #{libraDepartment}, #{responsible}, #{dateField}, #{dateFieldFormat}, #{idField},
-        #{routingField}, #{expression}, #{desc}, #{quota}, #{writeRateLimit}, #{projectId}, #{ingestPipeline}, #{resourceId}, #{level}
-        ,#{regionId})
-=======
+          (is_active, `name`, data_type, date_format, data_center, expire_time, hot_time, department_id,
          department, responsible, date_field, date_field_format, id_field, routing_field, expression,
-         `desc`, quota, write_rate_limit, app_id, ingest_pipeline, resource_id, `level`, disk_size)
+         `desc`, quota, write_rate_limit, project_id, ingest_pipeline, resource_id, `level`, disk_size)
         values
         (1, #{name}, #{dataType}, #{dateFormat}, #{dataCenter}, #{expireTime}, #{hotTime},
          #{libraDepartmentId}, #{libraDepartment}, #{responsible}, #{dateField}, #{dateFieldFormat}, #{idField},
-         #{routingField}, #{expression}, #{desc}, #{quota}, #{writeRateLimit}, #{appId}, #{ingestPipeline}, #{resourceId}, #{level}
+         #{routingField}, #{expression}, #{desc}, #{quota}, #{writeRateLimit}, #{projectId}, #{ingestPipeline}, #{resourceId}, #{level}
         , #{diskSize})
->>>>>>> cf4f2a53
     </insert>
 
     <select id="getById" parameterType="int" resultMap="BaseResultMap">
@@ -252,14 +233,5 @@
         where is_active = 1
         order by id desc
     </select>
-<<<<<<< HEAD
-    <select id="listByRegionId" parameterType="int" resultMap="BaseResultMap">
-        select
-        <include refid="Base_Column_List"/>
-        from index_template_info2
-        where region_id = #{regionId} and is_active = 1
-    </select>
-=======
->>>>>>> cf4f2a53
 
 </mapper>