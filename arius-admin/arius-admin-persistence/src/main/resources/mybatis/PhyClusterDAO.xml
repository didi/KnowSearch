<?xml version="1.0" encoding="UTF-8" ?>
<!DOCTYPE mapper PUBLIC "-//mybatis.org//DTD Mapper 3.0//EN" "http://mybatis.org/dtd/mybatis-3-mapper.dtd" >
<mapper namespace="com.didichuxing.datachannel.arius.admin.persistence.mysql.resource.PhyClusterDAO">
    <resultMap id="BaseResultMap" type="com.didichuxing.datachannel.arius.admin.common.bean.po.cluster.ClusterPhyPO">
        <result column="id"                         jdbcType="INTEGER" property="id"/>
        <result column="cluster"                    jdbcType="VARCHAR" property="cluster"/>
        <result column="read_address"               jdbcType="VARCHAR" property="readAddress"/>
        <result column="write_address"              jdbcType="VARCHAR" property="writeAddress"/>
        <result column="http_address"               jdbcType="VARCHAR" property="httpAddress"/>
        <result column="http_write_address"         jdbcType="VARCHAR" property="httpWriteAddress"/>
        <result column="desc"                       jdbcType="VARCHAR" property="desc"/>
        <result column="type"                       jdbcType="TINYINT" property="type"/>
        <result column="data_center"                jdbcType="VARCHAR" property="dataCenter"/>
        <result column="idc"                        jdbcType="VARCHAR" property="idc"/>
        <result column="level"                      jdbcType="TINYINT" property="level"/>
        <result column="es_version"                 jdbcType="VARCHAR" property="esVersion"/>
        <result column="cfg_id"                     jdbcType="VARCHAR" property="cfgId"/>
        <result column="package_id"                 jdbcType="VARCHAR" property="packageId"/>
        <result column="plug_ids"                   jdbcType="VARCHAR" property="plugIds"/>
        <result column="creator"                    jdbcType="VARCHAR" property="creator"/>
        <result column="ns_tree"                    jdbcType="VARCHAR" property="nsTree"/>
        <result column="image_name"                 jdbcType="VARCHAR" property="imageName"/>
        <result column="create_time"                jdbcType="TIMESTAMP" property="createTime"/>
        <result column="update_time"                jdbcType="TIMESTAMP" property="updateTime"/>
        <result column="run_mode"                   jdbcType="TINYINT" property="runMode"/>
        <result column="write_action"               jdbcType="VARCHAR" property="writeAction"/>
        <result column="health"                     jdbcType="TINYINT" property="health"/>
        <result column="active_shard_num"           jdbcType="BIGINT"  property="activeShardNum"/>
        <result column="disk_total"                 jdbcType="BIGINT" property="diskTotal"/>
        <result column="disk_usage"                 jdbcType="BIGINT" property="diskUsage"/>
        <result column="disk_usage_percent"         jdbcType="DECIMAL" property="diskUsagePercent"/>
        <result column="tags"                 jdbcType="VARCHAR" property="tags" />
        <result column="platform_type"                       jdbcType="VARCHAR" property="platformType"/>
        <result column="resource_type"                jdbcType="TINYINT" property="resourceType"/>
<<<<<<< HEAD
        <result column="gateway_url"                jdbcType="VARCHAR" property="gatewayUrl"/>
        <result column="proxy_address"                jdbcType="VARCHAR" property="proxyAddress"/>
=======
        <result column="gateway_url" jdbcType="VARCHAR" property="gatewayUrl"/>
        <result column="ecm_access" jdbcType="TINYINT" property="ecmAccess"/>
        <result column="component_id" jdbcType="BIGINT" property="componentId"/>
        <result column="proxy_address" jdbcType="VARCHAR" property="proxyAddress"/>
        <result column="gateway_ids" jdbcType="VARCHAR" property="gatewayIds"/>
>>>>>>> ed1fbd25
    </resultMap>

    <sql id="Base_Column_List">
       id, cluster, read_address, write_address, http_address, http_write_address, `desc`, `type`, data_center,image_name, idc,
        es_version, `level`, `password`, cfg_id, package_id, plug_ids, creator,ns_tree,  create_time, update_time,
<<<<<<< HEAD
           run_mode, write_action, health, active_shard_num, disk_total, disk_usage, disk_usage_percent, tags,platform_type,resource_type,gateway_url,proxy_address
=======
           run_mode, write_action, health, active_shard_num, disk_total, disk_usage, disk_usage_percent, tags,platform_type,resource_type,gateway_url
        ,ecm_access, component_id, proxy_address, gateway_ids
>>>>>>> ed1fbd25
    </sql>

    <insert id="insert" parameterType="com.didichuxing.datachannel.arius.admin.common.bean.po.cluster.ClusterPhyPO"
            useGeneratedKeys="true" keyColumn="id" keyProperty="id">
        insert into es_cluster_phy_info
        (cluster, read_address, write_address, http_address, http_write_address, `desc`, `type`, data_center,
         image_name, idc, es_version, `level`, package_id, plug_ids, creator, ns_tree, run_mode,
         write_action, health, `password`, active_shard_num, disk_total, disk_usage, disk_usage_percent, `tags`,
<<<<<<< HEAD
         platform_type, resource_type, gateway_url,proxy_address)
=======
         platform_type, resource_type, gateway_url,ecm_access, component_id, proxy_address, gateway_ids)
>>>>>>> ed1fbd25
        values (#{cluster}, #{readAddress}, #{writeAddress}, #{httpAddress}, #{httpWriteAddress}, #{desc}, #{type},
                #{dataCenter}, #{imageName}, #{idc}, #{esVersion}, #{level}, #{packageId}, #{plugIds}, #{creator},
                #{nsTree}, #{runMode}, #{writeAction}, #{health}, #{password}, #{activeShardNum},
                #{diskTotal}, #{diskUsage}, #{diskUsagePercent}, #{tags}, #{platformType}, #{resourceType},
<<<<<<< HEAD
                #{gatewayUrl},#{proxyAddress})
=======
                #{gatewayUrl},#{ecmAccess}, #{componentId}, #{proxyAddress}, #{gatewayIds})
>>>>>>> ed1fbd25
    </insert>

    <update id="update" parameterType="com.didichuxing.datachannel.arius.admin.common.bean.po.cluster.ClusterPhyPO">
        update es_cluster_phy_info
        <trim prefix="set" prefixOverrides=",">
            <if test="readAddress != null">read_address = #{readAddress}</if>
            <if test="writeAddress != null">,write_address = #{writeAddress}</if>
            <if test="httpAddress != null">,http_address = #{httpAddress}</if>
            <if test="httpWriteAddress != null">,http_write_address = #{httpWriteAddress}</if>
            <if test="desc != null">,`desc` = #{desc}</if>
            <if test="type != null">,`type` = #{type}</if>
            <if test="dataCenter != null">,data_center = #{dataCenter}</if>
            <if test="imageName != null">,image_name = #{imageName}</if>
            <if test="idc != null">,idc = #{idc}</if>
            <if test="level != null">,`level` = #{level}</if>
            <if test="esVersion != null">,es_version = #{esVersion}</if>
            <if test="password != null">,password = #{password}</if>
            <if test="cfgId != null">,cfg_id = #{cfgId}</if>
            <if test="packageId != null">,package_id = #{packageId}</if>
            <if test="plugIds != null">,plug_ids = #{plugIds}</if>
            <if test="creator != null">,creator = #{creator}</if>
            <if test="nsTree != null">,ns_tree = #{nsTree}</if>
            <if test="runMode != null">,run_mode = #{runMode}</if>
            <if test="writeAction != null">,write_action = #{writeAction}</if>
            <if test="health != null">,health = #{health}</if>
            <if test="activeShardNum != null">,active_shard_num = #{activeShardNum}</if>
            <if test="health != null">, health = #{health}</if>
            <if test="diskTotal != null">, disk_total = #{diskTotal}</if>
            <if test="diskUsage != null">, disk_usage = #{diskUsage}</if>
            <if test="diskUsagePercent != null">, disk_usage_percent = #{diskUsagePercent}</if>
            <if test="tags != null">, `tags` = #{tags}</if>
            <if test="gatewayUrl != null">, gateway_url = #{gatewayUrl}</if>
<<<<<<< HEAD
            <if test="proxyAddress != null">, proxy_address = #{proxyAddress}</if>
        </trim>
=======
        <if test="ecmAccess != null">
            , ecm_access = #{ecmAccess}
        </if>
        <if test="componentId != null">
            , component_id = #{componentId}
        </if>
        <if test="proxyAddress != null">
            , proxy_address = #{proxyAddress}
        </if>
        <if test="gatewayIds != null">
            , gateway_ids = #{gatewayIds}
        </if>
    </trim>
>>>>>>> ed1fbd25
        where id = #{id} and is_active = 1;
    </update>

    <update id="updatePluginIdsById">
        update es_cluster_phy_info
        set plug_ids = #{plugIds}
        where id = #{clusterId} and is_active = 1;
    </update>

    <delete id="delete" parameterType="integer">
        update es_cluster_phy_info
        set is_active = 0 where id = #{clusterId};
    </delete>

    <select id="listByCondition"
            parameterType="com.didichuxing.datachannel.arius.admin.common.bean.po.cluster.ClusterPhyPO"
            resultMap="BaseResultMap">
        select
        <include refid="Base_Column_List"/>
        from es_cluster_phy_info
        <trim prefix="where" prefixOverrides="and">
            <if test="id != null">and id = #{id}</if>
            <if test="cluster != null">and cluster = #{cluster}</if>
            <if test="type != null">and `type` = #{type}</if>
            <if test="dataCenter != null">and data_center = #{dataCenter}</if>
            <if test="idc != null">and idc = #{idc}</if>
            <if test="level != null">and `level` = #{level}</if>
            <if test="esVersion != null">and es_version = #{esVersion}</if>
            <if test="health != null">and health = #{health}</if>
            <if test="activeShardNum != null">and active_shard_num = #{activeShardNum}</if>
            <if test="platformType != null">and platform_type = #{platformType}</if>
            <if test="resourceType != null">and resource_type = #{resourceType}</if>
        <if test="ecmAccess != null">
            AND ecm_access = #{ecmAccess}
        </if>
        <if test="componentId != null">
            AND component_id = #{componentId}
        </if>
        <if test="proxyAddress != null">
            AND proxy_address = #{proxyAddress}
        </if>
        <if test="gatewayIds != null">
            AND gateway_ids = #{gatewayIds}
        </if>
            and is_active = 1;
        </trim>
    </select>

    <select id="pagingByCondition" resultMap="BaseResultMap"
            parameterType="com.didichuxing.datachannel.arius.admin.common.bean.dto.cluster.ClusterPhyConditionDTO">
        select
        <include refid="Base_Column_List"/>
        from es_cluster_phy_info
        where is_active = 1
        <if test="id != null">and id = #{id}</if>
        <if test="desc != null">and `desc` LIKE CONCAT('%',#{desc},'%')</if>
        <if test="cluster != null">and cluster LIKE CONCAT('%',#{cluster},'%')</if>
        <if test="esVersion != null">and es_version = #{esVersion}</if>
        <if test="health != null">and health = #{health}</if>
        <if test="activeShardNum != null">and active_shard_num = #{activeShardNum}</if>
        <if test="platformType != null">and platform_type = #{platformType}</if>
        <if test="resourceType != null">and resource_type = #{resourceType}</if>
        <if test="ecmAccess != null">
            AND ecm_access = #{ecmAccess}
        </if>
        <if test="componentId != null">
            AND component_id = #{componentId}
        </if>
        <if test="proxyAddress != null">
            AND proxy_address = #{proxyAddress}
        </if>
        <if test="gatewayIds != null">
            AND gateway_ids = #{gatewayIds}
        </if>
        <if test="clusterNames != null and clusterNames.size() > 0">
            and cluster in
            <foreach collection="clusterNames" separator="," item="item" close=")" open="(">
                #{item}
            </foreach>
        </if>
        <if test="sortTerm != null">
            order by ${sortTerm} ${sortType}
        </if>
        limit #{from}, #{size}
    </select>

    <select id="getTotalHitByCondition" resultType="long"
            parameterType="com.didichuxing.datachannel.arius.admin.common.bean.dto.cluster.ClusterPhyConditionDTO">
        select
        count(1)
        from es_cluster_phy_info
        where is_active = 1
        <if test="id != null">and id = #{id}</if>
        <if test="desc != null">and `desc` LIKE CONCAT('%',#{desc},'%')</if>
        <if test="cluster != null">and cluster LIKE CONCAT('%',#{cluster},'%')</if>
        <if test="esVersion != null">and es_version = #{esVersion}</if>
        <if test="health != null">and health = #{health}</if>
        <if test="activeShardNum != null">and active_shard_num = #{activeShardNum}</if>
        <if test="platformType != null">and platform_type = #{platformType}</if>
        <if test="resourceType != null">and resource_type = #{resourceType}</if>
        <if test="ecmAccess != null">
            AND ecm_access = #{ecmAccess}
        </if>
        <if test="componentId != null">
            AND component_id = #{componentId}
        </if>
        <if test="proxyAddress != null">
            AND proxy_address = #{proxyAddress}
        </if>
        <if test="gatewayIds != null">
            AND gateway_ids = #{gatewayIds}
        </if>
        <if test="clusterNames != null and clusterNames.size() > 0">
            and cluster in
            <foreach collection="clusterNames" separator="," item="item" close=")" open="(">
                #{item}
            </foreach>
        </if>
    </select>

    <select id="getById" parameterType="integer" resultMap="BaseResultMap">
        select
        <include refid="Base_Column_List"/>
        from es_cluster_phy_info
        where id = #{clusterId} and is_active = 1;
    </select>

    <select id="getByName" parameterType="string" resultMap="BaseResultMap">
        select
        <include refid="Base_Column_List"/>
        from es_cluster_phy_info
        where cluster = #{clusterName} and is_active = 1;
    </select>

    <select id="listByNames" parameterType="list" resultMap="BaseResultMap">
        select
        <include refid="Base_Column_List"/>
        from es_cluster_phy_info
        where is_active = 1 and cluster in
        <foreach collection="list" separator="," item="item" close=");" open="(">
            #{item}
        </foreach>
    </select>


    <select id="listAll" resultMap="BaseResultMap">
        select
        <include refid="Base_Column_List"/>
        from es_cluster_phy_info where is_active = 1;
    </select>

    <select id="listAllName" resultType="String">
        select cluster
        from es_cluster_phy_info where is_active = 1;
    </select>

    <select id="listByIds" resultMap="BaseResultMap">
        select
        <include refid="Base_Column_List"/>
        from es_cluster_phy_info
        where
        <choose>
            <when test="ids != null and ids.size > 0">
                id in <foreach collection="ids" item="id" open="(" separator="," close=")">#{id}</foreach>
            </when>
            <otherwise>
                1=0
            </otherwise>
        </choose>
    </select>

    <select id="getTotalHitByPackageId"
            parameterType="long"
            resultType="long">
        select
        count(1)
        from es_cluster_phy_info
        where is_active = 1
        and package_id = #{packageId}
    </select>
    
    <select id="getComponentIdById" resultType="java.lang.Integer">
        SELECT component_id
        FROM es_cluster_phy_info
        WHERE id = #{clusterPhyId}
    </select>
</mapper><|MERGE_RESOLUTION|>--- conflicted
+++ resolved
@@ -32,27 +32,18 @@
         <result column="tags"                 jdbcType="VARCHAR" property="tags" />
         <result column="platform_type"                       jdbcType="VARCHAR" property="platformType"/>
         <result column="resource_type"                jdbcType="TINYINT" property="resourceType"/>
-<<<<<<< HEAD
-        <result column="gateway_url"                jdbcType="VARCHAR" property="gatewayUrl"/>
-        <result column="proxy_address"                jdbcType="VARCHAR" property="proxyAddress"/>
-=======
         <result column="gateway_url" jdbcType="VARCHAR" property="gatewayUrl"/>
         <result column="ecm_access" jdbcType="TINYINT" property="ecmAccess"/>
         <result column="component_id" jdbcType="BIGINT" property="componentId"/>
         <result column="proxy_address" jdbcType="VARCHAR" property="proxyAddress"/>
         <result column="gateway_ids" jdbcType="VARCHAR" property="gatewayIds"/>
->>>>>>> ed1fbd25
     </resultMap>
 
     <sql id="Base_Column_List">
        id, cluster, read_address, write_address, http_address, http_write_address, `desc`, `type`, data_center,image_name, idc,
         es_version, `level`, `password`, cfg_id, package_id, plug_ids, creator,ns_tree,  create_time, update_time,
-<<<<<<< HEAD
-           run_mode, write_action, health, active_shard_num, disk_total, disk_usage, disk_usage_percent, tags,platform_type,resource_type,gateway_url,proxy_address
-=======
            run_mode, write_action, health, active_shard_num, disk_total, disk_usage, disk_usage_percent, tags,platform_type,resource_type,gateway_url
         ,ecm_access, component_id, proxy_address, gateway_ids
->>>>>>> ed1fbd25
     </sql>
 
     <insert id="insert" parameterType="com.didichuxing.datachannel.arius.admin.common.bean.po.cluster.ClusterPhyPO"
@@ -61,20 +52,12 @@
         (cluster, read_address, write_address, http_address, http_write_address, `desc`, `type`, data_center,
          image_name, idc, es_version, `level`, package_id, plug_ids, creator, ns_tree, run_mode,
          write_action, health, `password`, active_shard_num, disk_total, disk_usage, disk_usage_percent, `tags`,
-<<<<<<< HEAD
-         platform_type, resource_type, gateway_url,proxy_address)
-=======
          platform_type, resource_type, gateway_url,ecm_access, component_id, proxy_address, gateway_ids)
->>>>>>> ed1fbd25
         values (#{cluster}, #{readAddress}, #{writeAddress}, #{httpAddress}, #{httpWriteAddress}, #{desc}, #{type},
                 #{dataCenter}, #{imageName}, #{idc}, #{esVersion}, #{level}, #{packageId}, #{plugIds}, #{creator},
                 #{nsTree}, #{runMode}, #{writeAction}, #{health}, #{password}, #{activeShardNum},
                 #{diskTotal}, #{diskUsage}, #{diskUsagePercent}, #{tags}, #{platformType}, #{resourceType},
-<<<<<<< HEAD
-                #{gatewayUrl},#{proxyAddress})
-=======
                 #{gatewayUrl},#{ecmAccess}, #{componentId}, #{proxyAddress}, #{gatewayIds})
->>>>>>> ed1fbd25
     </insert>
 
     <update id="update" parameterType="com.didichuxing.datachannel.arius.admin.common.bean.po.cluster.ClusterPhyPO">
@@ -107,10 +90,6 @@
             <if test="diskUsagePercent != null">, disk_usage_percent = #{diskUsagePercent}</if>
             <if test="tags != null">, `tags` = #{tags}</if>
             <if test="gatewayUrl != null">, gateway_url = #{gatewayUrl}</if>
-<<<<<<< HEAD
-            <if test="proxyAddress != null">, proxy_address = #{proxyAddress}</if>
-        </trim>
-=======
         <if test="ecmAccess != null">
             , ecm_access = #{ecmAccess}
         </if>
@@ -124,7 +103,6 @@
             , gateway_ids = #{gatewayIds}
         </if>
     </trim>
->>>>>>> ed1fbd25
         where id = #{id} and is_active = 1;
     </update>
 
