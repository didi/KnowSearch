<?xml version="1.0" encoding="UTF-8" ?>
<!DOCTYPE mapper PUBLIC "-//mybatis.org//DTD Mapper 3.0//EN" "http://mybatis.org/dtd/mybatis-3-mapper.dtd" >
<mapper namespace="com.didichuxing.datachannel.arius.admin.persistence.mysql.region.ClusterRegionDAO">
    <resultMap id="BaseResultMap" type="com.didichuxing.datachannel.arius.admin.common.bean.po.cluster.ClusterRegionPO">
        <result column="id"                jdbcType="BIGINT"        property="id"/>
        <result column="name"              jdbcType="VARCHAR"       property="name"/>
        <result column="logic_cluster_id"  jdbcType="VARCHAR"       property="logicClusterIds"/>
        <result column="phy_cluster_name"  jdbcType="VARCHAR"       property="phyClusterName"/>
        <result column="create_time"       jdbcType="TIMESTAMP"     property="createTime"/>
        <result column="update_time"       jdbcType="TIMESTAMP"     property="updateTime"/>
        <result column="config"            jdbcType="VARCHAR"       property="config"/>
    </resultMap>

    <sql id="Base_Column_List">
<<<<<<< HEAD
        id, name, logic_cluster_id, phy_cluster_name, racks, create_time, update_time, config
=======
        id, name, logic_cluster_id, phy_cluster_name, create_time, update_time
>>>>>>> a4ec012c
    </sql>

    <insert id="insert"
            parameterType="com.didichuxing.datachannel.arius.admin.common.bean.po.cluster.ClusterRegionPO"
            useGeneratedKeys="true"
            keyColumn="id" keyProperty="id">
        insert into es_cluster_region
<<<<<<< HEAD
        (name, logic_cluster_id,phy_cluster_name, racks, config)
        values
        (#{name}, #{logicClusterIds}, #{phyClusterName}, #{racks}, #{config})
=======
        (name, logic_cluster_id,phy_cluster_name)
        values
        (#{name}, #{logicClusterIds}, #{phyClusterName})
>>>>>>> a4ec012c
    </insert>

    <select id="getById" parameterType="long" resultMap="BaseResultMap">
        select
        <include refid="Base_Column_List"/>
        from es_cluster_region
        where id = #{regionId} and delete_flag = 0
    </select>

    <select id="getByName" parameterType="string" resultMap="BaseResultMap">
        select
        <include refid="Base_Column_List"/>
        from es_cluster_region
        where name = #{regionName} and delete_flag = 0
    </select>

    <select id="getByLogicClusterId" parameterType="long" resultMap="BaseResultMap">
        select
        <include refid="Base_Column_List"/>
        from es_cluster_region
        where logic_cluster_id = #{logicClusterId} and delete_flag = 0
    </select>

    <select id="listByLogicClusterIds" parameterType="list" resultMap="BaseResultMap">
        select
        <include refid="Base_Column_List"/>
        from es_cluster_region
        where delete_flag = 0 and
        <choose>
            <when test="logicClusterIds != null and logicClusterIds.size() > 0">
                logic_cluster_id in <foreach collection="logicClusterIds" item="value" open="(" separator="," close=")">#{value}</foreach>
            </when>
            <otherwise>
                1=0
            </otherwise>
        </choose>
    </select>

    <select id="getByPhyClusterName" parameterType="string" resultMap="BaseResultMap">
        select
        <include refid="Base_Column_List"/>
        from es_cluster_region
        where phy_cluster_name = #{phyClusterName} and delete_flag = 0
    </select>

    <select id="listAll" resultMap="BaseResultMap">
        select
        <include refid="Base_Column_List"/>
        from es_cluster_region
        where delete_flag = 0
    </select>

    <select id="listBoundRegions" resultMap="BaseResultMap">
        select
        <include refid="Base_Column_List"/>
        from es_cluster_region
        where delete_flag = 0 and logic_cluster_id != '-1'
    </select>

    <select id="listBoundRegionsByCondition" resultMap="BaseResultMap" parameterType="com.didichuxing.datachannel.arius.admin.common.bean.po.cluster.ClusterRegionPO">
        select
        <include refid="Base_Column_List"/>
        from es_cluster_region
        where delete_flag = 0
        <if test="id != null">and id = #{id}</if>
        <if test="name != null">and name = #{name}</if>
        <if test="logicClusterIds != null">and logic_cluster_id = #{logicClusterIds}</if>
        <if test="phyClusterName != null">and phy_cluster_name = #{phyClusterName}</if>
    </select>

    <update id="update"
            parameterType="com.didichuxing.datachannel.arius.admin.common.bean.po.cluster.ClusterRegionPO">
        update es_cluster_region
        <trim prefix="set" prefixOverrides=",">
            <if test="name != null">,name = #{name}</if>
            <if test="logicClusterIds != null">,logic_cluster_id = #{logicClusterIds}</if>
            <if test="phyClusterName != null">,phy_cluster_name = #{phyClusterName}</if>
<<<<<<< HEAD
            <if test="racks != null">,racks = #{racks}</if>
            <if test="config != null">,config = #{config}</if>
=======
>>>>>>> a4ec012c
        </trim>
        where id = #{id} and delete_flag = 0
    </update>

    <update id="delete" parameterType="long">
        update es_cluster_region set delete_flag = 1
        where id = #{regionId}
    </update>

    <update id="deleteByClusterPhyName" parameterType="String">
        update es_cluster_region set delete_flag = 1
        where phy_cluster_name = #{clusterPhyName}
    </update>

</mapper><|MERGE_RESOLUTION|>--- conflicted
+++ resolved
@@ -12,11 +12,7 @@
     </resultMap>
 
     <sql id="Base_Column_List">
-<<<<<<< HEAD
-        id, name, logic_cluster_id, phy_cluster_name, racks, create_time, update_time, config
-=======
-        id, name, logic_cluster_id, phy_cluster_name, create_time, update_time
->>>>>>> a4ec012c
+        id, name, logic_cluster_id, phy_cluster_name, create_time, update_time, config
     </sql>
 
     <insert id="insert"
@@ -24,15 +20,9 @@
             useGeneratedKeys="true"
             keyColumn="id" keyProperty="id">
         insert into es_cluster_region
-<<<<<<< HEAD
-        (name, logic_cluster_id,phy_cluster_name, racks, config)
+        (name, logic_cluster_id,phy_cluster_name, config)
         values
-        (#{name}, #{logicClusterIds}, #{phyClusterName}, #{racks}, #{config})
-=======
-        (name, logic_cluster_id,phy_cluster_name)
-        values
-        (#{name}, #{logicClusterIds}, #{phyClusterName})
->>>>>>> a4ec012c
+        (#{name}, #{logicClusterIds}, #{phyClusterName}, #{config})
     </insert>
 
     <select id="getById" parameterType="long" resultMap="BaseResultMap">
@@ -110,11 +100,7 @@
             <if test="name != null">,name = #{name}</if>
             <if test="logicClusterIds != null">,logic_cluster_id = #{logicClusterIds}</if>
             <if test="phyClusterName != null">,phy_cluster_name = #{phyClusterName}</if>
-<<<<<<< HEAD
-            <if test="racks != null">,racks = #{racks}</if>
             <if test="config != null">,config = #{config}</if>
-=======
->>>>>>> a4ec012c
         </trim>
         where id = #{id} and delete_flag = 0
     </update>
