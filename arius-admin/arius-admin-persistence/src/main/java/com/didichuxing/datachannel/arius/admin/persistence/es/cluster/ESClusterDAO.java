--- conflicted
+++ resolved
@@ -1,8 +1,8 @@
 package com.didichuxing.datachannel.arius.admin.persistence.es.cluster;
 
+import static com.didichuxing.datachannel.arius.admin.common.constant.ClusterPhyMetricsContant.INDICES;
 import static com.didichuxing.datachannel.arius.admin.common.constant.cluster.ClusterQuickCommandEnum.*;
 import static com.didichuxing.datachannel.arius.admin.persistence.constant.ESOperateContant.*;
-import static com.didichuxing.datachannel.arius.admin.persistence.constant.ESOperateContant.INDICES;
 
 import java.util.ArrayList;
 import java.util.List;
@@ -10,20 +10,6 @@
 import java.util.Objects;
 import java.util.concurrent.TimeUnit;
 
-<<<<<<< HEAD
-import com.didichuxing.datachannel.arius.admin.common.bean.entity.cluster.ESClusterStateResponse;
-import com.didichuxing.datachannel.arius.admin.common.bean.entity.cluster.IndexRouting;
-import com.didichuxing.datachannel.arius.admin.common.bean.entity.cluster.ShardInfo;
-import com.didiglobal.logi.elasticsearch.client.response.cluster.nodes.ClusterNodeInfo;
-import org.apache.commons.collections4.CollectionUtils;
-=======
-import com.didichuxing.datachannel.arius.admin.common.bean.vo.cluster.quickcommand.ShardDistributionVO;
-import com.didiglobal.logi.elasticsearch.client.request.cluster.nodestats.ESClusterNodesStatsRequest;
-import com.didiglobal.logi.elasticsearch.client.request.index.searchshards.ESIndicesSearchShardsRequest;
-import com.didiglobal.logi.elasticsearch.client.response.cluster.nodesstats.ESClusterNodesStatsResponse;
-import com.didiglobal.logi.elasticsearch.client.response.indices.catindices.ESIndicesCatIndicesResponse;
-import com.didiglobal.logi.elasticsearch.client.response.indices.searchshards.ESIndicesSearchShardsResponse;
->>>>>>> 0b63236b
 import org.apache.commons.lang3.StringUtils;
 import org.elasticsearch.common.unit.ByteSizeValue;
 import org.elasticsearch.rest.RestStatus;
@@ -58,6 +44,7 @@
 import com.didiglobal.logi.elasticsearch.client.response.cat.ESCatResponse;
 import com.didiglobal.logi.elasticsearch.client.response.cluster.ESClusterHealthResponse;
 import com.didiglobal.logi.elasticsearch.client.response.cluster.getsetting.ESClusterGetSettingsResponse;
+import com.didiglobal.logi.elasticsearch.client.response.cluster.nodes.ClusterNodeInfo;
 import com.didiglobal.logi.elasticsearch.client.response.cluster.nodes.ESClusterNodesResponse;
 import com.didiglobal.logi.elasticsearch.client.response.cluster.nodessetting.ClusterNodeSettings;
 import com.didiglobal.logi.elasticsearch.client.response.cluster.nodessetting.ESClusterNodesSettingResponse;
@@ -405,56 +392,6 @@
         }
 
         return responses;
-    }
-
-    public ESClusterStateResponse getClusterState(String cluster) {
-//        ESClient esClient = esOpClient.getESClient(cluster);
-//        if (null == esClient) {
-//            LOGGER.error("class=ESClusterDAO||method=getClusterState||clusterName={}||errMsg=esClient is null", cluster);
-//            return null;
-//        }
-//
-//        try {
-//            DirectRequest directRequest = new DirectRequest("GET", "_cluster/state/nodes,routing_table");
-//            DirectResponse directResponse = esClient.direct(directRequest).actionGet(30, TimeUnit.SECONDS);
-//
-//            if (RestStatus.OK != directResponse.getRestStatus() || StringUtils.isBlank(directResponse.getResponseContent())) {
-//                LOGGER.error("class=ESClusterDAO||method=getClusterState||clusterName={}||errMsg=get response empty", cluster);
-//                return null;
-//            }
-//
-//            JSONObject jsonObject = JSON.parseObject(directResponse.getResponseContent());
-//
-//            List<ClusterNodeInfo> nodes = new ArrayList<>();
-//            JSONObject nodesObj = jsonObject.getJSONObject("nodes");
-//            for (String nodeName : nodesObj.keySet()) {
-//                JSONObject node = nodesObj.getJSONObject(nodeName);
-//                if (null != node) {
-//                    nodes.add(new ClusterNodeInfo(node.getString("name"), nodeName));
-//                }
-//            }
-//
-//            List<IndexRouting> indicesRouting = new ArrayList<>();
-//            JSONObject indicesRoutingObj = jsonObject.getJSONObject("routing_table").getJSONObject("indices");
-//            for (String index : indicesRoutingObj.keySet()) {
-//                List<ShardInfo> fullShards = new ArrayList<>();
-//                IndexRouting indexRouting = new IndexRouting(index, fullShards);
-//                JSONObject shardsObj = indicesRoutingObj.getJSONObject(index).getJSONObject("shards");
-//                for (String shardGroup : shardsObj.keySet()) {
-//                    List<ShardInfo> shards = JSONObject.parseArray(shardsObj.getJSONArray(shardGroup).toJSONString(), ShardInfo.class);
-//                    if (CollectionUtils.isNotEmpty(shards)) {
-//                        fullShards.addAll(shards);
-//                    }
-//                }
-//                indicesRouting.add(indexRouting);
-//            }
-//
-//            return new ESClusterStateResponse(nodes, indicesRouting);
-//        } catch (Exception e) {
-//            LOGGER.error("class=ESClusterDAO||method=getClusterState||clusterName={}||errMsg=fail to get", cluster, e);
-//            return null;
-//        }
-        return null;
     }
 
     public List<ESClusterTaskStatsResponse> getClusterTaskStats(String clusterName) {
