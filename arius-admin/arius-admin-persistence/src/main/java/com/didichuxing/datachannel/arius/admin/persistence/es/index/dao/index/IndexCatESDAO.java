package com.didichuxing.datachannel.arius.admin.persistence.es.index.dao.index;

import static com.didichuxing.datachannel.arius.admin.persistence.constant.ESOperateConstant.ES_OPERATE_TIMEOUT;

import com.alibaba.fastjson.JSON;
import com.alibaba.fastjson.JSONArray;
import com.alibaba.fastjson.JSONObject;
import com.didichuxing.datachannel.arius.admin.common.Tuple;
import com.didichuxing.datachannel.arius.admin.common.bean.dto.indices.IndexCatCellDTO;
import com.didichuxing.datachannel.arius.admin.common.bean.entity.index.IndexCatCell;
import com.didichuxing.datachannel.arius.admin.common.bean.po.index.IndexCatCellPO;
import com.didichuxing.datachannel.arius.admin.common.bean.po.index.IndexCatCellUpdatePO;
import com.didichuxing.datachannel.arius.admin.common.constant.index.IndexStatusEnum;
import com.didichuxing.datachannel.arius.admin.common.exception.ESOperateException;
import com.didichuxing.datachannel.arius.admin.common.function.BiFunctionWithESOperateException;
import com.didichuxing.datachannel.arius.admin.common.tuple.TupleTwo;
import com.didichuxing.datachannel.arius.admin.common.tuple.Tuples;
import com.didichuxing.datachannel.arius.admin.common.util.ConvertUtil;
import com.didichuxing.datachannel.arius.admin.common.util.DSLSearchUtils;
import com.didichuxing.datachannel.arius.admin.common.util.IndexNameUtils;
import com.didichuxing.datachannel.arius.admin.common.util.ListUtils;
import com.didichuxing.datachannel.arius.admin.common.util.ParsingExceptionUtils;
import com.didichuxing.datachannel.arius.admin.persistence.component.ESOpTimeoutRetry;
import com.didichuxing.datachannel.arius.admin.persistence.component.ScrollResultVisitor;
import com.didichuxing.datachannel.arius.admin.persistence.es.BaseESDAO;
import com.didichuxing.datachannel.arius.admin.persistence.es.index.dsls.DslsConstant;
import com.didiglobal.logi.elasticsearch.client.ESClient;
import com.didiglobal.logi.elasticsearch.client.gateway.direct.DirectRequest;
import com.didiglobal.logi.elasticsearch.client.gateway.direct.DirectResponse;
import com.didiglobal.logi.elasticsearch.client.response.query.query.ESQueryResponse;
import com.didiglobal.logi.elasticsearch.client.response.query.query.aggs.ESAggr;
import com.didiglobal.logi.elasticsearch.client.response.query.query.aggs.ESAggrMap;
import com.didiglobal.logi.elasticsearch.client.response.query.query.aggs.ESBucket;
import com.didiglobal.logi.elasticsearch.client.response.query.query.hits.ESHit;
import com.didiglobal.logi.elasticsearch.client.response.query.query.hits.ESHits;
import com.google.common.collect.Lists;
import java.util.Collection;
import java.util.Collections;
import java.util.List;
import java.util.Map;
import java.util.Map.Entry;
import java.util.Objects;
import java.util.Optional;
import java.util.concurrent.TimeUnit;
import java.util.function.Predicate;
import java.util.stream.Collectors;
import javax.annotation.PostConstruct;
import lombok.NoArgsConstructor;
import org.apache.commons.collections4.CollectionUtils;
import org.apache.commons.lang3.StringUtils;
import org.elasticsearch.rest.RestStatus;
import org.springframework.beans.factory.annotation.Value;
import org.springframework.http.HttpMethod;
import org.springframework.stereotype.Component;

@Component
@NoArgsConstructor
public class IndexCatESDAO extends BaseESDAO {
    @Value("${es.update.cluster.name}")
    private String metadataClusterName;
    
    /**
     * 索引名称
     */
    private             String indexName;
    /**
     * type名称
     */
    private             String typeName       = "_doc";
    public static final String SEGMENTS       = "/_segments";
    public static final String INDICES        = "indices";
    public static final String SHARDS         = "shards";
    public static final String SEGMENTS_SHARD = "segments";
    private              String TYPE           = "type";
    private static final String  INDEX = "index";
    private static final String  KEY = "key";
    private static final String  DOC_COUNT = "doc_count";
    private static final Integer AGG_SIZE       = 5000;
    private static final String GROUP_BY_CLUSTER="group_by_cluster";

    @PostConstruct
    public void init() {
        this.indexName = dataCentreUtil.getAriusCatIndexInfo();
    }

    /**
     * 批量保存索引大小结果
     *
     * @param list
     * @return
     */
    public boolean batchInsert(List<IndexCatCellPO> list, int retryCount) {
        try {
            return ESOpTimeoutRetry.esRetryExecute("batchInsert", retryCount,
                    () -> updateClient.batchInsert(IndexNameUtils.genCurrentDailyIndexName(indexName), typeName, list));
        } catch (ESOperateException e) {
            LOGGER.error("class=IndexCatESDAO||method=batchInsert||errMsg={}", e.getMessage(), e);
        }
        return false;
    }
    public boolean batchUpsert(List<IndexCatCellUpdatePO> list, int retryCount) {
        try {
            return ESOpTimeoutRetry.esRetryExecute("batchInsert", retryCount,
                    () -> updateClient.batchUpdate(IndexNameUtils.genCurrentDailyIndexName(indexName), typeName, list));
        } catch (ESOperateException e) {
            LOGGER.error("class=IndexCatESDAO||method=batchInsert||errMsg={}", e.getMessage(), e);
        }
        return false;
    }


    /**
     * 更新查询模板信息
     *
     * @param list
     * @return
     */
    public boolean updateCatIndexInfo(List<IndexCatCellPO> list) {
        return updateClient.batchUpdate(IndexNameUtils.genCurrentDailyIndexName(indexName), typeName, list);
    }

    /**
     * 根据条件获取CatIndex信息
     *
     * @param index        索引名称（可选）
     * @param health       健康度（可选）
     * @param from         起始值
     * @param size         每页大小
     * @param sortTerm     排序字段
     * @param orderByDesc  是否降序
     * @param showMetadata 是否展示元数据信息
     * @return             Tuple<Long, List<IndexCatCellPO>> 命中数 具体数据
     */
    public Tuple<Long, List<IndexCatCellUpdatePO>> getCatIndexInfo(String cluster, String index, String health, String status,
                                                             Integer projectId, Long from, Long size, String sortTerm,
<<<<<<< HEAD
                                                             Boolean orderByDesc) {
        Tuple<Long, List<IndexCatCellUpdatePO>> totalHitAndIndexCatCellListTuple;
        String queryTermDsl = buildQueryTermDsl(cluster, index, health, status, projectId);
=======
                                                             Boolean orderByDesc, Boolean showMetadata) {
        Tuple<Long, List<IndexCatCellPO>> totalHitAndIndexCatCellListTuple;
        String queryTermDsl = showMetadata ? buildQueryTermDsl(cluster, index, health, status, projectId) :
                buildQueryTermDslWithMustNot(cluster, index, health, status, projectId);
>>>>>>> 75d488fd
        String sortType = buildSortType(orderByDesc);
        String dsl = dslLoaderUtil.getFormatDslByFileName(DslsConstant.GET_CAT_INDEX_INFO_BY_CONDITION, queryTermDsl,
            sortTerm, sortType, from, size);
        int retryTime = 3;
        do {
            totalHitAndIndexCatCellListTuple = gatewayClient.performRequestListAndGetTotalCount(metadataClusterName,
                IndexNameUtils.genCurrentDailyIndexName(indexName), typeName, dsl, IndexCatCellUpdatePO.class);
        } while (retryTime-- > 0 && null == totalHitAndIndexCatCellListTuple);

        return totalHitAndIndexCatCellListTuple;
    }

    public Tuple<Long, List<IndexCatCellPO>> getIndexListByTerms(String cluster,Integer projectId){
        Tuple<Long, List<IndexCatCellPO>> totalHitAndIndexCatCellListTuple;
        String queryTermDsl = buildQueryTermDsl( cluster,null, null, null, projectId);
        String dsl = dslLoaderUtil.getFormatDslByFileName(DslsConstant.GET_ALL_CAT_INDEX_INFO_BY_TERMS, queryTermDsl);
        int retryTime = 3;
        do {
            totalHitAndIndexCatCellListTuple = gatewayClient.performRequestListAndGetTotalCount(metadataClusterName,
                    IndexNameUtils.genCurrentDailyIndexName(indexName), typeName, dsl, IndexCatCellPO.class);
        } while (retryTime-- > 0 && null == totalHitAndIndexCatCellListTuple);
        return totalHitAndIndexCatCellListTuple;
    }

    /**
     * 更新索引删除标识, 用于真实索引删除后同步删除记录索引信息的元数据索引信息
     *
     * @param cluster           索引所在集群
     * @param indexNameList     索引名称
     * @param retryCount        重试次数
     * @return
     */
    public Boolean batchUpdateCatIndexDeleteFlag(String cluster, List<String> indexNameList, int retryCount) {
        try {
            return ESOpTimeoutRetry.esRetryExecute("batchUpdateCatIndexDeleteFlag", retryCount,
                () -> updateCatIndexDeleteFlag(cluster, indexNameList));
        } catch (ESOperateException e) {
            LOGGER.warn("class=IndexCatESDAO||method=batchUpdateCatIndexDeleteFlag||errMsg={}", e.getMessage(), e);
        }

        return false;
    }

    /**
     * 更新索引开启或关闭标识
     * @param cluster           索引所在集群
     * @param indexNameList     索引名称
     * @param status    索引标识，"open" 开启，"close" 关闭
     * @param retryCount        重试次数
     * @return
     */
    public Boolean batchUpdateCatIndexStatus(String cluster, List<String> indexNameList, String status,
                                             int retryCount) {
        try {
            return ESOpTimeoutRetry.esRetryExecute("batchUpdateCatIndexStatus", retryCount,
                () -> updateCatIndexStatus(cluster, indexNameList, status));
        } catch (ESOperateException e) {
            LOGGER.warn("class=IndexCatESDAO||method=batchUpdateCatIndexStatus||errMsg={}", e.getMessage(), e);
        }

        return false;
    }

    /**
     * 获取不包含模板id并且包含projectId的IndexCatCell信息，作用于平台索引管理新建索引侧
     *
     * @return List<IndexCatCell>
     */
    public  List<IndexCatCell> getPlatformCreateCatIndexList( Integer searchSize) {
        String dsl = dslLoaderUtil.getFormatDslByFileName(DslsConstant.GET_PLATFORM_CREATE_CAT_INDEX,searchSize);
   
        // 这里两个时间 用于拿到今天和昨天的数据, 否则无法个获取昨天用户创建的索引数据
        long nowTime = System.currentTimeMillis();
        long oneDayAgo = nowTime - 20 * 60 * 60 * 1000;
        List<IndexCatCell> indexCatCellList = Lists.newCopyOnWriteArrayList();
        String genDailyIndexName = IndexNameUtils.genDailyIndexName(indexName, oneDayAgo, nowTime);
        ScrollResultVisitor<IndexCatCell> scrollResultVisitor = resultList -> {
            if (CollectionUtils.isNotEmpty(resultList)) {
                indexCatCellList.addAll(resultList);
            }
        };
        try {
            ESOpTimeoutRetry.esRetryExecute("getPlatformCreateCatIndexList", 3, () -> {
            
                gatewayClient.queryWithScroll(metadataClusterName, genDailyIndexName, TYPE, dsl, searchSize, null,
                        IndexCatCell.class, scrollResultVisitor);
                return true;
            
            });
        } catch (ESOperateException e) {
            LOGGER.error("class=IndexCatESDAO||method=getPlatformCreateCatIndexList", e);
        }
    
        return indexCatCellList;
    }
    
    public List<IndexCatCellDTO> syncGetSegmentsIndexList(String cluster, Collection<String> indexList)
            throws ESOperateException {
        ESClient esClient = esOpClient.getESClient(cluster);
        if (esClient == null) {
            LOGGER.error("class={}||method=syncGetSegmentsIndexList||clusterName={}||errMsg=esClient is null",
                    getClass().getSimpleName(), cluster);
            throw new NullPointerException(cluster);
        }
        if (CollectionUtils.isEmpty(indexList)) {
            return Collections.emptyList();
        }
        String uri = String.format("/%s%s", String.join(",", indexList), SEGMENTS);
        DirectRequest directRequest = new DirectRequest(HttpMethod.GET.name(), uri);
        Predicate<DirectResponse> directRequestPredicate = directResponse -> Objects.isNull(directResponse)
                                                                             || RestStatus.OK
                                                                                != directResponse.getRestStatus();
        BiFunctionWithESOperateException<Long, TimeUnit, DirectResponse> directRequestBiFunction = (timeout, unit) -> {
            try {
                return esClient.direct(directRequest).actionGet(timeout, unit);
            } catch (Exception e) {
                LOGGER.error("class=ESIndexDAO||cluster={}||method=syncGetSegmentsIndexList", cluster, e);
                ParsingExceptionUtils.abnormalTermination(e);
            }
            return null;
        };
    
        DirectResponse response = ESOpTimeoutRetry.esRetryExecute("syncGetSegmentsIndexList", 3,
                () -> directRequestBiFunction.apply(Long.valueOf(ES_OPERATE_TIMEOUT), TimeUnit.SECONDS),
                directRequestPredicate
    
        );
        
    
        return Optional.ofNullable(response).filter(r -> RestStatus.OK == r.getRestStatus())
                .map(DirectResponse::getResponseContent).map(JSON::parseObject).map(json -> json.getJSONObject(INDICES))
                .map(i -> buildIndexCatCellDTOList(i, cluster))
            
                .orElse(Lists.newArrayList());
    }
    
    public List<String> syncGetIndexListByProjectIdAndClusterLogic(Integer projectId,
                                                                   String clusterLogic) {
        String realIndexName =IndexNameUtils.genCurrentDailyIndexName(indexName);
        if (Objects.isNull(projectId)) {
            return Collections.emptyList();
        }
        
        String dsl = dslLoaderUtil.getFormatDslByFileName(DslsConstant.GET_PLATFORM_CREATE_CAT_INDEX_BY_INDEX_PROJECT,
                clusterLogic, projectId, AGG_SIZE);
        return gatewayClient.performRequest(metadataClusterName, realIndexName, TYPE, dsl,
                IndexCatESDAO::buildIndexListByResponse, 3);
    }
     public List<String> syncGetIndexListByProjectIdAndFuzzyIndexAndClusterLogic(Integer projectId, String clusterLogicName,
                                                                                 String index) {
         String realIndexName = IndexNameUtils.genCurrentDailyIndexName(indexName);
         if (Objects.isNull(projectId)) {
             return Collections.emptyList();
         }
    
         String dsl = dslLoaderUtil.getFormatDslByFileName(
                 DslsConstant.GET_PLATFORM_CREATE_CAT_INDEX_BY_INDEX_PROJECT_AND_FUZZY_INDEX_AND_CLUSTER_LOGIC,
                 clusterLogicName, projectId, StringUtils.isNotBlank(index) ? index : "", AGG_SIZE);
         return gatewayClient.performRequest(metadataClusterName, realIndexName, TYPE, dsl,
                 IndexCatESDAO::buildIndexListByResponse, 3);
    }
    
    public List<String> syncGetIndexListByProjectIdAndFuzzyIndexAndClusterPhy( String clusterPhyName,
                                                                              String index) {
         String realIndexName = IndexNameUtils.genCurrentDailyIndexName(indexName);
       
         String dsl = dslLoaderUtil.getFormatDslByFileName(
                 DslsConstant.GET_PLATFORM_CREATE_CAT_INDEX_BY_INDEX_PROJECT_AND_FUZZY_INDEX_AND_CLUSTER_PHY,
                 clusterPhyName, StringUtils.isNotBlank(index) ? index : "", AGG_SIZE);
         return gatewayClient.performRequest(metadataClusterName, realIndexName, TYPE, dsl,
                 IndexCatESDAO::buildIndexListByResponse, 3);
    }
    
    
    
    public Map<String, Integer> syncGetByClusterPhyList(List<String> clusterPhyList) {
        if (CollectionUtils.isEmpty(clusterPhyList)) {
            return Collections.emptyMap();
        }
        String realIndexName = IndexNameUtils.genCurrentDailyIndexName(indexName);
        final String clusterPhyStr = JSON.toJSONString(clusterPhyList);
        String dsl = dslLoaderUtil.getFormatDslByFileName(DslsConstant.GET_PLATFORM_CREATE_CAT_INDEX_GROUP_BY_CLUSTER,
                clusterPhyStr, clusterPhyList.size(), clusterPhyStr);
        return gatewayClient.performRequest(metadataClusterName, realIndexName, TYPE, dsl,
                res -> Optional.ofNullable(res).map(ESQueryResponse::getAggs).map(ESAggrMap::getEsAggrMap)
                        .map(i -> i.get(GROUP_BY_CLUSTER)).map(ESAggr::getBucketList).orElse(Collections.emptyList())
                        .stream().map(ESBucket::getUnusedMap)
                        .map(map -> Tuples.of(map.get(KEY).toString(), ((Integer) map.getOrDefault(DOC_COUNT, 0))))
                        .collect(Collectors.toMap(TupleTwo::v1, TupleTwo::v2))
                
                , 3);
    }
    
    public IndexCatCell syncGetCatIndexInfoById(/* clusterPhy*/String clusterPhy,/*IndexName*/ String index) {
        
        List<String> ids = Collections.singletonList(String.format("%s@%s", clusterPhy, index));
        
        final String dsl = dslLoaderUtil.getFormatDslByFileName(DslsConstant.GET_PLATFORM_CREATE_CAT_INDEX_BY_ID,
                ids.size(), JSON.toJSONString(ids));
    
        Tuple<Long, List<IndexCatCellPO>> tuple = null;
        try {
            tuple = ESOpTimeoutRetry.esRetryExecute("syncGetSegmentsIndexList", 3,
                    () -> gatewayClient.performRequestListAndGetTotalCount(metadataClusterName,
                            IndexNameUtils.genCurrentDailyIndexName(indexName), typeName, dsl, IndexCatCellPO.class),
                    Objects::isNull
        
            );
        } catch (ESOperateException e) {
            LOGGER.error("class={}||cluster={}||method=syncGetCatIndexInfoById", getClass().getSimpleName(), clusterPhy,
                    e);
        }
        
        
        return Optional.ofNullable(tuple).map(Tuple::getV2).map(i -> ConvertUtil.list2List(i, IndexCatCell.class))
                .filter(CollectionUtils::isNotEmpty).orElse(Collections.emptyList()).stream().findFirst().orElse(null);
        
    }

    /**************************************************private******************************************************/
    /**
     * 构建带有must not的DSL,为了过滤元数据集群的索引
     * @param cluster
     * @param index
     * @param health
     * @param status
     * @param projectId
     * @return
     */
    private String buildQueryTermDslWithMustNot(String cluster, String index, String health, String status, Integer projectId) {
        List<String> termCellList = Lists.newArrayList();
        termCellList.add(DSLSearchUtils.getTermCellForExactSearch(metadataClusterName, "cluster"));
        return "[" + buildTermCell(cluster, index, health, status, projectId) + "],\"must_not\":["+ListUtils.strList2String(termCellList)+"]";
    }

    /**
     * 构建模糊查询dsl语法, 如下
     * {
     * 	"term": {
     * 		"index": {
     * 			"value": "cn_arius.template.label"
     *                } 	}
     * }
     * @param cluster
     * @param index
     * @param health
     * @return
     */
    private String buildQueryTermDsl(String cluster, String index, String health, String status, Integer projectId) {
        return "[" + buildTermCell(cluster, index, health, status, projectId) + "]";
    }

    private String buildTermCell(String cluster, String index, String health, String status, Integer projectId) {
        List<String> termCellList = Lists.newArrayList();
        //projectId == null 时，属于超级项目访问；
        if (null == projectId) {
            //get cluster dsl term
            termCellList.add(DSLSearchUtils.getTermCellForExactSearch(cluster, "cluster"));
        } else {
            //get projectId dsl term
            termCellList.add(DSLSearchUtils.getTermCellForExactSearch(projectId, "projectId"));

            //get resourceId dsl term
            termCellList.add(DSLSearchUtils.getTermCellForExactSearch(cluster, "clusterLogic"));

        }
        //get index dsl term
        termCellList.add(DSLSearchUtils.getTermCellForWildcardSearch(index, "index"));

        //get index status term
        if (IndexStatusEnum.isStatusExit(health)) {
            termCellList.add(DSLSearchUtils.getTermCellForExactSearch(health, "health"));
        }

        //get index status term
        if (IndexStatusEnum.isStatusExit(status)) {
            termCellList.add(DSLSearchUtils.getTermCellForExactSearch(status, "status"));
        }

        //get index deleteFlag term
        String deleteFlag = "false";
        termCellList.add(DSLSearchUtils.getTermCellForExactSearch(deleteFlag, "deleteFlag"));
        return ListUtils.strList2String(termCellList);
    }

    private boolean updateCatIndexDeleteFlag(String cluster, List<String> indexNameList) {
        List<IndexCatCellPO> indexCatCellPOSList = Lists.newArrayList();
        long currentTimeMillis = System.currentTimeMillis();
        for (String index : indexNameList) {
            IndexCatCellPO indexCatCellPO = new IndexCatCellPO();
            indexCatCellPO.setCluster(cluster);
            indexCatCellPO.setIndex(index);
            indexCatCellPO.setDeleteFlag(true);
            indexCatCellPO.setTimestamp(currentTimeMillis);
            indexCatCellPOSList.add(indexCatCellPO);
        }

        return updateCatIndexInfo(indexCatCellPOSList);
    }

    private boolean updateCatIndexStatus(String cluster, List<String> indexNameList, String status) {
        List<IndexCatCellPO> indexCatCellPOSList = Lists.newArrayList();
        long currentTimeMillis = System.currentTimeMillis();
        for (String index : indexNameList) {
            IndexCatCellPO indexCatCellPO = new IndexCatCellPO();
            indexCatCellPO.setCluster(cluster);
            indexCatCellPO.setIndex(index);
            indexCatCellPO.setStatus(status);
            indexCatCellPO.setTimestamp(currentTimeMillis);
            indexCatCellPOSList.add(indexCatCellPO);
        }

        return updateCatIndexInfo(indexCatCellPOSList);
    }
    

    private String buildSortType(Boolean orderByDesc) {
        String sortType = "desc";
        if (orderByDesc == null) {
            return sortType;
        }

        if (orderByDesc) {
            return sortType;
        }

        return "asc";
    }

     private List<IndexCatCellDTO> buildIndexCatCellDTOList(JSONObject jsonObject, String clusterPhy) {
        List<IndexCatCellDTO> indexCatCellDTOList = Lists.newArrayList();
        for (Entry<String, Object> indexJson : jsonObject.entrySet()) {
            String index = indexJson.getKey();
            
            JSONObject value = (JSONObject) indexJson.getValue();
            Long shardSizeIndex = (long) value.getJSONObject(SHARDS).size();
            Long indexShardSegmentsSize = value.getJSONObject(SHARDS).values().stream().filter(Objects::nonNull)
                    .map(JSONArray.class::cast).flatMap(Collection::stream).map(JSONObject.class::cast)
                    .map(json -> json.getJSONObject(SEGMENTS_SHARD)).mapToLong(JSONObject::size).sum();
            IndexCatCellDTO catCellDTO = new IndexCatCellDTO();
            catCellDTO.setIndex(index);
            catCellDTO.setPri(shardSizeIndex);
            catCellDTO.setTotalSegmentCount(indexShardSegmentsSize);
            catCellDTO.setCluster(clusterPhy);
            indexCatCellDTOList.add(catCellDTO);
        }
        return indexCatCellDTOList;
    }
    private static List<String> buildIndexListByResponse(ESQueryResponse response) {
        return Optional.ofNullable(response).map(ESQueryResponse::getHits).map(ESHits::getHits)
                .orElse(Collections.emptyList()).stream().filter(Objects::nonNull).map(ESHit::getSource)
                .filter(Objects::nonNull).map(JSONObject.class::cast).map(jsonObject -> jsonObject.getString(INDEX))
                .filter(Objects::nonNull).distinct().collect(Collectors.toList());
    }


    /**
     * 获取多个物理集群下的索引名称
     *
     * @return List<IndexCatCell>
     */
    public List<IndexCatCell> getAllCatIndexNameListByClusters(Integer searchSize, List<String> phyClusterNames) {
        String clusterPhyStr = JSON.toJSONString(phyClusterNames);
        String dsl = dslLoaderUtil.getFormatDslByFileName(DslsConstant.GET_ALL_CAT_INDEX_NAME_BY_CLUSTERS, searchSize,clusterPhyStr);
        List<IndexCatCell> indexCatCellList = getIndexCellWithScroll(searchSize, dsl);
        return indexCatCellList;
    }
    /**
     * 获取某个逻辑集群的索引
     *  @param searchSize
     *  @param logicClusterId
     *  @return */
    public List<IndexCatCell> getIndexNameListByLogicCluster(Integer searchSize, Long logicClusterId) {
        String dsl = dslLoaderUtil.getFormatDslByFileName(DslsConstant.GET_ALL_CAT_INDEX_NAME_BY_RESOURCE_ID, searchSize, logicClusterId);
        List<IndexCatCell> indexCatCellList = getIndexCellWithScroll(searchSize, dsl);
        return indexCatCellList;
    }

    private List<IndexCatCell> getIndexCellWithScroll(Integer searchSize, String dsl) {
        // 这里两个时间 用于拿到今天和昨天的数据, 否则无法个获取昨天用户创建的索引数据
        long nowTime = System.currentTimeMillis();
        long oneDayAgo = nowTime - 20 * 60 * 60 * 1000;
        List<IndexCatCell> indexCatCellList = Lists.newCopyOnWriteArrayList();
        String genDailyIndexName = IndexNameUtils.genDailyIndexName(indexName, oneDayAgo, nowTime);
        ScrollResultVisitor<IndexCatCell> scrollResultVisitor = resultList -> {
            if (CollectionUtils.isNotEmpty(resultList)) {
                indexCatCellList.addAll(resultList);
            }
        };
        try {
            ESOpTimeoutRetry.esRetryExecute("getIndexCellWithScroll", 3, () -> {
                gatewayClient.queryWithScroll(metadataClusterName, genDailyIndexName, TYPE, dsl, searchSize, null, IndexCatCell.class, scrollResultVisitor);
                return true;
            });
        } catch (ESOperateException e) {
            LOGGER.error("class=IndexCatESDAO||method=getIndexCellWithScroll", e);
        }
        return indexCatCellList;
    }
}<|MERGE_RESOLUTION|>--- conflicted
+++ resolved
@@ -9,6 +9,7 @@
 import com.didichuxing.datachannel.arius.admin.common.bean.dto.indices.IndexCatCellDTO;
 import com.didichuxing.datachannel.arius.admin.common.bean.entity.index.IndexCatCell;
 import com.didichuxing.datachannel.arius.admin.common.bean.po.index.IndexCatCellPO;
+import com.didichuxing.datachannel.arius.admin.common.bean.po.index.IndexCatCellUpdatePO;
 import com.didichuxing.datachannel.arius.admin.common.bean.po.index.IndexCatCellUpdatePO;
 import com.didichuxing.datachannel.arius.admin.common.constant.index.IndexStatusEnum;
 import com.didichuxing.datachannel.arius.admin.common.exception.ESOperateException;
@@ -133,16 +134,10 @@
      */
     public Tuple<Long, List<IndexCatCellUpdatePO>> getCatIndexInfo(String cluster, String index, String health, String status,
                                                              Integer projectId, Long from, Long size, String sortTerm,
-<<<<<<< HEAD
-                                                             Boolean orderByDesc) {
-        Tuple<Long, List<IndexCatCellUpdatePO>> totalHitAndIndexCatCellListTuple;
-        String queryTermDsl = buildQueryTermDsl(cluster, index, health, status, projectId);
-=======
                                                              Boolean orderByDesc, Boolean showMetadata) {
         Tuple<Long, List<IndexCatCellPO>> totalHitAndIndexCatCellListTuple;
         String queryTermDsl = showMetadata ? buildQueryTermDsl(cluster, index, health, status, projectId) :
                 buildQueryTermDslWithMustNot(cluster, index, health, status, projectId);
->>>>>>> 75d488fd
         String sortType = buildSortType(orderByDesc);
         String dsl = dslLoaderUtil.getFormatDslByFileName(DslsConstant.GET_CAT_INDEX_INFO_BY_CONDITION, queryTermDsl,
             sortTerm, sortType, from, size);
