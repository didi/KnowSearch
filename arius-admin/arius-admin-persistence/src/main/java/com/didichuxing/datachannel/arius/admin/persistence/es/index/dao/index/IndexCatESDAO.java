--- conflicted
+++ resolved
@@ -135,11 +135,7 @@
     public Tuple<Long, List<IndexCatCellUpdatePO>> getCatIndexInfo(String cluster, String index, String health, String status,
                                                              Integer projectId, Long from, Long size, String sortTerm,
                                                              Boolean orderByDesc, Boolean showMetadata) {
-<<<<<<< HEAD
-        Tuple<Long, List<IndexCatCellPO>> totalHitAndIndexCatCellListTuple;
-=======
         Tuple<Long, List<IndexCatCellUpdatePO>> totalHitAndIndexCatCellListTuple;
->>>>>>> 11b8b532
         String queryTermDsl = showMetadata ? buildQueryTermDsl(cluster, index, health, status, projectId) :
                 buildQueryTermDslWithMustNot(cluster, index, health, status, projectId);
         String sortType = buildSortType(orderByDesc);
