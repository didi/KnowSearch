package com.didichuxing.datachannel.arius.admin.persistence.es.cluster;

import com.alibaba.fastjson.JSONArray;
import com.didichuxing.datachannel.arius.admin.common.Tuple;
import com.didichuxing.datachannel.arius.admin.common.bean.po.shard.ShardCatCellPO;
import com.didichuxing.datachannel.arius.admin.common.util.DSLSearchUtils;
import com.didichuxing.datachannel.arius.admin.common.util.IndexNameUtils;
import com.didichuxing.datachannel.arius.admin.common.util.ListUtils;
import com.didichuxing.datachannel.arius.admin.persistence.es.BaseESDAO;
import com.didichuxing.datachannel.arius.admin.persistence.es.index.dsls.DslsConstant;
import com.didiglobal.logi.elasticsearch.client.ESClient;
import com.didiglobal.logi.elasticsearch.client.gateway.direct.DirectRequest;
import com.didiglobal.logi.elasticsearch.client.gateway.direct.DirectResponse;
import com.google.common.collect.Lists;
import org.apache.commons.lang3.StringUtils;
import org.elasticsearch.rest.RestStatus;
import org.springframework.beans.factory.annotation.Value;
import org.springframework.stereotype.Repository;

import javax.annotation.PostConstruct;
import java.util.ArrayList;
import java.util.List;
import java.util.Objects;
import java.util.concurrent.TimeUnit;

import static com.didichuxing.datachannel.arius.admin.common.constant.cluster.ClusterQuickCommandMethodsEnum.SHARD;
import static com.didichuxing.datachannel.arius.admin.common.constant.cluster.ClusterQuickCommandMethodsEnum.SHARD_ASSIGNMENT;

/**
 * Created by linyunan on 3/22/22
 */
@Repository
public class ESShardDAO extends BaseESDAO {
    @Value("${es.update.cluster.name}")
    private String              metadataClusterName;
    /**
     * 索引名称
     */
    private String              indexName;
    /**
     * type名称
     */
    private String              typeName                   = "type";

    @PostConstruct
    public void init() {
        this.indexName = dataCentreUtil.getAriusCatShardInfo();
    }

    public List<ShardCatCellPO> catShard(String clusterName) {
        ESClient client = esOpClient.getESClient(clusterName);
        List<ShardCatCellPO> ecSegmentsOnIps = null;
        if (Objects.isNull(client)) {
            LOGGER.error("class=ESClusterDAO||method=catShard||clusterName={}||errMsg=esClient is null", clusterName);
            return new ArrayList<>();
        }
        try {
            DirectRequest directRequest = new DirectRequest(SHARD.getMethod(), SHARD.getUri());
            DirectResponse directResponse = client.direct(directRequest).actionGet(30, TimeUnit.SECONDS);
            if (directResponse.getRestStatus() == RestStatus.OK
<<<<<<< HEAD
                    && StringUtils.isNoneBlank(directResponse.getResponseContent())) {
                ecSegmentsOnIps = JSONArray.parseArray(directResponse.getResponseContent(), ShardCatCellPO.class);
=======
                && StringUtils.isNoneBlank(directResponse.getResponseContent())) {
                ecSegmentsOnIps = JSONArray.parseArray(directResponse.getResponseContent(), ShardDistributionVO.class);
>>>>>>> bc89cd07
            }
        } catch (Exception e) {
            LOGGER.warn("class=ESClusterDAO||method=catShard||cluster={}||mg=get es segments fail", clusterName, e);
            return new ArrayList<>();
        }
        return ecSegmentsOnIps;
    }

    /**
     * shard分配说明
     * @param clusterPhyName 物理集群名称
     * @return
     */
    public String shardAssignment(String clusterPhyName) {
        ESClient client = esOpClient.getESClient(clusterPhyName);
        String result = null;
        if (Objects.isNull(client)) {
<<<<<<< HEAD
            LOGGER.error("class=ESClusterDAO||method=shardAssignment||clusterName={}||errMsg=esClient is null", clusterPhyName);
=======
            LOGGER.error("class=ESClusterDAO||method=shardAssignment||clusterName={}||errMsg=esClient is null",
                clusterName);
>>>>>>> bc89cd07
            return null;
        }
        try {
            DirectRequest directRequest = new DirectRequest(SHARD_ASSIGNMENT.getMethod(), SHARD_ASSIGNMENT.getUri());
            DirectResponse directResponse = client.direct(directRequest).actionGet(30, TimeUnit.SECONDS);
            if (directResponse.getRestStatus() == RestStatus.OK
                && StringUtils.isNoneBlank(directResponse.getResponseContent())) {
                result = directResponse.getResponseContent();
            }
        } catch (Exception e) {
<<<<<<< HEAD
            LOGGER.warn("class=ESClusterDAO||method=shardAssignment||cluster={}||mg=get es segments fail", clusterPhyName, e);
=======
            LOGGER.warn("class=ESClusterDAO||method=shardAssignment||cluster={}||mg=get es segments fail", clusterName,
                e);
>>>>>>> bc89cd07
            return null;
        }
        return result;
    }

    /**
     * 根据条件获取CatIndex信息
     *
     * @param from         起始值
     * @param size         每页大小
     * @param sortTerm     排序字段
     * @param orderByDesc  是否降序
     * @return             Tuple<Long, List<IndexCatCellPO>> 命中数 具体数据
     */
    public Tuple<Long, List<ShardCatCellPO>> getCatShardInfo(String cluster, Integer projectId,String keyword,
                                                             Long from,
                                                             Long size, String sortTerm, Boolean orderByDesc) {
        Tuple<Long, List<ShardCatCellPO>> totalHitAndIndexCatCellListTuple;
        String queryTermDsl =  buildQueryTermDsl(cluster,projectId,keyword);
        String sortType     =  buildSortType(orderByDesc);
        String dsl = dslLoaderUtil.getFormatDslByFileName(DslsConstant.GET_CAT_SHARD_INFO_BY_CONDITION,
                queryTermDsl, sortTerm, sortType, from, size);
        int retryTime = 3;
        do {
            totalHitAndIndexCatCellListTuple = gatewayClient.performRequestListAndGetTotalCount(metadataClusterName,
                    IndexNameUtils.genCurrentDailyIndexName(indexName), typeName, dsl, ShardCatCellPO.class);
        } while (retryTime-- > 0 && null == totalHitAndIndexCatCellListTuple);

        return totalHitAndIndexCatCellListTuple;
    }

    /**
     * 批量保存索引大小结果
     *
     * @param list
     * @return
     */
    public boolean batchInsert(List<ShardCatCellPO> list) {
        return updateClient.batchInsert(IndexNameUtils.genCurrentDailyIndexName(indexName), typeName, list);
    }

    /**************************************************private******************************************************/
    /**
     * 构建模糊查询dsl语法, 如下
     * {
     * 	"term": {
     * 		"index": {
     * 			"value": "cn_arius.template.label"
     *                } 	}
     * }
     * @param cluster
     * @return
     */
    private String buildQueryTermDsl(String cluster,  Integer projectId,String keyword) {
        return "[" + buildTermCell(cluster, projectId,keyword) +"]";
    }

    private String buildTermCell(String cluster, Integer projectId,String keyword) {
        List<String> termCellList = Lists.newArrayList();
        //projectId == null 时，属于超级项目访问；
        if (null == projectId) {
            //get cluster dsl term
            termCellList.add(DSLSearchUtils.getTermCellForExactSearch(cluster, "clusterPhy"));
        } else {
            //get projectId dsl term
            termCellList.add(DSLSearchUtils.getTermCellForExactSearch(projectId, "projectId"));

            //get resourceId dsl term
            termCellList.add(DSLSearchUtils.getTermCellForExactSearch(cluster, "clusterLogic"));

        }
        if (StringUtils.isNotBlank(keyword)){
            termCellList.add(DSLSearchUtils.getTermCellForWildcardSearch(keyword, "clusterPhy"));
        }
        return ListUtils.strList2String(termCellList);
    }

    private String buildSortType(Boolean orderByDesc) {
        String sortType = "desc";
        if (orderByDesc == null) {
            return sortType;
        }

        if (orderByDesc) {
            return sortType;
        }

        return "asc";
    }
}<|MERGE_RESOLUTION|>--- conflicted
+++ resolved
@@ -58,13 +58,8 @@
             DirectRequest directRequest = new DirectRequest(SHARD.getMethod(), SHARD.getUri());
             DirectResponse directResponse = client.direct(directRequest).actionGet(30, TimeUnit.SECONDS);
             if (directResponse.getRestStatus() == RestStatus.OK
-<<<<<<< HEAD
                     && StringUtils.isNoneBlank(directResponse.getResponseContent())) {
                 ecSegmentsOnIps = JSONArray.parseArray(directResponse.getResponseContent(), ShardCatCellPO.class);
-=======
-                && StringUtils.isNoneBlank(directResponse.getResponseContent())) {
-                ecSegmentsOnIps = JSONArray.parseArray(directResponse.getResponseContent(), ShardDistributionVO.class);
->>>>>>> bc89cd07
             }
         } catch (Exception e) {
             LOGGER.warn("class=ESClusterDAO||method=catShard||cluster={}||mg=get es segments fail", clusterName, e);
@@ -82,28 +77,18 @@
         ESClient client = esOpClient.getESClient(clusterPhyName);
         String result = null;
         if (Objects.isNull(client)) {
-<<<<<<< HEAD
             LOGGER.error("class=ESClusterDAO||method=shardAssignment||clusterName={}||errMsg=esClient is null", clusterPhyName);
-=======
-            LOGGER.error("class=ESClusterDAO||method=shardAssignment||clusterName={}||errMsg=esClient is null",
-                clusterName);
->>>>>>> bc89cd07
             return null;
         }
         try {
             DirectRequest directRequest = new DirectRequest(SHARD_ASSIGNMENT.getMethod(), SHARD_ASSIGNMENT.getUri());
             DirectResponse directResponse = client.direct(directRequest).actionGet(30, TimeUnit.SECONDS);
             if (directResponse.getRestStatus() == RestStatus.OK
-                && StringUtils.isNoneBlank(directResponse.getResponseContent())) {
+                    && StringUtils.isNoneBlank(directResponse.getResponseContent())) {
                 result = directResponse.getResponseContent();
             }
         } catch (Exception e) {
-<<<<<<< HEAD
             LOGGER.warn("class=ESClusterDAO||method=shardAssignment||cluster={}||mg=get es segments fail", clusterPhyName, e);
-=======
-            LOGGER.warn("class=ESClusterDAO||method=shardAssignment||cluster={}||mg=get es segments fail", clusterName,
-                e);
->>>>>>> bc89cd07
             return null;
         }
         return result;
