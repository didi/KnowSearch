package com.didichuxing.datachannel.arius.admin.persistence.es.index.dao.dsl;


import com.alibaba.fastjson.JSON;
import com.alibaba.fastjson.JSONArray;
import com.didichuxing.datachannel.arius.admin.common.Tuple;
import com.didichuxing.datachannel.arius.admin.common.bean.dto.dsl.template.DslTemplateConditionDTO;
import com.didichuxing.datachannel.arius.admin.common.bean.entity.dsl.DslBase;
import com.didichuxing.datachannel.arius.admin.common.bean.entity.dsl.DslQueryLimit;
import com.didichuxing.datachannel.arius.admin.common.bean.entity.dsl.ScrollDslTemplateRequest;
import com.didichuxing.datachannel.arius.admin.common.bean.entity.dsl.ScrollDslTemplateResponse;
import com.didichuxing.datachannel.arius.admin.common.bean.po.dsl.DslTemplatePO;
import com.didichuxing.datachannel.arius.admin.common.exception.ESOperateException;
import com.didichuxing.datachannel.arius.admin.common.util.DSLSearchUtils;
import com.didichuxing.datachannel.arius.admin.common.util.DateTimeUtil;
import com.didichuxing.datachannel.arius.admin.common.util.ListUtils;
import com.didichuxing.datachannel.arius.admin.persistence.component.ESOpTimeoutRetry;
import com.didichuxing.datachannel.arius.admin.persistence.es.BaseESDAO;
import com.didichuxing.datachannel.arius.admin.persistence.es.index.dsls.DslsConstant;
import com.didiglobal.logi.elasticsearch.client.response.query.query.ESQueryResponse;
import com.google.common.collect.Lists;
import com.google.common.collect.Maps;
import com.google.common.collect.Sets;
import java.util.Arrays;
import java.util.List;
import java.util.Map;
import java.util.Objects;
import java.util.Set;
import javax.annotation.Nullable;
import javax.annotation.PostConstruct;
import lombok.NoArgsConstructor;
import org.apache.commons.lang3.BooleanUtils;
import org.apache.commons.lang3.StringUtils;
import org.springframework.beans.factory.annotation.Value;
import org.springframework.stereotype.Component;

@Component
@NoArgsConstructor
public class DslTemplateESDAO extends BaseESDAO {

    /**
     * 查询模板数据的索引名称
     */
    private String           indexName;
    /**
     * 查询模板过期删除时间
     */
    @Value("${delete.expired.template.time}")
    private String           deleteExpireDslTime;
    /**
     * 查询历史数据时间
     */
    @Value("${history.query.time}")
    private String           historyQueryTime;
    /**
     * type名称
     */
    private String           typeName    = "type";
    /**
     * 滚动查询大小
     */
    private static final int SCROLL_SIZE = 1000;

    @PostConstruct
    public void init() {
        this.indexName = dataCentreUtil.getAriusDslTemplate();
    }

    /**
     * 更新查询模板信息
     *
     * @param list
     * @return
     */
    public boolean updateTemplates(List<DslTemplatePO> list) {

        return updateClient.batchUpdate(indexName, typeName, list);
    }

    /**
     * 获取所有查询模板最近修改时间在(now-1d,now)范围内，并且不启用的查询模板，然后删除过期的查询模板数据
     *
     * @return
     */
    public boolean deleteExpiredDslTemplate() {

        String dsl = dslLoaderUtil.getFormatDslByFileName(DslsConstant.GET_EXPIRED_DSL_TEMPLATE, SCROLL_SIZE,
            deleteExpireDslTime);

        List<DslTemplatePO> list = getTemplatesByDsl(dsl);
        List<String> ids = Lists.newLinkedList();
        for (DslTemplatePO dslTemplate : list) {
            ids.add(dslTemplate.getKey());
        }

        return updateClient.batchDelete(indexName, typeName, ids);
    }

    /**
     * 更新查询限流值
     *
     * @param dslQueryLimitList
     * @return
     */
    public boolean updateQueryLimitByProjectIdDslTemplate(List<DslQueryLimit> dslQueryLimitList) {
        String ariusModifyTime = DateTimeUtil.getCurrentFormatDateTime();
        List<DslTemplatePO> list = Lists.newLinkedList();
        DslTemplatePO item = null;

        for (DslQueryLimit dslQueryLimit : dslQueryLimitList) {
            item = new DslTemplatePO();
            item.setQueryLimit(dslQueryLimit.getQueryLimit());
            // 强制设置查询限流值设置为 true
            item.setForceSetQueryLimit(true);
            item.setAriusModifyTime(ariusModifyTime);
            item.setProjectId(dslQueryLimit.getProjectId());
            item.setDslTemplateMd5(dslQueryLimit.getDslTemplateMd5());

            list.add(item);
        }

        return updateTemplates(list);
    }

    /**
     * 获取查询模板信息
     *
     * @param dslBases
     * @return
     */
    public Map<String, DslTemplatePO> getDslTemplateByKeys(List<? extends DslBase> dslBases) {
        Map<String, DslTemplatePO> result = Maps.newHashMap();
        for (DslBase dslBase : dslBases) {
            result.put(dslBase.getProjectIdDslTemplateMd5(),
                getDslTemplateByKey(dslBase.getProjectId(), dslBase.getDslTemplateMd5()));
        }
        return result;
    }

    /**
     * 根据主键id获取查询模板
     *
     * @param projectId
     * @param dslTemplateMd5
     * @return
     */
    public DslTemplatePO getDslTemplateByKey(Integer projectId, String dslTemplateMd5) {
        return getDslTemplateByKey(String.format("%d_%s", projectId, dslTemplateMd5));
    }

    /**
     * 根据主键id获取查询模板
     *
     * @param key
     * @return
     */
    public DslTemplatePO getDslTemplateByKey(String key) {
        return gatewayClient.doGet(indexName, typeName, key, DslTemplatePO.class);
    }

    /**
     * 获取某个project id的所有查询模板数据,已排除老查询模板
     *
     * @param projectId
     * @return
     */
    public List<DslTemplatePO> getAllDslTemplateByProjectId(Integer projectId) {

        String dsl = dslLoaderUtil.getFormatDslByFileName(DslsConstant.GET_DSL_TEMPLATE_BY_PROJECT_ID, SCROLL_SIZE,
            projectId);

        return getTemplatesByDsl(dsl);
    }

    /**
     * 获取查询模板创建时间大于指定天偏移的查询模板数据，用于设置慢查耗时阈值
     *
     * @param dayOffset
     * @return
     */
    public List<DslTemplatePO> getDslTemplatesByDateRange(int dayOffset) {

        String dsl = dslLoaderUtil.getFormatDslByFileName(DslsConstant.GET_DSL_TEMPLATES_BY_RANGE, SCROLL_SIZE,
            dayOffset);

        return getTemplatesByDsl(dsl);
    }

    /**
     * 获取早期查询模板，不包括手动修改限流值
     *
     * @return
     */
    public List<DslTemplatePO> getEarliestDslTemplate() {
        String dsl = dslLoaderUtil.getFormatDslByFileName(DslsConstant.GET_EARLIEST_DSL_TEMPLATES, SCROLL_SIZE);

        return getTemplatesByDsl(dsl);
    }

    /**
     * 获取一段时间不使用的查询模板，不包括黑名单和手动修改限流值
     *
     * @return
     */
    public List<DslTemplatePO> getLongTimeNotUseDslTemplate() {
        String dsl = dslLoaderUtil.getFormatDslByFileName(DslsConstant.GET_LONG_TIME_NOT_USE_DSL_TEMPLATES, SCROLL_SIZE,
            historyQueryTime);

        return getTemplatesByDsl(dsl);
    }

    public List<DslTemplatePO> getDslMetricsByProjectId(Integer projectId, Long startDate, Long endDate) {
        String dsl = dslLoaderUtil.getFormatDslByFileName(DslsConstant.GET_DSL_TEMPLATE_BY_PROJECT_ID_AND_RANGE, 10000,
            startDate, endDate, projectId);

        return gatewayClient.performRequest(indexName, typeName, dsl, DslTemplatePO.class);
    }

    /**
     * 根据查询条件分页获取DSL模板数据
     *
     * @param projectId    应用id
     * @param queryDTO 查询条件
     */
    public Tuple<Long, List<DslTemplatePO>> getDslTemplatePage(Integer projectId, DslTemplateConditionDTO queryDTO)
            throws ESOperateException {
        String queryCriteriaDsl = buildQueryCriteriaDsl(projectId, queryDTO.getDslTemplateMd5(),
            queryDTO.getQueryIndex(), queryDTO.getStartTime(), queryDTO.getEndTime());

        // 排序条件，默认根据使用时间排序 desc
        String sortInfo = "timeStamp";
        String sortOrder = "desc";
        if (!StringUtils.isEmpty(queryDTO.getSortInfo())) {
            // 根据用户自定义条件排序
            sortOrder = BooleanUtils.isTrue(queryDTO.getOrderByDesc()) ? "desc" : "asc";
            sortInfo = queryDTO.getSortInfo();
        }

        String dsl = dslLoaderUtil.getFormatDslByFileName(DslsConstant.GET_DSL_TEMPLATE_BY_CONDITION,
            (queryDTO.getPage() - 1) * queryDTO.getSize(), queryDTO.getSize(), queryCriteriaDsl, sortInfo, sortOrder);

        return ESOpTimeoutRetry.esRetryExecute("getDslTemplatePage",3,
                () -> gatewayClient.performRequestListAndGetTotalCount(null, indexName, typeName, dsl, DslTemplatePO.class),
                Objects::isNull);
    }

    /**
     * 根据查询条件获取查询模板数据
     *
     * @param projectId
     * @param startDate
     * @param endDate
     * @return
     */
    public Tuple<Long, List<DslTemplatePO>> getDslTemplateByCondition(Integer projectId, String searchKeyword,
                                                                      String dslTag, String sortInfo, Long from,
                                                                      Long size, Long startDate, Long endDate) {
        try {
            String dsl = null;
            JSONArray mustJson = new JSONArray();
            mustJson.add(JSON.parse("{\"term\":{\"version\":{\"value\":\"V2\"}}}"));
            // 根据最近使用的时间（timeStamp字段）来筛选
            mustJson.add(
                JSON.parse(String.format("{\"range\":{\"timeStamp\":{\"gte\":%d,\"lte\":%d}}}", startDate, endDate)));

            if (projectId != null) {
                mustJson.add(JSON.parse(String.format("{\"term\":{\"projectId\":{\"value\":%d}}}", projectId)));
            }
            if (StringUtils.isNoneBlank(searchKeyword)) {
                mustJson.add(JSON.parse(String.format("{\"wildcard\":{\"my_all_fields\":\"%s\"}}", searchKeyword)));
            }
            if (StringUtils.isNoneBlank(dslTag)) {
                String[] items = StringUtils.splitByWholeSeparatorPreserveAllTokens(dslTag, ",");
                JSONArray dslTagJson = new JSONArray();
                Arrays.asList(items).forEach(dslTagJson::add);
                String terms = String.format("{\"terms\":{\"dslTag\":%s}}", dslTagJson.toJSONString());
                mustJson.add(JSON.parse(terms));
            }
            if (StringUtils.isBlank(sortInfo)) {
                // 默认根据使用时间排序 desc
                sortInfo = "\"timeStamp\": {\"order\": \"desc\"}";
            }

            // 存在深分页问题, 解决方案scroll（官方不推荐）/search after（官方推荐使用）/业务上限制 1000后的分页
            dsl = String.format("{\"from\":%d,\"size\":%d,\"query\":{\"bool\":{\"must\":[%s]}},\"sort\":{%s}}", from,
                size, mustJson.toJSONString(), sortInfo);

            return gatewayClient.performRequestListAndGetTotalCount(null, indexName, typeName, dsl,
                DslTemplatePO.class);

        } catch (Exception e) {
            LOGGER.error("class=DslTemplateEsDao||method=getDslTemplateByCondition||errMsg=search template error", e);
            return null;
        }
    }

    /**
     * 获取过期的查询模板信息
     *
     * @return
     */
    public List<DslTemplatePO> getExpiredAndWillDeleteDslTemplate() {
        String dsl = dslLoaderUtil.getFormatDslByFileName(DslsConstant.GET_EXPIRED_DELETED_DSL_TEMPLATE, SCROLL_SIZE,
            deleteExpireDslTime);

        return getTemplatesByDsl(dsl);
    }

    /**
     * 获取最近查询模板，不包括手动修改限流值和黑名单
     *
     * @return
     */
    public List<DslTemplatePO> getNearestDslTemplate() {
        String dsl = dslLoaderUtil.getFormatDslByFileName(DslsConstant.GET_NEAREST_DSL_TEMPLATES, SCROLL_SIZE);

        return getTemplatesByDsl(dsl);
    }

    /**
     * 获取最近没有设置黑白名单的查询模板,已排除老查询模板
     *
     * @return
     */
    public List<DslTemplatePO> getNearestDslTemplateAccessable() {
        String dsl = dslLoaderUtil.getFormatDslByFileName(DslsConstant.GET_NEAREST_DSL_TEMPLATE_ACCESSABLE,
            SCROLL_SIZE);

        return getTemplatesByDsl(dsl);
    }

    /**
     * 获取到缺少ariusCreateTime字段的文档
     *
     * @return
     */
    public List<DslTemplatePO> getMissingAriusCreateTme() {
        String dsl = dslLoaderUtil.getFormatDslByFileName(DslsConstant.GET_MISSING_ARIUS_CREATE_TIME, SCROLL_SIZE);

        return getTemplatesByDsl(dsl);
    }

    /**
     * 获取某个projectId的查询模板个数,已排除老版本查询模板
     *
     * @param projectId
     * @return
     */
    public Long getTemplateCountByProjectId(Integer projectId) {
        String dsl = dslLoaderUtil.getFormatDslByFileName(DslsConstant.GET_DSL_TEMPLATE_COUNT_BY_PROJECT_ID, projectId);

        return gatewayClient.performRequestAndGetTotalCount(indexName, typeName, dsl);
    }

    /**
     * 获取某个projectId的新增查询模板个数,已排除老查询模板
     *
     * @param projectId
     * @param date
     * @param today
     * @return
     */
    public Long getIncreaseTemplateCountByProjectId(Integer projectId, String date, String today) {
        String dsl = dslLoaderUtil.getFormatDslByFileName(DslsConstant.GET_INCREASE_DSL_TEMPLATE_BY_PROJECT_ID,
            projectId, date, today);

        return gatewayClient.performRequestAndGetTotalCount(indexName, typeName, dsl);
    }

    /**
     * 根据index获得对应的templateMD5
     *
     * @param indexName
     * @return
     */
    public Map<String/*dslMd5*/, Set<String>/*dsls*/> getTemplateMD5ByIndexName(String indexName, Integer dayOffset) {

        Map<String/*dslMd5*/, Set<String>/*dsls*/> dslMap = Maps.newHashMap();
        String dsl = null;
        if (dayOffset == -1) {
            dsl = dslLoaderUtil.getFormatDslByFileName(DslsConstant.GET_DSL_TEMPLATES_BY_INDEXNAME, SCROLL_SIZE,
                indexName);
        } else {
            dsl = dslLoaderUtil.getFormatDslByFileName(DslsConstant.GET_DSL_TEMPLATES_BY_INDEXNAME_WITH_DAY_RANGE,
                SCROLL_SIZE, indexName, dayOffset);
        }

        gatewayClient.queryWithScroll(this.indexName, typeName, dsl, SCROLL_SIZE, null, DslTemplatePO.class,
            resultList -> {
                if (resultList != null) {
                    for (DslTemplatePO dslTemplate : resultList) {
                        dslMap.computeIfAbsent(dslTemplate.getDslTemplateMd5(), key -> Sets.newLinkedHashSet())
                            .add(dslTemplate.getDsl());
                    }
                }
            });

        return dslMap;
    }

    /**
     * 根据index获得对应的templateMD5
     *
     * @param indexName
     * @return
     */
    public Map<String/*dskMd5*/, Set<String>/*dsls*/> getTemplateMD5ByIndexNameAndProjectId(String indexName,
                                                                                            String projectId,
                                                                                            Integer dayOffset) {

        Map<String/*dskMd5*/, Set<String>/*dsls*/> dslMap = Maps.newHashMap();

        String dsl = null;
        if (dayOffset == -1) {
            dsl = dslLoaderUtil.getFormatDslByFileName(DslsConstant.GET_DSL_TEMPLATES_BY_INDEXNAME_PROJECT_ID,
                SCROLL_SIZE, indexName, projectId);
        } else {
            dsl = dslLoaderUtil.getFormatDslByFileName(
                DslsConstant.GET_DSL_TEMPLATES_BY_INDEXNAME_PROJECT_ID_WITH_DAY_RANGE, SCROLL_SIZE, indexName,
                projectId, dayOffset);
        }

        gatewayClient.queryWithScroll(this.indexName, typeName, dsl, SCROLL_SIZE, null, DslTemplatePO.class,
            resultList -> {
                if (resultList != null) {
                    for (DslTemplatePO dslTemplate : resultList) {
                        dslMap.computeIfAbsent(dslTemplate.getDslTemplateMd5(), key -> Sets.newLinkedHashSet())
                            .add(dslTemplate.getDsl());
                    }
                }
            });

        return dslMap;
    }

    /**
     * 滚动获取查询模板
     *
     * @param request
     * @return
     */
    @Nullable
    public ScrollDslTemplateResponse handleScrollDslTemplates(ScrollDslTemplateRequest request) {

        String dsl = dslLoaderUtil.getFormatDslByFileName(DslsConstant.SCROLL_DSL_TEMPLATES, request.getScrollSize(),
            request.getLastModifyTime(), request.getDslTemplateVersion());

        List<DslTemplatePO> list = Lists.newLinkedList();
        ESQueryResponse response = null;
        // 没有游标id，则开始滚动查询
        if (StringUtils.isBlank(request.getScrollId())) {

            response = gatewayClient.prepareScrollQuery(indexName, typeName, dsl, null, DslTemplatePO.class,
                resultList -> {
                    if (resultList != null) {
                        list.addAll(resultList);
                    }
                });

        } else {
            response = gatewayClient.queryScrollQuery(indexName, request.getScrollId(), DslTemplatePO.class,
                resultList -> {
                    if (resultList != null) {
                        list.addAll(resultList);
                    }
                });
        }

        if (response == null) {
            return null;
        }

        String scrollId = response.getUnusedMap().get("_scroll_id").toString();

        return ScrollDslTemplateResponse.builder().dslTemplatePoList(list).scrollId(scrollId).build();
    }

    /**
     * 不带元数据集群的查询模板分页查询
     * @param projectId
     * @param queryDTO
     * @param templateNameList
     * @return
     */
    public Tuple<Long, List<DslTemplatePO>> getDslTemplatePageWithoutMetadataCluster(Integer projectId, DslTemplateConditionDTO queryDTO,
                                                                                     List<String> templateNameList) throws ESOperateException {
        String mustDsl = buildQueryCriteriaDsl(projectId, queryDTO.getDslTemplateMd5(),
                queryDTO.getQueryIndex(), queryDTO.getStartTime(), queryDTO.getEndTime());
<<<<<<< HEAD
        String mustNotDsl = buildMustNotDsl(templateNameList);
=======
        String mustNotDsl = buildNonContainDslTemplate(templateNameList);
>>>>>>> 11b8b532
        // 排序条件，默认根据使用时间排序 desc
        String sortInfo = "timeStamp";
        String sortOrder = "desc";
        if (!StringUtils.isEmpty(queryDTO.getSortInfo())) {
            // 根据用户自定义条件排序
            sortOrder = BooleanUtils.isTrue(queryDTO.getOrderByDesc()) ? "desc" : "asc";
            sortInfo = queryDTO.getSortInfo();
        }

        String dsl = dslLoaderUtil.getFormatDslByFileName(DslsConstant.GET_DSL_TEMPLATE_BY_CONDITION_WITHOUT_METADATA_CLUSTER,
                (queryDTO.getPage() - 1) * queryDTO.getSize(), queryDTO.getSize(), mustDsl, mustNotDsl, sortInfo, sortOrder);

        return ESOpTimeoutRetry.esRetryExecute("getDslTemplatePageWithoutMetadataCluster",3,
                () -> gatewayClient.performRequestListAndGetTotalCount(null, indexName, typeName, dsl, DslTemplatePO.class),
                Objects::isNull);
    }

    /**************************************** private method ****************************************************/

<<<<<<< HEAD
    private String buildMustNotDsl(List<String> templateNameList) {
=======
    private String buildNonContainDslTemplate(List<String> templateNameList) {
>>>>>>> 11b8b532
        List<String> cellList = Lists.newArrayList();
        // 过滤indices=.的
        cellList.add(DSLSearchUtils.getTermCellForPrefixSearch(".", "indices"));
        // 过滤indices=arius
        cellList.add(DSLSearchUtils.getTermCellForPrefixSearch("arius", "indices"));
        // templateName
        templateNameList.forEach(templateName->{
            cellList.add(DSLSearchUtils.getTermCellForPrefixSearch(templateName, "indices"));
        });
        return "[" + ListUtils.strList2String(cellList) + "]";
    }
    /**
     * 根据查询语句获取查询模板数据
     *
     * @param dsl
     * @return
     */
    private List<DslTemplatePO> getTemplatesByDsl(String dsl) {
        List<DslTemplatePO> list = Lists.newLinkedList();

        gatewayClient.queryWithScroll(indexName, typeName, dsl, SCROLL_SIZE, null, DslTemplatePO.class, resultList -> {
            if (resultList != null) {
                list.addAll(resultList);
            }
        });

        return list;
    }

    private String buildQueryCriteriaDsl(Integer projectId, String dslTemplateMd5, String queryIndex, Long startTime,
                                         Long endTime) {
        return "[" + buildQueryCriteriaCell(projectId, dslTemplateMd5, queryIndex, startTime, endTime) + "]";
    }

    private String buildQueryCriteriaCell(Integer projectId, String dslTemplateMd5, String queryIndex, Long startTime,
                                          Long endTime) {
        List<String> cellList = Lists.newArrayList();

        // 最近时间范围条件
        cellList.add(DSLSearchUtils.getTermCellForRangeSearch(startTime, endTime, "timeStamp"));
        // projectId 条件
        cellList.add(DSLSearchUtils.getTermCellForExactSearch(projectId, "projectId"));

        if (StringUtils.isNotBlank(dslTemplateMd5)) {
            // 优先使用 dslTemplateMd5 条件
            cellList.add(DSLSearchUtils.getTermCellForExactSearch(dslTemplateMd5, "dslTemplateMd5"));
        } else if (StringUtils.isNotBlank(queryIndex)) {
            // queryIndex 条件
            cellList.add(DSLSearchUtils.getTermCellForPrefixSearch(queryIndex, "indices"));
        }
        return ListUtils.strList2String(cellList);
    }
}<|MERGE_RESOLUTION|>--- conflicted
+++ resolved
@@ -486,11 +486,7 @@
                                                                                      List<String> templateNameList) throws ESOperateException {
         String mustDsl = buildQueryCriteriaDsl(projectId, queryDTO.getDslTemplateMd5(),
                 queryDTO.getQueryIndex(), queryDTO.getStartTime(), queryDTO.getEndTime());
-<<<<<<< HEAD
-        String mustNotDsl = buildMustNotDsl(templateNameList);
-=======
         String mustNotDsl = buildNonContainDslTemplate(templateNameList);
->>>>>>> 11b8b532
         // 排序条件，默认根据使用时间排序 desc
         String sortInfo = "timeStamp";
         String sortOrder = "desc";
@@ -510,11 +506,7 @@
 
     /**************************************** private method ****************************************************/
 
-<<<<<<< HEAD
-    private String buildMustNotDsl(List<String> templateNameList) {
-=======
     private String buildNonContainDslTemplate(List<String> templateNameList) {
->>>>>>> 11b8b532
         List<String> cellList = Lists.newArrayList();
         // 过滤indices=.的
         cellList.add(DSLSearchUtils.getTermCellForPrefixSearch(".", "indices"));
