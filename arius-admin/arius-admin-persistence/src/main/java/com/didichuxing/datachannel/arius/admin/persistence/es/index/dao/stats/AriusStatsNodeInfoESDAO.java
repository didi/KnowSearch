package com.didichuxing.datachannel.arius.admin.persistence.es.index.dao.stats;

import static com.didichuxing.datachannel.arius.admin.common.constant.ClusterPhyMetricsContant.*;
import static com.didichuxing.datachannel.arius.admin.common.constant.metrics.ClusterPhyNodeMetricsEnum.*;

import java.util.*;
import java.util.stream.Collectors;

import javax.annotation.PostConstruct;

import org.apache.commons.collections4.CollectionUtils;
import org.apache.commons.lang3.StringUtils;
import org.springframework.stereotype.Component;

import com.didichuxing.datachannel.arius.admin.common.Tuple;
import com.didichuxing.datachannel.arius.admin.common.bean.entity.metrics.linechart.TopMetrics;
import com.didichuxing.datachannel.arius.admin.common.bean.entity.metrics.linechart.VariousLineChartMetrics;
import com.didichuxing.datachannel.arius.admin.common.bean.entity.stats.ESNodeStats;
<<<<<<< HEAD
import com.didichuxing.datachannel.arius.admin.common.bean.po.cluster.ClusterLogicDiskUsedInfoPO;
import com.didichuxing.datachannel.arius.admin.common.bean.po.stats.NodeRackStatisPO;
=======
>>>>>>> c7ea9e10
import com.didichuxing.datachannel.arius.admin.common.constant.AriusStatsEnum;
import com.didichuxing.datachannel.arius.admin.common.util.FutureUtil;
import com.didichuxing.datachannel.arius.admin.common.util.IndexNameUtils;
import com.didichuxing.datachannel.arius.admin.common.util.MetricsUtils;
import com.didichuxing.datachannel.arius.admin.persistence.es.index.dsls.DslsConstant;
import com.didiglobal.logi.elasticsearch.client.response.query.query.ESQueryResponse;
import com.didiglobal.logi.elasticsearch.client.response.query.query.aggs.ESAggr;
import com.didiglobal.logi.elasticsearch.client.response.query.query.aggs.ESAggrMap;
import com.google.common.collect.Lists;
<<<<<<< HEAD
import com.google.common.collect.Maps;

import java.math.BigDecimal;
import java.util.ArrayList;
import java.util.HashSet;
import java.util.List;
import java.util.Map;
import java.util.Optional;
import java.util.Set;
import java.util.stream.Collectors;
import javax.annotation.PostConstruct;

import org.apache.commons.collections4.CollectionUtils;
import org.apache.commons.lang3.StringUtils;
import org.springframework.stereotype.Component;
=======
>>>>>>> c7ea9e10

@Component
public class AriusStatsNodeInfoESDAO extends BaseAriusStatsESDAO {
    private static final String NOW_2M = "now-2m";
    private static final String NOW_1M = "now-1m";
    public static final String INDEX_TOTAL = "index_total";
    public static final String INDEX_TOTAL_FIELD = "indices-indexing-index_total";
    public static final String QUERY_TOTAL = "query_total";
    public static final String QUERY_TOTAL_FIELD = "indices-search-query_total";
    public static final String OPEN_HTTP = "open_http";
    public static final String OPEN_HTTP_FIELD = "http-current_open";
    private static final String VALUE = "value";
    private static final FutureUtil<Void> futureUtil = FutureUtil.init("AriusStatsNodeInfoESDAO", 10, 10, 500);


    @PostConstruct
    public void init() {
        super.indexName = dataCentreUtil.getAriusStatsNodeInfo();

        BaseAriusStatsESDAO.register(AriusStatsEnum.NODE_INFO, this);
    }

    /**
     * 根据集群名称，获取集群[now-2m, now-1m]总的接收的流量
     *
     * @param cluster
     * @return
     */
    public Double getClusterRx(String cluster) {
        String dsl = dslLoaderUtil.getFormatDslByFileName(DslsConstant.GET_CLUSTER_REAL_TIME_RX_TX_INFO, cluster,
                NOW_2M, NOW_1M, TRANS_RX_SIZE.getType());
        String realIndex = IndexNameUtils.genCurrentDailyIndexName(indexName);

        return gatewayClient.performRequest(realIndex, TYPE, dsl, s -> getSumFromESQueryResponse(s, "sum"), 3);
    }

    /**
     * 根据集群名称，获取集群[now-2m, now-1m]总的发送的流量
     *
     * @param cluster
     * @return
     */
    public Double getClusterTx(String cluster) {
        String dsl = dslLoaderUtil.getFormatDslByFileName(DslsConstant.GET_CLUSTER_REAL_TIME_RX_TX_INFO, cluster,
                NOW_2M, NOW_1M, TRANS_TX_SIZE.getType());
        String realIndex = IndexNameUtils.genCurrentDailyIndexName(indexName);

        return gatewayClient.performRequest(realIndex, TYPE, dsl, s -> getSumFromESQueryResponse(s, "sum"), 3);
    }

    /**
     * 根据集群名称，获取集群[now-2m, now-1m]  cpu平均使用率 (求每个节点cpu的平均值)
     *
     * @param cluster
     * @return
     */
    public Double getClusterCpuAvg(String cluster) {
        String dsl = dslLoaderUtil.getFormatDslByFileName(DslsConstant.GET_CLUSTER_REAL_TIME_CPU_AVG_INFO, cluster,
                NOW_2M, NOW_1M, CPU_USAGE_PERCENT.getType());
        String realIndex = IndexNameUtils.genCurrentDailyIndexName(indexName);

        return gatewayClient.performRequest(realIndex, TYPE, dsl, s -> getSumFromESQueryResponse(s, "avg"), 3);
    }

    /**
     * 获取集群实时cpu分位值(统计节点维度)和平均使用率
     *
     * @param cluster
     * @return
     */
    public Map<String, Double> getClusterCpuAvgAndPercentiles(String cluster) {
        String dsl = dslLoaderUtil.getFormatDslByFileName(DslsConstant.AGG_CLUSTER_REAL_TIME_AVG_AND_PERCENT, cluster,
                NOW_2M, NOW_1M, CPU_USAGE_PERCENT.getType(), CPU_USAGE_PERCENT.getType());
        String realIndex = IndexNameUtils.genCurrentDailyIndexName(indexName);

        return gatewayClient.performRequest(metadataClusterName, realIndex, TYPE, dsl,
                this::getAvgAndPercentilesFromESQueryResponse, 3);
    }

    /**
     * 获取集群实时cpu load 1m分位值(统计节点维度)和平均使用率
     *
     * @param cluster
     * @return
     */
    public Map<String, Double> getClusterCpuLoad1MinAvgAndPercentiles(String cluster) {
        String dsl = dslLoaderUtil.getFormatDslByFileName(DslsConstant.AGG_CLUSTER_REAL_TIME_AVG_AND_PERCENT, cluster,
                NOW_2M, NOW_1M, CPU_LOAD_AVERAGE_1M.getType(), CPU_LOAD_AVERAGE_1M.getType());
        String realIndex = IndexNameUtils.genCurrentDailyIndexName(indexName);

        return gatewayClient.performRequest(metadataClusterName, realIndex, TYPE, dsl,
                this::getAvgAndPercentilesFromESQueryResponse, 3);
    }

    /**
     * 获取集群实时cpu load 5m分位值(统计节点维度)和平均使用率
     *
     * @param cluster
     * @return
     */
    public Map<String, Double> getClusterCpuLoad5MinAvgAndPercentiles(String cluster) {
        String dsl = dslLoaderUtil.getFormatDslByFileName(DslsConstant.AGG_CLUSTER_REAL_TIME_AVG_AND_PERCENT, cluster,
                NOW_2M, NOW_1M, CPU_LOAD_AVERAGE_5M.getType(), CPU_LOAD_AVERAGE_5M.getType());
        String realIndex = IndexNameUtils.genCurrentDailyIndexName(indexName);

        return gatewayClient.performRequest(metadataClusterName, realIndex, TYPE, dsl,
                this::getAvgAndPercentilesFromESQueryResponse, 3);
    }

    /**
     * 获取集群实时cpu load 15m分位值(统计节点维度)和平均使用率
     *
     * @param cluster
     * @return
     */
    public Map<String, Double> getClusterCpuLoad15MinAvgAndPercentiles(String cluster) {
        String dsl = dslLoaderUtil.getFormatDslByFileName(DslsConstant.AGG_CLUSTER_REAL_TIME_AVG_AND_PERCENT, cluster,
                NOW_2M, NOW_1M, CPU_LOAD_AVERAGE_15M.getType(), CPU_LOAD_AVERAGE_15M.getType());
        String realIndex = IndexNameUtils.genCurrentDailyIndexName(indexName);

        return gatewayClient.performRequest(metadataClusterName, realIndex, TYPE, dsl,
                this::getAvgAndPercentilesFromESQueryResponse, 3);

    }

    /**
     * 获取集群写入耗时
     */
    public double getClusterIndexingLatency(String cluster) {
        String dsl = dslLoaderUtil.getFormatDslByFileName(DslsConstant.GET_CLUSTER_INDEXING_LATENCY_MAX, cluster,
                NOW_2M, NOW_1M, INDICES_INDEXING_LATENCY.getType());
        String realIndex = IndexNameUtils.genCurrentDailyIndexName(indexName);

        return gatewayClient.performRequest(realIndex, TYPE, dsl, s -> getSumFromESQueryResponse(s, "sum"), 3);
    }

    /**
     * 获取集群查询耗时
     */
    public double getClusterSearchLatency(String cluster) {
        String dsl = dslLoaderUtil.getFormatDslByFileName(DslsConstant.GET_CLUSTER_SEARCH_LATENCY_MAX, cluster,
                NOW_2M, NOW_1M, INDICES_QUERY_LATENCY.getType());
        String realIndex = IndexNameUtils.genCurrentDailyIndexName(indexName);

        return gatewayClient.performRequest(realIndex, TYPE, dsl, s -> getSumFromESQueryResponse(s, "sum"), 3);
    }

    /**
     * 获取集群写入耗时分位值(统计节点维度)和平均使用率
     */
    public Map<String, Double> getClusterIndexingLatencyAvgAndPercentiles(String cluster) {
        String dsl = dslLoaderUtil.getFormatDslByFileName(DslsConstant.AGG_CLUSTER_REAL_TIME_AVG_AND_PERCENT, cluster,
                NOW_2M, NOW_1M, INDICES_INDEXING_LATENCY.getType(), INDICES_INDEXING_LATENCY.getType());
        String realIndex = IndexNameUtils.genCurrentDailyIndexName(indexName);

        return gatewayClient.performRequestWithRouting(metadataClusterName, cluster, realIndex, TYPE, dsl,
                this::getAvgAndPercentilesFromESQueryResponse, 3);
    }

    /**
     * 获取集群查询耗时分位值(统计节点维度)和平均使用率
     */
    public Map<String, Double> getClusterSearchLatencyAvgAndPercentiles(String cluster) {
        String dsl = dslLoaderUtil.getFormatDslByFileName(DslsConstant.AGG_CLUSTER_REAL_TIME_AVG_AND_PERCENT, cluster,
                NOW_2M, NOW_1M, INDICES_QUERY_LATENCY.getType(), INDICES_QUERY_LATENCY.getType());
        String realIndex = IndexNameUtils.genCurrentDailyIndexName(indexName);

        return gatewayClient.performRequest(metadataClusterName, realIndex, TYPE, dsl,
                this::getAvgAndPercentilesFromESQueryResponse, 3);
    }

    /**
     * 获取集群磁盘空闲使用率分位值(统计节点维度)和平均使用率
     */
    public Map<String, Double> getClusterDiskFreeUsagePercentAvgAndPercentiles(String cluster) {
        String dsl = dslLoaderUtil.getFormatDslByFileName(
                DslsConstant.AGG_CLUSTER_AVG_AND_PERCENT_FOR_DISK_FREE_USAGE_PERCENT, cluster, NOW_2M, NOW_1M);
        String realIndex = IndexNameUtils.genCurrentDailyIndexName(indexName);

        return gatewayClient.performRequest(metadataClusterName, realIndex, TYPE, dsl,
                this::getAvgAndPercentilesFromESQueryResponse, 3);
    }

    /**
<<<<<<< HEAD
     * 根据集群和rack信息获取rack相关的统计信息
     *
     * @param clusterName
     * @param rackList
     * @return
     */
    public List<NodeRackStatisPO> getRackStatis(String clusterName, List<String> rackList) {
        Map<String/*rackName*/, NodeRackStatisPO> nodeRackStatisMap = Maps.newHashMap();

        // 由于近15分钟存在跨天情况，需要获取最近2天对应索引名称
        String indexNames = genIndexNames(2);
        String rackFormat = CommonUtils.strConcat(rackList);

        int minuteSpan = 15;

        String dsl = dslLoaderUtil.getFormatDslByFileName(DslsConstant.AGG_RECENT_NODE_METRICS_BY_CLUSTER, clusterName,
                rackFormat, minuteSpan);

        ESQueryResponse esQueryResponse = gatewayClient.performRequest(indexNames, TYPE, dsl);
        handleESQueryResponse(clusterName, nodeRackStatisMap, esQueryResponse);

        List<NodeRackStatisPO> nodeRackStatisPOS = Lists.newLinkedList();
        handleRackList(clusterName, rackList, nodeRackStatisMap, nodeRackStatisPOS);

        return nodeRackStatisPOS;
    }

    /**
=======
>>>>>>> c7ea9e10
     * 获取所有集群节点的物理存储空间大小
     *
     * @return
     */
    public Double getAllClusterNodePhyStoreSize(final boolean bWithOutCeph) {
        String realIndexName = IndexNameUtils.genCurrentDailyIndexName(indexName);
        String dsl = dslLoaderUtil.getFormatDslByFileName(DslsConstant.GET_ALL_CLUSTER_NODE_PHY_STORE_SIZE,
                SCROLL_SIZE);

        final Set<String> nodeNameSet = new HashSet<>();
        final double[] totalPhySize = new double[1];
        final String fs_total_size_key = "fs-total-total_in_bytes";

        gatewayClient.queryWithScroll(realIndexName, TYPE, dsl, SCROLL_SIZE, null, ESNodeStats.class, resultList -> {
            if (CollectionUtils.isEmpty(resultList)) {
                return;
            }

            for (ESNodeStats stats : resultList) {
                if (null == stats.getMetrics() || StringUtils.isBlank(stats.getMetrics().get(fs_total_size_key))) {
                    continue;
                }

                String node = stats.getNode();
                String fsSize = stats.getMetrics().get(fs_total_size_key);

                if (bWithOutCeph && node.contains("ceph")) {
                    continue;
                }

                //由于物理机上可能存在节点混部，而混部的节点es在统计的时候获取的是物理机的整个磁盘空间，所以获取一个节点统计的信息即可
                if (!nodeNameSet.contains(node)) {
                    totalPhySize[0] += Double.valueOf(fsSize);
                    nodeNameSet.add(node);
                }
            }
        });

        return totalPhySize[0];
    }

    /**
     * 获取多个节点折线图指标信息
     *
     * @param clusterPhyName 集群名称
     * @param metricsTypes   指标类型
     * @param topNu          top
     * @param aggType        聚合类型
     * @param startTime      开始时间
     * @param endTime        结束时间
     * @return List<VariousLineChartMetrics>
     */
    public List<VariousLineChartMetrics> getTopNNodeAggMetrics(String clusterPhyName, List<String> metricsTypes,
                                                               Integer topNu, Integer topMethod ,Integer topTimeStep ,String aggType,
                                                               Long startTime, Long endTime) {
        List<VariousLineChartMetrics> buildMetrics = Lists.newCopyOnWriteArrayList();
        //获取TopN指标节点名称信息
        List<TopMetrics> topNIndexMetricsList = getTopNNodeMetricsInfo(clusterPhyName, metricsTypes, topNu,topMethod,topTimeStep, aggType,
                esNodesMaxNum, startTime, endTime);

        //构建多个指标TopN数据
        for (TopMetrics topMetrics : topNIndexMetricsList) {
            futureUtil.runnableTask(() -> buildTopNSingleMetricsForNode(buildMetrics, clusterPhyName, aggType,
                    esNodesMaxNum, startTime, endTime, topMetrics));
        }
        futureUtil.waitExecute();

        return buildMetrics;
    }

    private void buildTopNSingleMetricsForNode(List<VariousLineChartMetrics> buildMetrics, String clusterPhyName, String aggType,
                                               int esNodesMaxNum, Long startTime, Long endTime,
                                               TopMetrics topMetrics) {
        String topNameStr = null;
        if (CollectionUtils.isNotEmpty(topMetrics.getTopNames())) {
            topNameStr = buildTopNameStr(topMetrics.getTopNames());
        }

        if (StringUtils.isBlank(topNameStr)) {
            return;
        }

        String interval = MetricsUtils.getInterval(endTime - startTime);
        List<String> metricsKeys = Lists.newArrayList(topMetrics.getType());

        String dsl = dslLoaderUtil.getFormatDslByFileName(DslsConstant.GET_TOPN_NODE_AGG_METRICS_INFO,
                clusterPhyName, topNameStr, startTime, endTime,
                esNodesMaxNum, interval, startTime, endTime, buildAggsDSL(metricsKeys, aggType));

        String realIndexName = IndexNameUtils.genDailyIndexName(indexName, startTime, endTime);
        List<VariousLineChartMetrics> variousLineChartMetrics = gatewayClient.performRequestWithRouting(metadataClusterName,
                null, realIndexName, TYPE, dsl, s -> fetchMultipleAggMetrics(s, null, metricsKeys, null), 3);
        buildMetrics.addAll(variousLineChartMetrics);
    }

    /**
     * 获取最新时间分片中指标数值前TopN的节点名称
     * 如果延迟后的最新时间分片的指标值为null，最新时间迭代 - 1, 直到不为空, 迭代上限为3次。
     *
     * @param clusterPhyName 集群名称
     * @param metricsTypes   指标类型
     * @param topNu          topN
     * @param aggType        聚合类型
     * @param esNodesMaxNum  聚合节点数量最大值（agg bucket number）
     * @param startTime      开始时间
     * @param endTime        结束时间
     * @return
     */
    private List<TopMetrics> getTopNNodeMetricsInfo(String clusterPhyName, List<String> metricsTypes, Integer topNu,Integer topMethod ,Integer topTimeStep,
                                                    String aggType, int esNodesMaxNum, Long startTime, Long endTime) {

        int retryTime = 0;
        List<VariousLineChartMetrics> variousLineChartMetrics = new ArrayList<>();
        do {
            // 获取有数据的第一个时间点，endtime 就等于这个，开始就是end-10
            Long timePoint = getHasDataTime(clusterPhyName, startTime, endTime, DslsConstant.GET_HAS_NODE_METRICS_DATA_TIME);
            //没有数据则提前终止
            if (null == timePoint) {
                break;
            }

//            Tuple<Long, Long> firstInterval = MetricsUtils.getSortInterval(endTime - startTime, timePoint);
            long startTimeForOneInterval = timePoint-(topTimeStep*60*1000);
            long endTimeForOneInterval = timePoint;

            //步长
//            String interval = MetricsUtils.getInterval(endTime - startTime);
            String interval = "1m";
            String dsl = dslLoaderUtil.getFormatDslByFileName(DslsConstant.GET_AGG_CLUSTER_PHY_NODES_INFO, clusterPhyName,
                    startTimeForOneInterval, endTimeForOneInterval, esNodesMaxNum, interval, buildAggsDSL(metricsTypes, aggType));

            String realIndexName = IndexNameUtils.genDailyIndexName(indexName, startTimeForOneInterval,
                    endTimeForOneInterval);

//            variousLineChartMetrics = gatewayClient.performRequestWithRouting(metadataClusterName, null,
//                    realIndexName, TYPE, dsl, s -> fetchMultipleAggMetrics(s, null, metricsTypes, topNu,topMethod), 3);

            variousLineChartMetrics = gatewayClient.performRequestWithRouting(metadataClusterName, null,
                    realIndexName, TYPE, dsl, s -> fetchMultipleAggMetricsTop(s, null, metricsTypes, topNu,topMethod), 3);
        } while (retryTime++ > 3 && CollectionUtils.isEmpty(variousLineChartMetrics));

        return variousLineChartMetrics.stream().map(this::buildTopMetrics).collect(Collectors.toList());
    }

    /**
     * 获取单个指标信息
     *
     * @param clusterPhyName 集群名称
     * @param metrics        指标类型
     * @param nodeName       节点名称
     * @param aggType        聚合类型
     * @param startTime      开始时间
     * @param endTime        结束时间
     * @return List<VariousLineChartMetrics>
     */
    public List<VariousLineChartMetrics> getAggClusterPhySingleNodeMetrics(String clusterPhyName, List<String> metrics,
                                                                           String nodeName, String aggType,
                                                                           long startTime, long endTime) {

        String interval = MetricsUtils.getInterval(endTime - startTime);

        String dsl = dslLoaderUtil.getFormatDslByFileName(DslsConstant.GET_AGG_CLUSTER_PHY_SINGLE_NODE_NODE,
                clusterPhyName, nodeName, startTime, endTime, interval, buildAggsDSL(metrics, aggType));

        String realIndexName = IndexNameUtils.genDailyIndexName(indexName, startTime, endTime);

        return gatewayClient.performRequestWithRouting(metadataClusterName, nodeName, realIndexName, TYPE, dsl,
                s -> fetchSingleAggMetrics(s, metrics, nodeName), 3);
    }

    /*
     * @description: 获取磁盘使用情况
     * @param: null
     * @return:
     * @date: 2022/5/30 14:51
     */
    public ClusterLogicDiskUsedInfoPO getClusterLogicDiskUsedInfo(String clusterName, List<String> nodeList,
                                                              Long startTime, Long endTime) {

        Map<String/*rackName*/, NodeRackStatisPO> nodeRackStatisMap = Maps.newHashMap();

        String nodeFormat = CommonUtils.strConcat(nodeList);

        String realIndexName = IndexNameUtils.genDailyIndexName(indexName, startTime, endTime);

        String dsl = dslLoaderUtil.getFormatDslByFileName(DslsConstant.GET_CLUSTER_LOGIC_DISK_INFO, clusterName,
                nodeFormat, startTime, endTime);

        ESQueryResponse esQueryResponse = gatewayClient.performRequest(realIndexName, TYPE, dsl);

        return buildDiskInfoESQueryResponse(clusterName, nodeRackStatisMap, esQueryResponse);
    }

    /**
     * 获取集群写文档总数
     *
     * @param cluster 集群名称
     * @return {@link Long}
     */
    public Long getCurrentIndexTotal(String cluster) {
        return commonGetCurrentAggMetrics(cluster, METRICS, INDEX_TOTAL, INDEX_TOTAL_FIELD);
    }

    /**
     * 获取集群写文档总数
     *
     * @param cluster 集群名称
     * @return {@link Long}
     */
    public Long getCurrentQueryTotal(String cluster) {
        return commonGetCurrentAggMetrics(cluster, METRICS, QUERY_TOTAL, QUERY_TOTAL_FIELD);
    }

    /**
     * 集群http连接数
     *
     * @param cluster 集群
     * @return {@code Long}
     */
    public Long getHttpConnectionTotal(String cluster) {
        return commonGetCurrentAggMetrics(cluster, METRICS, OPEN_HTTP, OPEN_HTTP_FIELD);
    }

    /**************************************** private methods ****************************************/
    /**
     * @param cluster         集群名称
     * @param oneLevelMetrics dsl中一级指标
     * @param metricsType1    dsl中二级指标项1字段
     * @param metricsType2    dsl中二级指标项2字段
     * @return
     */
    private Long commonGetCurrentAggMetrics(String cluster, String oneLevelMetrics, String metricsType1, String metricsType2) {
        String dsl = dslLoaderUtil.getFormatDslByFileName(
                DslsConstant.GET_FIELD_SUM_AND_RANGE_FIELD_TOTAL, cluster, TIMESTAMP, NOW_2M, NOW_1M, metricsType1, SUM,
                String.format("%s%s", oneLevelMetrics, metricsType2));
        String realIndexName = getIndexNameByNowTimestamp(indexName);
        return gatewayClient.performRequest(cluster, realIndexName, TYPE,
                dsl, response -> Optional.ofNullable(response)
                        .map(ESQueryResponse::getAggs)
                        .map(ESAggrMap::getEsAggrMap)
                        .map(map -> map.get(metricsType1))
                        .map(ESAggr::getUnusedMap)
                        .map(map -> map.get(VALUE))
                        .map(String::valueOf)
                        .map(Double::parseDouble)
                        .map(Double::longValue)
                        .orElse(0L),
                3);
    }

    /**
     * 根据现在时间戳获取IndexName
     *
     * @param indexName 索引名称
     * @return {@code String}
     */
    private String getIndexNameByNowTimestamp(String indexName) {
        return IndexNameUtils.genCurrentDailyIndexName(indexName);
    }
<<<<<<< HEAD

    private ClusterLogicDiskUsedInfoPO buildDiskInfoESQueryResponse(String clusterName, Map<String, NodeRackStatisPO> nodeRackStatisMap, ESQueryResponse esQueryResponse) {
        ClusterLogicDiskUsedInfoPO clusterLogicDiskUsedInfoPO = new ClusterLogicDiskUsedInfoPO();
        if (esQueryResponse != null && esQueryResponse.getAggs() != null) {
            Map<String, ESAggr> esAggrMap = esQueryResponse.getAggs().getEsAggrMap();
            if (esAggrMap != null && esAggrMap.containsKey("hist")) {
                ESAggr minuteBucketESAggr = esAggrMap.get("hist");
                List<ESBucket> esBuckets = minuteBucketESAggr.getBucketList();
                if (esBuckets.size()!=0){
                    Map<String, ESAggr> aggrMap =  esBuckets.get(0).getAggrMap();
                    Double total =Double.valueOf(aggrMap.get("diskTotal").getUnusedMap().get(VALUE).toString());
                    Double free =Double.valueOf( aggrMap.get("diskFree").getUnusedMap().get(VALUE).toString());
                    Double used = total- free;
                    Double percent = used/total;
                    clusterLogicDiskUsedInfoPO.setDiskTotal(total.longValue());
                    clusterLogicDiskUsedInfoPO.setDiskUsage(used.longValue());
                    clusterLogicDiskUsedInfoPO.setDiskUsagePercent(percent.doubleValue());
                }
            }
        }
        return clusterLogicDiskUsedInfoPO;
    }

    private void handleESQueryResponse(String clusterName, Map<String, NodeRackStatisPO> nodeRackStatisMap, ESQueryResponse esQueryResponse) {
        if (esQueryResponse != null && esQueryResponse.getAggs() != null) {
            Map<String, ESAggr> esAggrMap = esQueryResponse.getAggs().getEsAggrMap();
            if (esAggrMap != null && esAggrMap.containsKey("minute_bucket")) {
                ESAggr minuteBucketESAggr = esAggrMap.get("minute_bucket");
                handleMinuteBucketESAggr(clusterName, nodeRackStatisMap, minuteBucketESAggr);
            }
        }
    }

    private void handleMinuteBucketESAggr(String clusterName, Map<String, NodeRackStatisPO> nodeRackStatisMap, ESAggr minuteBucketESAggr) {
        if (minuteBucketESAggr != null && CollectionUtils.isNotEmpty(minuteBucketESAggr.getBucketList())) {
            for (ESBucket esBucket : minuteBucketESAggr.getBucketList()) {
                ESAggr groupByRackAggr = esBucket.getAggrMap().get("groupByRack");

                if (groupByRackAggr != null && CollectionUtils.isNotEmpty(groupByRackAggr.getBucketList())) {
                    handleBucketList(clusterName, nodeRackStatisMap, groupByRackAggr);
                }
            }
        }
    }

    private void handleRackList(String clusterName, List<String> rackList, Map<String, NodeRackStatisPO> nodeRackStatisMap, List<NodeRackStatisPO> nodeRackStatisPOS) {
        NodeRackStatisPO nodeRackStatisPO;
        for (String rack : rackList) {
            if (nodeRackStatisMap.containsKey(rack)) {
                nodeRackStatisPOS.add(nodeRackStatisMap.get(rack));
            } else {
                LOGGER.warn("class=AriusStatsNodeInfoEsDao||method=getRackStatis||msg={} {} set default value",
                        clusterName, rack);
                nodeRackStatisPO = new NodeRackStatisPO(clusterName, rack, 0.0, 0.0, 0, 0d, 0);

                nodeRackStatisPOS.add(nodeRackStatisPO);
            }
        }
    }

    private void handleBucketList(String clusterName, Map<String, NodeRackStatisPO> nodeRackStatisMap, ESAggr groupByRackAggr) {
        for (ESBucket rackBucket : groupByRackAggr.getBucketList()) {
            ESAggr sumFreeDiskAggr = rackBucket.getAggrMap().get("sumFreeDisk");
            ESAggr sumTotalDiskAggr = rackBucket.getAggrMap().get("sumTotalDisk");
            ESAggr avgCpuUsageAggr = rackBucket.getAggrMap().get("avgCpuUsage");
            ESAggr docsCountAggr = rackBucket.getAggrMap().get("docsCount");
            String rackName = rackBucket.getUnusedMap().get("key").toString();

            if (!nodeRackStatisMap.containsKey(rackName)) {
                handleNodeRackStatisPO(clusterName, nodeRackStatisMap, sumFreeDiskAggr, sumTotalDiskAggr, avgCpuUsageAggr, docsCountAggr, rackName);
            }
        }
    }

    private void handleNodeRackStatisPO(String clusterName, Map<String, NodeRackStatisPO> nodeRackStatisMap,
                                        ESAggr sumFreeDiskAggr, ESAggr sumTotalDiskAggr,
                                        ESAggr avgCpuUsageAggr, ESAggr docsCountAggr,
                                        String rackName) {
        NodeRackStatisPO nodeRackStatisPO;
        nodeRackStatisPO = new NodeRackStatisPO(clusterName, rackName, 0.0, 0.0, 0, 0d, 0);

        if (sumTotalDiskAggr != null && sumTotalDiskAggr.getUnusedMap().containsKey(VALUE)
                && sumTotalDiskAggr.getUnusedMap().get(VALUE) != null) {
            nodeRackStatisPO.setTotalDiskG(
                    Double.valueOf(sumTotalDiskAggr.getUnusedMap().get(VALUE).toString())
                            / ONE_GB);
        }
        if (sumFreeDiskAggr != null && sumFreeDiskAggr.getUnusedMap().containsKey(VALUE)
                && sumFreeDiskAggr.getUnusedMap().get(VALUE) != null) {
            nodeRackStatisPO.setDiskFreeG(
                    Double.valueOf(sumFreeDiskAggr.getUnusedMap().get(VALUE).toString())
                            / ONE_GB);
        }
        if (avgCpuUsageAggr != null && avgCpuUsageAggr.getUnusedMap().containsKey(VALUE)
                && avgCpuUsageAggr.getUnusedMap().get(VALUE) != null) {
            nodeRackStatisPO.setCpuUsedPercent(
                    Double.valueOf(avgCpuUsageAggr.getUnusedMap().get(VALUE).toString()));
        }
        if (docsCountAggr != null && docsCountAggr.getUnusedMap().containsKey(VALUE)
                && docsCountAggr.getUnusedMap().get(VALUE) != null) {
            nodeRackStatisPO.setDocNu(Double
                    .valueOf(docsCountAggr.getUnusedMap().get(VALUE).toString()).longValue());
        }

        nodeRackStatisMap.put(rackName, nodeRackStatisPO);
    }


=======
>>>>>>> c7ea9e10
}<|MERGE_RESOLUTION|>--- conflicted
+++ resolved
@@ -16,11 +16,8 @@
 import com.didichuxing.datachannel.arius.admin.common.bean.entity.metrics.linechart.TopMetrics;
 import com.didichuxing.datachannel.arius.admin.common.bean.entity.metrics.linechart.VariousLineChartMetrics;
 import com.didichuxing.datachannel.arius.admin.common.bean.entity.stats.ESNodeStats;
-<<<<<<< HEAD
 import com.didichuxing.datachannel.arius.admin.common.bean.po.cluster.ClusterLogicDiskUsedInfoPO;
 import com.didichuxing.datachannel.arius.admin.common.bean.po.stats.NodeRackStatisPO;
-=======
->>>>>>> c7ea9e10
 import com.didichuxing.datachannel.arius.admin.common.constant.AriusStatsEnum;
 import com.didichuxing.datachannel.arius.admin.common.util.FutureUtil;
 import com.didichuxing.datachannel.arius.admin.common.util.IndexNameUtils;
@@ -30,7 +27,6 @@
 import com.didiglobal.logi.elasticsearch.client.response.query.query.aggs.ESAggr;
 import com.didiglobal.logi.elasticsearch.client.response.query.query.aggs.ESAggrMap;
 import com.google.common.collect.Lists;
-<<<<<<< HEAD
 import com.google.common.collect.Maps;
 
 import java.math.BigDecimal;
@@ -46,23 +42,22 @@
 import org.apache.commons.collections4.CollectionUtils;
 import org.apache.commons.lang3.StringUtils;
 import org.springframework.stereotype.Component;
-=======
->>>>>>> c7ea9e10
 
 @Component
 public class AriusStatsNodeInfoESDAO extends BaseAriusStatsESDAO {
-    private static final String NOW_2M = "now-2m";
-    private static final String NOW_1M = "now-1m";
-    public static final String INDEX_TOTAL = "index_total";
-    public static final String INDEX_TOTAL_FIELD = "indices-indexing-index_total";
-    public static final String QUERY_TOTAL = "query_total";
-    public static final String QUERY_TOTAL_FIELD = "indices-search-query_total";
-    public static final String OPEN_HTTP = "open_http";
-    public static final String OPEN_HTTP_FIELD = "http-current_open";
-    private static final String VALUE = "value";
-    private static final FutureUtil<Void> futureUtil = FutureUtil.init("AriusStatsNodeInfoESDAO", 10, 10, 500);
-
-
+    private static final String           NOW_2M            = "now-2m";
+    private static final String           NOW_1M            = "now-1m";
+    public static final String            INDEX_TOTAL       = "index_total";
+    public static final String            INDEX_TOTAL_FIELD = "indices-indexing-index_total";
+    public static final String            QUERY_TOTAL       = "query_total";
+    public static final String            QUERY_TOTAL_FIELD = "indices-search-query_total";
+    public static final String            OPEN_HTTP         = "open_http";
+    public static final String            OPEN_HTTP_FIELD   = "http-current_open";
+    private static final String           VALUE             = "value";
+    private static final FutureUtil<Void> futureUtil = FutureUtil.init("AriusStatsNodeInfoESDAO",  10,10,500);
+    
+   
+    
     @PostConstruct
     public void init() {
         super.indexName = dataCentreUtil.getAriusStatsNodeInfo();
@@ -72,7 +67,6 @@
 
     /**
      * 根据集群名称，获取集群[now-2m, now-1m]总的接收的流量
-     *
      * @param cluster
      * @return
      */
@@ -86,7 +80,6 @@
 
     /**
      * 根据集群名称，获取集群[now-2m, now-1m]总的发送的流量
-     *
      * @param cluster
      * @return
      */
@@ -100,7 +93,6 @@
 
     /**
      * 根据集群名称，获取集群[now-2m, now-1m]  cpu平均使用率 (求每个节点cpu的平均值)
-     *
      * @param cluster
      * @return
      */
@@ -169,7 +161,7 @@
         String realIndex = IndexNameUtils.genCurrentDailyIndexName(indexName);
 
         return gatewayClient.performRequest(metadataClusterName, realIndex, TYPE, dsl,
-                this::getAvgAndPercentilesFromESQueryResponse, 3);
+            this::getAvgAndPercentilesFromESQueryResponse, 3);
 
     }
 
@@ -204,7 +196,7 @@
         String realIndex = IndexNameUtils.genCurrentDailyIndexName(indexName);
 
         return gatewayClient.performRequestWithRouting(metadataClusterName, cluster, realIndex, TYPE, dsl,
-                this::getAvgAndPercentilesFromESQueryResponse, 3);
+            this::getAvgAndPercentilesFromESQueryResponse, 3);
     }
 
     /**
@@ -216,7 +208,7 @@
         String realIndex = IndexNameUtils.genCurrentDailyIndexName(indexName);
 
         return gatewayClient.performRequest(metadataClusterName, realIndex, TYPE, dsl,
-                this::getAvgAndPercentilesFromESQueryResponse, 3);
+            this::getAvgAndPercentilesFromESQueryResponse, 3);
     }
 
     /**
@@ -224,53 +216,21 @@
      */
     public Map<String, Double> getClusterDiskFreeUsagePercentAvgAndPercentiles(String cluster) {
         String dsl = dslLoaderUtil.getFormatDslByFileName(
-                DslsConstant.AGG_CLUSTER_AVG_AND_PERCENT_FOR_DISK_FREE_USAGE_PERCENT, cluster, NOW_2M, NOW_1M);
+            DslsConstant.AGG_CLUSTER_AVG_AND_PERCENT_FOR_DISK_FREE_USAGE_PERCENT, cluster, NOW_2M, NOW_1M);
         String realIndex = IndexNameUtils.genCurrentDailyIndexName(indexName);
 
         return gatewayClient.performRequest(metadataClusterName, realIndex, TYPE, dsl,
-                this::getAvgAndPercentilesFromESQueryResponse, 3);
-    }
-
-    /**
-<<<<<<< HEAD
-     * 根据集群和rack信息获取rack相关的统计信息
-     *
-     * @param clusterName
-     * @param rackList
-     * @return
-     */
-    public List<NodeRackStatisPO> getRackStatis(String clusterName, List<String> rackList) {
-        Map<String/*rackName*/, NodeRackStatisPO> nodeRackStatisMap = Maps.newHashMap();
-
-        // 由于近15分钟存在跨天情况，需要获取最近2天对应索引名称
-        String indexNames = genIndexNames(2);
-        String rackFormat = CommonUtils.strConcat(rackList);
-
-        int minuteSpan = 15;
-
-        String dsl = dslLoaderUtil.getFormatDslByFileName(DslsConstant.AGG_RECENT_NODE_METRICS_BY_CLUSTER, clusterName,
-                rackFormat, minuteSpan);
-
-        ESQueryResponse esQueryResponse = gatewayClient.performRequest(indexNames, TYPE, dsl);
-        handleESQueryResponse(clusterName, nodeRackStatisMap, esQueryResponse);
-
-        List<NodeRackStatisPO> nodeRackStatisPOS = Lists.newLinkedList();
-        handleRackList(clusterName, rackList, nodeRackStatisMap, nodeRackStatisPOS);
-
-        return nodeRackStatisPOS;
-    }
-
-    /**
-=======
->>>>>>> c7ea9e10
+            this::getAvgAndPercentilesFromESQueryResponse, 3);
+    }
+
+    /**
      * 获取所有集群节点的物理存储空间大小
-     *
      * @return
      */
     public Double getAllClusterNodePhyStoreSize(final boolean bWithOutCeph) {
         String realIndexName = IndexNameUtils.genCurrentDailyIndexName(indexName);
         String dsl = dslLoaderUtil.getFormatDslByFileName(DslsConstant.GET_ALL_CLUSTER_NODE_PHY_STORE_SIZE,
-                SCROLL_SIZE);
+            SCROLL_SIZE);
 
         final Set<String> nodeNameSet = new HashSet<>();
         final double[] totalPhySize = new double[1];
@@ -308,7 +268,7 @@
      * 获取多个节点折线图指标信息
      *
      * @param clusterPhyName 集群名称
-     * @param metricsTypes   指标类型
+     * @param metricsTypes        指标类型
      * @param topNu          top
      * @param aggType        聚合类型
      * @param startTime      开始时间
@@ -316,26 +276,26 @@
      * @return List<VariousLineChartMetrics>
      */
     public List<VariousLineChartMetrics> getTopNNodeAggMetrics(String clusterPhyName, List<String> metricsTypes,
-                                                               Integer topNu, Integer topMethod ,Integer topTimeStep ,String aggType,
+                                                               Integer topNu, String aggType,
                                                                Long startTime, Long endTime) {
         List<VariousLineChartMetrics> buildMetrics = Lists.newCopyOnWriteArrayList();
         //获取TopN指标节点名称信息
-        List<TopMetrics> topNIndexMetricsList = getTopNNodeMetricsInfo(clusterPhyName, metricsTypes, topNu,topMethod,topTimeStep, aggType,
+        List<TopMetrics> topNIndexMetricsList = getTopNNodeMetricsInfo(clusterPhyName, metricsTypes, topNu, aggType,
                 esNodesMaxNum, startTime, endTime);
 
         //构建多个指标TopN数据
         for (TopMetrics topMetrics : topNIndexMetricsList) {
             futureUtil.runnableTask(() -> buildTopNSingleMetricsForNode(buildMetrics, clusterPhyName, aggType,
-                    esNodesMaxNum, startTime, endTime, topMetrics));
+                esNodesMaxNum, startTime, endTime, topMetrics));
         }
         futureUtil.waitExecute();
 
         return buildMetrics;
     }
-
-    private void buildTopNSingleMetricsForNode(List<VariousLineChartMetrics> buildMetrics, String clusterPhyName, String aggType,
-                                               int esNodesMaxNum, Long startTime, Long endTime,
-                                               TopMetrics topMetrics) {
+    
+    private void buildTopNSingleMetricsForNode(List<VariousLineChartMetrics> buildMetrics,String clusterPhyName, String aggType,
+                                                                        int esNodesMaxNum, Long startTime, Long endTime,
+                                                                        TopMetrics topMetrics) {
         String topNameStr = null;
         if (CollectionUtils.isNotEmpty(topMetrics.getTopNames())) {
             topNameStr = buildTopNameStr(topMetrics.getTopNames());
@@ -349,7 +309,7 @@
         List<String> metricsKeys = Lists.newArrayList(topMetrics.getType());
 
         String dsl = dslLoaderUtil.getFormatDslByFileName(DslsConstant.GET_TOPN_NODE_AGG_METRICS_INFO,
-                clusterPhyName, topNameStr, startTime, endTime,
+                 clusterPhyName, topNameStr, startTime, endTime,
                 esNodesMaxNum, interval, startTime, endTime, buildAggsDSL(metricsKeys, aggType));
 
         String realIndexName = IndexNameUtils.genDailyIndexName(indexName, startTime, endTime);
@@ -359,50 +319,44 @@
     }
 
     /**
-     * 获取最新时间分片中指标数值前TopN的节点名称
-     * 如果延迟后的最新时间分片的指标值为null，最新时间迭代 - 1, 直到不为空, 迭代上限为3次。
-     *
-     * @param clusterPhyName 集群名称
-     * @param metricsTypes   指标类型
-     * @param topNu          topN
-     * @param aggType        聚合类型
-     * @param esNodesMaxNum  聚合节点数量最大值（agg bucket number）
-     * @param startTime      开始时间
-     * @param endTime        结束时间
-     * @return
-     */
-    private List<TopMetrics> getTopNNodeMetricsInfo(String clusterPhyName, List<String> metricsTypes, Integer topNu,Integer topMethod ,Integer topTimeStep,
+     *  获取最新时间分片中指标数值前TopN的节点名称
+     *  如果延迟后的最新时间分片的指标值为null，最新时间迭代 - 1, 直到不为空, 迭代上限为3次。
+     *
+     * @param clusterPhyName   集群名称
+     * @param metricsTypes     指标类型
+     * @param topNu            topN
+     * @param aggType          聚合类型
+     * @param esNodesMaxNum    聚合节点数量最大值（agg bucket number）
+     * @param startTime        开始时间
+     * @param endTime          结束时间
+     * @return
+     */
+    private List<TopMetrics> getTopNNodeMetricsInfo(String clusterPhyName, List<String> metricsTypes, Integer topNu,
                                                     String aggType, int esNodesMaxNum, Long startTime, Long endTime) {
 
         int retryTime = 0;
         List<VariousLineChartMetrics> variousLineChartMetrics = new ArrayList<>();
         do {
-            // 获取有数据的第一个时间点，endtime 就等于这个，开始就是end-10
+            // 获取有数据的第一个时间点
             Long timePoint = getHasDataTime(clusterPhyName, startTime, endTime, DslsConstant.GET_HAS_NODE_METRICS_DATA_TIME);
             //没有数据则提前终止
-            if (null == timePoint) {
-                break;
-            }
-
-//            Tuple<Long, Long> firstInterval = MetricsUtils.getSortInterval(endTime - startTime, timePoint);
-            long startTimeForOneInterval = timePoint-(topTimeStep*60*1000);
-            long endTimeForOneInterval = timePoint;
-
-            //步长
-//            String interval = MetricsUtils.getInterval(endTime - startTime);
-            String interval = "1m";
+            if (null == timePoint) { break;}
+
+            Tuple<Long, Long> firstInterval = MetricsUtils.getSortInterval(endTime - startTime, timePoint);
+            long startTimeForOneInterval    = firstInterval.getV1();
+            long endTimeForOneInterval      = firstInterval.getV2();
+
+            String interval = MetricsUtils.getInterval(endTime - startTime);
+
             String dsl = dslLoaderUtil.getFormatDslByFileName(DslsConstant.GET_AGG_CLUSTER_PHY_NODES_INFO, clusterPhyName,
                     startTimeForOneInterval, endTimeForOneInterval, esNodesMaxNum, interval, buildAggsDSL(metricsTypes, aggType));
 
             String realIndexName = IndexNameUtils.genDailyIndexName(indexName, startTimeForOneInterval,
                     endTimeForOneInterval);
 
-//            variousLineChartMetrics = gatewayClient.performRequestWithRouting(metadataClusterName, null,
-//                    realIndexName, TYPE, dsl, s -> fetchMultipleAggMetrics(s, null, metricsTypes, topNu,topMethod), 3);
-
             variousLineChartMetrics = gatewayClient.performRequestWithRouting(metadataClusterName, null,
-                    realIndexName, TYPE, dsl, s -> fetchMultipleAggMetricsTop(s, null, metricsTypes, topNu,topMethod), 3);
-        } while (retryTime++ > 3 && CollectionUtils.isEmpty(variousLineChartMetrics));
+                    realIndexName, TYPE, dsl, s -> fetchMultipleAggMetrics(s, null, metricsTypes, topNu), 3);
+        }while (retryTime++ > 3 && CollectionUtils.isEmpty(variousLineChartMetrics));
 
         return variousLineChartMetrics.stream().map(this::buildTopMetrics).collect(Collectors.toList());
     }
@@ -410,13 +364,13 @@
     /**
      * 获取单个指标信息
      *
-     * @param clusterPhyName 集群名称
-     * @param metrics        指标类型
-     * @param nodeName       节点名称
-     * @param aggType        聚合类型
-     * @param startTime      开始时间
-     * @param endTime        结束时间
-     * @return List<VariousLineChartMetrics>
+     * @param clusterPhyName    集群名称
+     * @param metrics           指标类型
+     * @param nodeName          节点名称
+     * @param aggType           聚合类型
+     * @param startTime         开始时间
+     * @param endTime           结束时间
+     * @return  List<VariousLineChartMetrics>
      */
     public List<VariousLineChartMetrics> getAggClusterPhySingleNodeMetrics(String clusterPhyName, List<String> metrics,
                                                                            String nodeName, String aggType,
@@ -425,12 +379,12 @@
         String interval = MetricsUtils.getInterval(endTime - startTime);
 
         String dsl = dslLoaderUtil.getFormatDslByFileName(DslsConstant.GET_AGG_CLUSTER_PHY_SINGLE_NODE_NODE,
-                clusterPhyName, nodeName, startTime, endTime, interval, buildAggsDSL(metrics, aggType));
+            clusterPhyName, nodeName, startTime, endTime, interval, buildAggsDSL(metrics, aggType));
 
         String realIndexName = IndexNameUtils.genDailyIndexName(indexName, startTime, endTime);
 
         return gatewayClient.performRequestWithRouting(metadataClusterName, nodeName, realIndexName, TYPE, dsl,
-                s -> fetchSingleAggMetrics(s, metrics, nodeName), 3);
+            s -> fetchSingleAggMetrics(s, metrics, nodeName), 3);
     }
 
     /*
@@ -458,7 +412,6 @@
 
     /**
      * 获取集群写文档总数
-     *
      * @param cluster 集群名称
      * @return {@link Long}
      */
@@ -468,7 +421,6 @@
 
     /**
      * 获取集群写文档总数
-     *
      * @param cluster 集群名称
      * @return {@link Long}
      */
@@ -485,13 +437,14 @@
     public Long getHttpConnectionTotal(String cluster) {
         return commonGetCurrentAggMetrics(cluster, METRICS, OPEN_HTTP, OPEN_HTTP_FIELD);
     }
-
+    
     /**************************************** private methods ****************************************/
     /**
-     * @param cluster         集群名称
-     * @param oneLevelMetrics dsl中一级指标
-     * @param metricsType1    dsl中二级指标项1字段
-     * @param metricsType2    dsl中二级指标项2字段
+     *
+     * @param cluster          集群名称
+     * @param oneLevelMetrics  dsl中一级指标
+     * @param metricsType1     dsl中二级指标项1字段
+     * @param metricsType2     dsl中二级指标项2字段
      * @return
      */
     private Long commonGetCurrentAggMetrics(String cluster, String oneLevelMetrics, String metricsType1, String metricsType2) {
@@ -499,18 +452,18 @@
                 DslsConstant.GET_FIELD_SUM_AND_RANGE_FIELD_TOTAL, cluster, TIMESTAMP, NOW_2M, NOW_1M, metricsType1, SUM,
                 String.format("%s%s", oneLevelMetrics, metricsType2));
         String realIndexName = getIndexNameByNowTimestamp(indexName);
-        return gatewayClient.performRequest(cluster, realIndexName, TYPE,
-                dsl, response -> Optional.ofNullable(response)
-                        .map(ESQueryResponse::getAggs)
-                        .map(ESAggrMap::getEsAggrMap)
-                        .map(map -> map.get(metricsType1))
-                        .map(ESAggr::getUnusedMap)
-                        .map(map -> map.get(VALUE))
-                        .map(String::valueOf)
-                        .map(Double::parseDouble)
-                        .map(Double::longValue)
-                        .orElse(0L),
-                3);
+       return gatewayClient.performRequest(cluster, realIndexName, TYPE,
+           dsl,response->Optional.ofNullable(response)
+               .map(ESQueryResponse::getAggs)
+               .map(ESAggrMap::getEsAggrMap)
+               .map(map -> map.get(metricsType1))
+               .map(ESAggr::getUnusedMap)
+               .map(map -> map.get(VALUE))
+               .map(String::valueOf)
+               .map(Double::parseDouble)
+               .map(Double::longValue)
+               .orElse(0L),
+           3);
     }
 
     /**
@@ -519,10 +472,9 @@
      * @param indexName 索引名称
      * @return {@code String}
      */
-    private String getIndexNameByNowTimestamp(String indexName) {
-        return IndexNameUtils.genCurrentDailyIndexName(indexName);
-    }
-<<<<<<< HEAD
+    private String getIndexNameByNowTimestamp(String indexName){
+      return IndexNameUtils.genCurrentDailyIndexName(indexName);
+    }
 
     private ClusterLogicDiskUsedInfoPO buildDiskInfoESQueryResponse(String clusterName, Map<String, NodeRackStatisPO> nodeRackStatisMap, ESQueryResponse esQueryResponse) {
         ClusterLogicDiskUsedInfoPO clusterLogicDiskUsedInfoPO = new ClusterLogicDiskUsedInfoPO();
@@ -631,6 +583,4 @@
     }
 
 
-=======
->>>>>>> c7ea9e10
 }