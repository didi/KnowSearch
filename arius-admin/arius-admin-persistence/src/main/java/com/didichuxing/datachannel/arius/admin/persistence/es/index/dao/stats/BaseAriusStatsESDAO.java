package com.didichuxing.datachannel.arius.admin.persistence.es.index.dao.stats;

import com.alibaba.fastjson.JSONObject;
import com.alibaba.fastjson.JSONPath;
import com.didichuxing.datachannel.arius.admin.common.bean.entity.metrics.linechart.MetricsContent;
import com.didichuxing.datachannel.arius.admin.common.bean.entity.metrics.linechart.MetricsContentCell;
import com.didichuxing.datachannel.arius.admin.common.bean.entity.metrics.linechart.TopMetrics;
import com.didichuxing.datachannel.arius.admin.common.bean.entity.metrics.linechart.VariousLineChartMetrics;
import com.didichuxing.datachannel.arius.admin.common.bean.entity.metrics.ordinary.ESClusterTaskDetail;
import com.didichuxing.datachannel.arius.admin.common.bean.po.BaseESPO;
import com.didichuxing.datachannel.arius.admin.common.constant.AriusStatsEnum;
import com.didichuxing.datachannel.arius.admin.common.constant.PercentilesEnum;
import com.didichuxing.datachannel.arius.admin.common.constant.metrics.OneLevelTypeEnum;
import com.didichuxing.datachannel.arius.admin.common.util.ConvertUtil;
import com.didichuxing.datachannel.arius.admin.common.util.DateTimeUtil;
import com.didichuxing.datachannel.arius.admin.common.util.IndexNameUtils;
import com.didichuxing.datachannel.arius.admin.persistence.es.BaseESDAO;
import com.didiglobal.logi.elasticsearch.client.response.query.query.ESQueryResponse;
import com.didiglobal.logi.elasticsearch.client.response.query.query.aggs.ESAggr;
import com.didiglobal.logi.elasticsearch.client.response.query.query.aggs.ESBucket;
import com.didiglobal.logi.elasticsearch.client.response.query.query.hits.ESHits;
import com.google.common.collect.Lists;
import com.google.common.collect.Maps;
import lombok.NoArgsConstructor;
import org.apache.commons.collections4.CollectionUtils;
import org.apache.commons.lang3.StringUtils;
import org.springframework.beans.factory.annotation.Value;

import java.beans.IntrospectionException;
import java.beans.PropertyDescriptor;
import java.lang.reflect.Field;
import java.lang.reflect.InvocationTargetException;
import java.lang.reflect.Method;
import java.util.ArrayList;
import java.util.Comparator;
import java.util.List;
import java.util.Map;
import java.util.Objects;
import java.util.Optional;
import java.util.stream.Collectors;

import static com.didichuxing.datachannel.arius.admin.common.constant.ClusterPhyMetricsContant.*;
import static com.didichuxing.datachannel.arius.admin.common.util.MetricsUtils.getAvgValue;
import static com.didichuxing.datachannel.arius.admin.common.util.MetricsUtils.getMaxValue;

@NoArgsConstructor
public class BaseAriusStatsESDAO extends BaseESDAO {

    @Value("${es.metrics.cluster.buckets.max.num}")
    protected int                                                         clusterMaxNum;

    @Value("${es.metrics.nodes.buckets.max.num}")
    protected int                                                         esNodesMaxNum;

    @Value("${es.update.cluster.name}")
    protected String                                                      metadataClusterName;

    @Value("${es.metrics.indices.buckets.max.num}")
    protected int                                                         indicesBucketsMaxNum;
    /**
     * 操作的索引名称
     */
    protected String                                                      indexName;

    /**
     * 索引type名称为type
     */
    protected static final String                                         TYPE               = "type";

    protected static final int                                            SCROLL_SIZE        = 5000;
    protected static final Long                                           ONE_GB             = 1024 * 1024 * 1024L;

    protected static final String                                         NOW_7M             = "now-7m";
    protected static final String                                         NOW_6M             = "now-6m";
    protected static final String                                         NOW_5M             = "now-5m";
    protected static final String                                         NOW_4M             = "now-4m";
    protected static final String                                         NOW_2M             = "now-2m";
    protected static final String                                         NOW_3M             = "now-3m";
    protected static final String                                         NOW_1M             = "now-1m";
    protected static final String                                         DEFAULT_AGG        = "avg";
    public static final String                                            INDEX_INDEX_TOTAL_DIFF = "indexing-index_total";
    public static final String                                            SEARCH_QUERY_TOTAL_DIFF = "search-query_total";

    public static final String                                            STEP_INTERVAL = "1m";
    public static final String                                            STEP_METHOD_AVG =  "avg";
    public static final String                                            STEP_METHOD_MAX =  "max";



    /**
     * 不同维度es监控数据
     */
    private static Map<AriusStatsEnum/*stats type*/, BaseAriusStatsESDAO> ariusStatsEsDaoMap    = Maps
        .newConcurrentMap();

    public static BaseAriusStatsESDAO getByStatsType(AriusStatsEnum statsType) {
        return ariusStatsEsDaoMap.get(statsType);
    }

    /**
     * 注册不同维度数据对应操作的es类
     *
     * @param statsType
     * @param baseAriusStatsEsDao
     */
    public static void register(AriusStatsEnum statsType, BaseAriusStatsESDAO baseAriusStatsEsDao) {
        ariusStatsEsDaoMap.put(statsType, baseAriusStatsEsDao);
    }

    /**
     * 批量插入索引统计信息

     * @param statsInfo
     * @return
     */
    public boolean batchInsertStats(List<? extends BaseESPO> statsInfo) {
        String realIndex = IndexNameUtils.genCurrentDailyIndexName(indexName);
        return updateClient.batchInsert(realIndex, TYPE, statsInfo);
    }

    /**
     * 从es返回结果中得到求和值
     *
     * @param response
     * @param sumKey
     * @return
     */
    Double getSumFromESQueryResponse(ESQueryResponse response, String sumKey) {
        if (null == response || response.getAggs() == null) {
            LOGGER.warn("class=BaseAriusStatsEsDao||method=getSumFromESQueryResponse||msg=response is null");
            return 0d;
        }

        String value = null;
        try {
            Map<String, ESAggr> esAggrMap = response.getAggs().getEsAggrMap();

            if (esAggrMap != null && esAggrMap.containsKey(sumKey) && esAggrMap.get(sumKey).getUnusedMap() != null
                && esAggrMap.get(sumKey).getUnusedMap().get("value") != null) {
                value = esAggrMap.get(sumKey).getUnusedMap().get("value").toString();
                return Double.valueOf(value);
            }

        } catch (Exception e) {
            LOGGER.error(
                "class=BaseAriusStatsEsDao||method=getSumFromESQueryResponse||sumKey={}||value={}||response={}",
                sumKey, value, response, e);
        }
        return 0d;
    }

    Map<String, Double> getAvgAndPercentilesFromESQueryResponse(ESQueryResponse response) {
        Map<String, Double> percentiles2ValueMap = Maps.newHashMap();
        if (null == response || null == response.getAggs()) {
            LOGGER.warn("class=BaseAriusStatsEsDao||method=getAvgAndPercentilesFromESQueryResponse||msg=response is null");
            return percentiles2ValueMap;
        }

        try {
            Map<String, ESAggr> esAggrMap = response.getAggs().getEsAggrMap();
            if (null != esAggrMap) {
                //构建分位值
                setPercentiles(percentiles2ValueMap, esAggrMap);

                //构建平均值
                if (null != esAggrMap.get(AVG) && null != esAggrMap.get(AVG).getUnusedMap()
                        && null != esAggrMap.get(AVG).getUnusedMap().get(VALUE)) {
                    Map<String, Object> avgMapFromES = esAggrMap.get(AVG).getUnusedMap();
                    percentiles2ValueMap.put(AVG, Double.valueOf(avgMapFromES.get(VALUE).toString()));
                }
            }
        } catch (Exception e) {
            LOGGER.error("class=BaseAriusStatsEsDao||method=getAvgAndPercentilesFromESQueryResponse||response={}", response, e);
        }

        return percentiles2ValueMap;
    }

    /**
     * 生成查询的索引名称，默认7天
     *
     * @param indexCount
     * @return
     */
    String genIndexNames(Integer indexCount) {
        try {
            if (indexCount == null) {
                indexCount = 7;
            }

            List<String> indices = Lists.newArrayList();

            for (int day = 0; day < indexCount; day++) {
                String realIndexName = this.indexName.concat("_").concat(DateTimeUtil.getFormatDayByOffset(day))
                    .concat("*");
                indices.add(realIndexName);
            }
            return StringUtils.join(indices, ",");

        } catch (Exception e) {
            LOGGER.error(
                "class=BaseAriusStatsEsDao||method=genIndexNames||errMsg=gen last 7 days index names error.||stack={}",
                e);
        }

        // 异常时查询所有时间段的索引
        return this.indexName.concat("*");
    }

    <T> List<T> fetchAggClusterPhyMetrics(ESQueryResponse response, Class<T> clazz) {
        List<T> aggMetrics = Lists.newCopyOnWriteArrayList();

        if (response == null || response.getAggs() == null) {
            return aggMetrics;
        }

        try {
            Map<String, ESAggr> esAggrMap = response.getAggs().getEsAggrMap();
            if (null != esAggrMap && null != esAggrMap.get(HIST)) {
                esAggrMap.get(HIST).getBucketList().parallelStream().forEach(r -> {

                    T obj;
                    long timeStamp = 0;
                    try {
                        obj = clazz.newInstance();
                        if (null != r.getUnusedMap() && null != r.getUnusedMap().get(KEY)) {
                            timeStamp = Long.valueOf(r.getUnusedMap().get(KEY).toString());
                        }
                        handleFields(r, obj, timeStamp);
                        aggMetrics.add(obj);
                    } catch (Exception e) {
                        LOGGER.error(
                                "class=BaseAriusStatsESDAO||method=fetchAggClusterPhyMetrics||errMsg=exception! response:{}",
                                response.toString(), e);
                    }
                });
            }
        } catch (Exception e) {
            LOGGER.error(
                "class=BaseAriusStatsESDAO||method=fetchAggClusterPhyMetrics||errMsg=exception! response:{}",
                response.toString(), e);
        }
        return aggMetrics;
    }

    private <T> void handleFields(ESBucket eSBucket, T obj, long timeStamp) throws IntrospectionException, IllegalAccessException, InvocationTargetException {
        for (Field field : Objects.requireNonNull(obj).getClass().getDeclaredFields()) {
            PropertyDescriptor pd = new PropertyDescriptor(field.getName(), obj.getClass());
            //1. get method of setter
            Method writeMethod = pd.getWriteMethod();
            Class<?>[] parameterTypes = writeMethod.getParameterTypes();

            //获取时间戳
            if (TIME_STAMP.equals(field.getName()) && parameterTypes.length > 0) {
                String type = parameterTypes[0].getName();
                if (LONG.equals(type)) {
                    writeMethod.invoke(obj, timeStamp);
                    continue;
                }
            }

            //获取统计数据
            handleStatisticalData(eSBucket, obj, field, writeMethod, parameterTypes);
        }
    }

    private <T> void handleStatisticalData(ESBucket eSBucket, T obj, Field field, Method writeMethod, Class<?>[] parameterTypes) throws IllegalAccessException, InvocationTargetException {
        String metricKey = field.getName();
        if (null != eSBucket.getAggrMap() && null != eSBucket.getAggrMap().get(metricKey)
            && null != eSBucket.getAggrMap().get(metricKey).getUnusedMap().get(VALUE)
            && parameterTypes.length > 0) {
            String type = parameterTypes[0].getName();
            if (DOUBLE.equals(type)) {
                writeMethod.invoke(obj, Double.valueOf(
                    eSBucket.getAggrMap().get(metricKey).getUnusedMap().get(VALUE).toString()));
            }
            if (LONG.equals(type)) {
                writeMethod.invoke(obj,
                    Double.valueOf(eSBucket.getAggrMap().get(metricKey).getUnusedMap().get(VALUE).toString()).longValue());
            }
            if (INT.equals(type)) {
                writeMethod.invoke(obj,
                    Double.valueOf(eSBucket.getAggrMap().get(metricKey).getUnusedMap().get(VALUE).toString()).intValue());
            }
        }
    }

    /**
     * 利用反射获取属性
     * 注意：入参的clazz 中 timeStamp 放置在类属性的第一位置 来适配反射的应用
     * {
     *         "max_shardNu": {
     *           "max": {
     *             "field": "statis.writeTps"
     *           }
     *         },
     *         "max_unAssignedShards": {
     *           "max": {
     *             "field": "statis.readTps"
     *           }
     *         },
     *         ...
     *       }
     */
    <T> String buildAggsDSL(Class<T> clazz, String aggType) {
        StringBuilder sb = new StringBuilder();
        Field[] fields = clazz.getDeclaredFields();
        for (int i = 0; i < fields.length; i++) {
            if (TIME_STAMP.equals(fields[i].getName())) {
                continue;
            }

            Map<String, String> aggsSubSubCellMap = Maps.newHashMap();
            aggsSubSubCellMap.put(FIELD, STATIS + fields[i].getName());

            buildAggsDslMap(aggType, sb, fields[i].getName(), aggsSubSubCellMap);
            if (i != fields.length - 1) {
                sb.append(",").append("\n");
            }
        }

        return sb.toString();
    }

    /**
     * example
     *
     * "os-cpu-percent":{"max":{"field":"metrics.os-cpu-percent"}},
     * "fs-total-disk_free_percent":{"max":{"field":"metrics.fs-total-disk_free_percent"}},
     * "os-cpu-load_average-1m":{"max":{"field":"metrics.os-cpu-load_average-1m"}},
     * "os-cpu-load_average-5m":{"max":{"field":"metrics.os-cpu-load_average-5m"}},
     * "os-cpu-load_average-15m":{"max":{"field":"metrics.os-cpu-load_average-15m"}},
     * "transport-tx_count_rate":{"max":{"field":"metrics.transport-tx_count_rate"}},
     *
     * @param metrics
     * @param aggType
     * @return
     */
    String buildAggsDSL(List<String> metrics, String aggType) {
        StringBuilder sb = new StringBuilder();

        for (int i = 0; i < metrics.size(); i++) {
            String metricName = metrics.get(i);
            Map<String, String> aggsSubSubCellMap = Maps.newHashMap();
            aggsSubSubCellMap.put(FIELD, METRICS + metricName);

            buildAggsDslMap(aggType, sb, metricName, aggsSubSubCellMap);
            if (i != metrics.size() - 1) {
                sb.append(",").append("\n");
            }
        }

        return sb.toString();
    }

    protected void buildAggsDslMap(String aggType, StringBuilder sb, String metricName,
                                 Map<String, String> aggsSubSubCellMap) {
        Map<String, Object> aggsSubCellMap = Maps.newHashMap();
        aggsSubCellMap.put(aggType, aggsSubSubCellMap);

        Map<String, Object> aggsCellMap = Maps.newHashMap();
        aggsCellMap.put(metricName, aggsSubCellMap);

        JSONObject jsonObject = new JSONObject(aggsCellMap);
        String str = jsonObject.toJSONString();
        sb.append(str, 1, str.length() - 1);
    }

    /**
     * 根据第一个时间点的值进行倒排，取topNu
     * 优化
     * todo: 通过es来做，先获取所有数据，去重，再排序
     */
    void mergeTopNuWithStep(VariousLineChartMetrics variousLineChartsMetrics, Integer topNu,String topMethod) {
        List<MetricsContent> sortedList = new ArrayList<>();
        switch (topMethod){
            case STEP_METHOD_AVG:
                sortedList = variousLineChartsMetrics.getMetricsContents()
                        .stream()
                        .sorted(Comparator.comparing(x -> getAvgValue(x.getMetricsContentCells()), Comparator.reverseOrder()))
                        .limit(topNu != null ? topNu : 0)
                        .collect(Collectors.toList());
                break;
            case STEP_METHOD_MAX:
                sortedList = variousLineChartsMetrics.getMetricsContents()
                        .stream()
                        .sorted(Comparator.comparing(x -> getMaxValue(x.getMetricsContentCells()), Comparator.reverseOrder()))
                        .limit(topNu != null ? topNu : 0)
                        .collect(Collectors.toList());
                break;

        }

        //根据第一个时间点的值进行倒排，取topNu
        variousLineChartsMetrics.setMetricsContents(sortedList);
    }


    /**
     * 根据第一个时间点的值进行倒排，取topNu
     */
    void mergeTopNu(VariousLineChartMetrics variousLineChartsMetrics, Integer topNu) {
        //根据第一个时间点的值进行倒排，取topNu
        List<MetricsContent> sortedList = variousLineChartsMetrics.getMetricsContents()
                .stream()
                .sorted(Comparator.comparing(x -> x.getMetricsContentCells().get(0).getValue(), Comparator.reverseOrder()))
                .limit(topNu != null ? topNu : 0)
                .collect(Collectors.toList());

        variousLineChartsMetrics.setMetricsContents(sortedList);
    }

    /**
     * 获取单个ES实例/索引名称的指标信息
     * @param s                es响应体
     * @param metricsKeys      指标key
     * @param name             ES节点名称/索引名称/节点任务
     * @return
     */
    List<VariousLineChartMetrics> fetchSingleAggMetrics(ESQueryResponse s, List<String> metricsKeys, String name) {
        List<VariousLineChartMetrics> variousLineChartsMetrics = Lists.newArrayList();

        if (null == s || s.getAggs() == null) {
            LOGGER.warn("class=BaseAriusStatsESDAO||method=fetchSingleAggMetrics||msg=esQueryResponse is null");
            return variousLineChartsMetrics;
        }

        Map<String, ESAggr> esAggrMap = s.getAggs().getEsAggrMap();
        if (null != esAggrMap && null != esAggrMap.get(HIST)) {
            for (String metricsKey : metricsKeys) {

                try {
                    variousLineChartsMetrics.add(buildVariousLineChartMetricsForOneNode(metricsKey, name, esAggrMap));
                } catch (Exception e) {
                    LOGGER.error(
                        "class=BaseAriusStatsESDAO||method=fetchSingleAggMetrics||name={}||metricsKey={}||errMsg=exception! response:{}",
                        name, metricsKey, e);
                }
            }
        }

        return variousLineChartsMetrics;
    }
    
    /**
     *  此方法是用来处理非负型指标
     * @param
     * @param
     * @param topNu
     * @return
     */
     List<VariousLineChartMetrics> fetchMultipleNoNegativeAggMetrics(ESQueryResponse response,
        String oneLevelType, List<String> metricsKeys, Integer topNu) {
         List<VariousLineChartMetrics> variousLineChartsMetrics = Lists.newArrayList();
    
         if (null == response || response.getAggs() == null) {
             LOGGER.warn(
                 "class=BaseAriusStatsESDAO||method=fetchMultipleAggMetrics||msg=esQueryResponse is null");
             return variousLineChartsMetrics;
         }
         Map<String, ESAggr> esAggrMap = response.getAggs().getEsAggrMap();
         if (null != esAggrMap && null != esAggrMap.get(HIST)) {
             metricsKeys.stream()
                 //对非负型指标进行获取
                 .map(key -> buildVariousLineNoNegativeChartMetrics(oneLevelType,key, esAggrMap))
                 //过滤除节点指标为空的状态
                 .filter(variousLineChartMetric -> CollectionUtils.isNotEmpty(
                     variousLineChartMetric.getMetricsContents()))
                 .forEach(variousLineChartsMetrics::add);
         }
    
         //get topNu
         if (topNu != null) {
             variousLineChartsMetrics.forEach(metrics -> mergeTopNu(metrics, topNu));
         }
        return variousLineChartsMetrics;
    }


    /**
     *
     * @param response         返回值
     * @param oneLevelType     一级指标类型(@link OneLevelTypeEnum)
     * @param metricsKeys      多个指标类型
     * @param topNu            topN
     * @return                 结果
     */
    List<VariousLineChartMetrics> fetchMultipleAggMetricsTop(ESQueryResponse response, String oneLevelType, List<String> metricsKeys,
                                                          Integer topNu,Integer topMethod) {
        List<VariousLineChartMetrics> variousLineChartsMetrics = Lists.newArrayList();

        if (null == response || response.getAggs() == null) {
            LOGGER.warn(
                    "class=BaseAriusStatsESDAO||method=fetchMultipleAggMetrics||msg=esQueryResponse is null");
            return variousLineChartsMetrics;
        }

        Map<String, ESAggr> esAggrMap = response.getAggs().getEsAggrMap();
        if (null != esAggrMap && null != esAggrMap.get(HIST)) {
            metricsKeys.forEach(key -> variousLineChartsMetrics.add(buildVariousLineChartMetrics(oneLevelType ,key, esAggrMap)));
        }

        //get topNu
        if (topNu != null) {
            variousLineChartsMetrics.forEach(metrics -> mergeTopNu(metrics, topNu));
        }

        return variousLineChartsMetrics;
    }

    /**
     *
     * @param response         返回值
     * @param oneLevelType     一级指标类型(@link OneLevelTypeEnum)
     * @param metricsKeys      多个指标类型
     * @param topNu            topN
     * @return                 结果
     */
    List<VariousLineChartMetrics> fetchMultipleAggMetricsWithStep(ESQueryResponse response, String oneLevelType, List<String> metricsKeys,
                                                          Integer topNu,String topMethod) {
        List<VariousLineChartMetrics> variousLineChartsMetrics = Lists.newArrayList();

        if (null == response || response.getAggs() == null) {
            LOGGER.warn(
                    "class=BaseAriusStatsESDAO||method=fetchMultipleAggMetrics||msg=esQueryResponse is null");
            return variousLineChartsMetrics;
        }

        Map<String, ESAggr> esAggrMap = response.getAggs().getEsAggrMap();
        if (null != esAggrMap && null != esAggrMap.get(HIST)) {
            metricsKeys.forEach(key -> variousLineChartsMetrics.add(buildVariousLineChartMetrics(oneLevelType ,key, esAggrMap)));
        }

        //get topNu
        if (topNu != null) {
            variousLineChartsMetrics.forEach(metrics -> mergeTopNuWithStep(metrics, topNu,topMethod));
        }

        return variousLineChartsMetrics;
    }

    /**
     *
     * @param response         返回值
     * @param oneLevelType     一级指标类型(@link OneLevelTypeEnum)
     * @param metricsKeys      多个指标类型
     * @param topNu            topN
     * @return                 结果
     */
    List<VariousLineChartMetrics> fetchMultipleAggMetrics(ESQueryResponse response, String oneLevelType, List<String> metricsKeys,
                                                          Integer topNu) {
        List<VariousLineChartMetrics> variousLineChartsMetrics = Lists.newArrayList();

        if (null == response || response.getAggs() == null) {
            LOGGER.warn(
                    "class=BaseAriusStatsESDAO||method=fetchMultipleAggMetrics||msg=esQueryResponse is null");
            return variousLineChartsMetrics;
        }

        Map<String, ESAggr> esAggrMap = response.getAggs().getEsAggrMap();
        if (null != esAggrMap && null != esAggrMap.get(HIST)) {
            metricsKeys.forEach(key -> variousLineChartsMetrics.add(buildVariousLineChartMetrics(oneLevelType ,key, esAggrMap)));
        }

        //get topNu
        if (topNu != null) {
            variousLineChartsMetrics.forEach(metrics -> mergeTopNu(metrics, topNu));
        }

        return variousLineChartsMetrics;
    }


    TopMetrics buildTopMetrics(VariousLineChartMetrics variousLineChartMetrics) {
        TopMetrics topMetrics = new TopMetrics();
        topMetrics.setType(variousLineChartMetrics.getType());
        List<String> topNames = variousLineChartMetrics.getMetricsContents().stream().map(MetricsContent::getName)
                .collect(Collectors.toList());
        topMetrics.setTopNames(topNames);
        return topMetrics;
    }

    String buildTopNameStr(List<String> topName) {
        StringBuilder topNameStrSb = new StringBuilder();
        topNameStrSb.append("[");
        for (int i = 0; i < topName.size(); i++) {
            topNameStrSb.append("\"").append(topName.get(i)).append("\"");
            if (i == topName.size() - 1) {
                topNameStrSb.append("]");
            }else{
                topNameStrSb.append(",");
            }
        }
        return topNameStrSb.toString();
    }

    /**********************************************private*************************************************/

    private VariousLineChartMetrics buildVariousLineChartMetricsForOneNode(String key, String nodeName,
                                                                           Map<String, ESAggr> esAggrMap) {
        VariousLineChartMetrics variousLineChartMetrics = new VariousLineChartMetrics();
        variousLineChartMetrics.setType(key);
        variousLineChartMetrics.setMetricsContents(buildMetricsContentsForOneNode(key, nodeName, esAggrMap));
        return variousLineChartMetrics;
    }

    private List<MetricsContent> buildMetricsContentsForOneNode(String key, String nodeName,
                                                                Map<String, ESAggr> esAggrMap) {
        List<MetricsContent> metricsContents = Lists.newArrayList();
        MetricsContent metricsContent = new MetricsContent();
        metricsContent.setName(nodeName);

        List<MetricsContentCell> contentCells = Lists.newArrayList();
        esAggrMap.get(HIST).getBucketList().forEach(esBucket -> {
            if (null != esBucket.getUnusedMap().get(KEY)) {
                contentCells.add(buildMetricsContentCellsForOneNode(key, esBucket));
            }
        });

        metricsContent.setMetricsContentCells(contentCells);
        metricsContents.add(metricsContent);
        return metricsContents;

    }

    private MetricsContentCell buildMetricsContentCellsForOneNode(String key, ESBucket esBucket) {
        MetricsContentCell metricsContentCell = new MetricsContentCell();
        //get value
        ESAggr value = esBucket.getAggrMap().get(key);
        if (null != value && null != value.getUnusedMap().get(VALUE)) {
            metricsContentCell.setValue(Double.valueOf(value.getUnusedMap().get(VALUE).toString()));
        }

        //get time
        if (null != esBucket.getUnusedMap().get(KEY)) {
            metricsContentCell.setTimeStamp(Long.valueOf(esBucket.getUnusedMap().get(KEY).toString()));
        }

        return metricsContentCell;
    }

    private VariousLineChartMetrics buildVariousLineChartMetrics(String oneLevelType, String key, Map<String, ESAggr> esAggrMap) {
        VariousLineChartMetrics variousLineChartMetrics = new VariousLineChartMetrics();
        variousLineChartMetrics.setType(key);
        variousLineChartMetrics.setMetricsContents(buildMetricsContents(oneLevelType, key, esAggrMap));
        return variousLineChartMetrics;
    }
    private VariousLineChartMetrics buildVariousLineNoNegativeChartMetrics( String oneLevelType,String key,Map<String,
        ESAggr> esAggrMap){
        VariousLineChartMetrics variousLineChartMetrics = new VariousLineChartMetrics();
        variousLineChartMetrics.setType(key);
        variousLineChartMetrics.setMetricsContents(buildMetricsNoNegativeContents(oneLevelType,key,
            esAggrMap));
        return variousLineChartMetrics;
    }
    private List<MetricsContent> buildMetricsNoNegativeContents( String oneLevelType,String key, Map<String, ESAggr> esAggrMap) {
        List<MetricsContent> metricsContents = Lists.newArrayList();
    
        if (Objects.nonNull(esAggrMap.get(HIST))) {
            final List<ESBucket> bucketList = esAggrMap.get(HIST).getBucketList();
            if (CollectionUtils.isNotEmpty(bucketList)) {
                for (ESBucket esBucket : bucketList) {
                    //get nodeName
                    if (null != esBucket.getUnusedMap()) {
                        MetricsContent metricsContent = new MetricsContent();
                        if (Objects.nonNull(esBucket.getUnusedMap().get(KEY))) {
                            String keyValue = esBucket.getUnusedMap().get(KEY).toString();
                            if (null != oneLevelType && OneLevelTypeEnum.listNoClusterOneLevelType()
                                .contains(oneLevelType)) {
                                // 针对非集群维度指标，需要区分节点、模板、索引等所属集群
                                String[] keyArr = keyValue.split("@");
                                if (keyArr.length > 1) {
                                    String clusterName = keyArr[0];
                                    String name/*节点、模板、索引等名称*/ = keyArr[1];
                                    metricsContent.setCluster(clusterName);
                                    metricsContent.setName(name);
                                }
                            } else {
                                // 针对集群维度指标
                                metricsContent.setName(keyValue);
                                metricsContent.setCluster(keyValue);
                            }
                            final List<MetricsContentCell> metricsContentCells = buildMetricsNoNegativeContentCells(
                                key, esBucket);
                            //确定指标集合不为空
                            if (CollectionUtils.isNotEmpty(metricsContentCells)) {
                                metricsContent.setMetricsContentCells(metricsContentCells);
                                metricsContents.add(metricsContent);
                            }
                        }
                    
                    
                    }
                }
            }
        }
        return metricsContents;
    }

    private List<MetricsContent> buildMetricsContents(String oneLevelType, String key, Map<String, ESAggr> esAggrMap) {
        List<MetricsContent> metricsContents = Lists.newArrayList();

        esAggrMap.get(HIST).getBucketList().forEach(esBucket -> {
            //get nodeName
            if (null != esBucket.getUnusedMap().get(KEY)) {
                MetricsContent metricsContent = new MetricsContent();
                String keyValue = esBucket.getUnusedMap().get(KEY).toString();
                if (null != oneLevelType && OneLevelTypeEnum.listNoClusterOneLevelType().contains(oneLevelType)){
                    // 针对非集群维度指标，需要区分节点、模板、索引等所属集群
                    String[] keyArr = keyValue.split("@");
                    if (keyArr.length > 1) {
                        String clusterName                 = keyArr[0];
                        String name/*节点、模板、索引等名称*/  = keyArr[1];
                        metricsContent.setCluster(clusterName);
                        metricsContent.setName(name);
                    }
                }else {
                    // 针对集群维度指标
                    metricsContent.setName(keyValue);
                    metricsContent.setCluster(keyValue);
                }

                metricsContent.setMetricsContentCells(buildMetricsContentCells(key, esBucket));
                metricsContents.add(metricsContent);
            }
        });

        return metricsContents;
    }

    private List<MetricsContentCell> buildMetricsContentCells(String key, ESBucket esBucket) {
        List<MetricsContentCell> metricsContentCells = Lists.newArrayList();

        esBucket.getAggrMap().get(HIST).getBucketList().forEach(esSubBucket -> {
            MetricsContentCell metricsContentCell = new MetricsContentCell();

            // get timeStamp
            if (null != esSubBucket.getUnusedMap().get(KEY)) {
                metricsContentCell.setTimeStamp(Long.valueOf(esSubBucket.getUnusedMap().get(KEY).toString()));
            }

            //get value
            ESAggr esAggr = esSubBucket.getAggrMap().get(key);
            if (null != esAggr && null != esAggr.getUnusedMap().get(VALUE)) {
                metricsContentCell.setValue(Double.valueOf(esAggr.getUnusedMap().get(VALUE).toString()));
            }

            metricsContentCells.add(metricsContentCell);
        });

        return metricsContentCells;
    }
    private List<MetricsContentCell> buildMetricsNoNegativeContentCells(String key, ESBucket esBucket) {
        List<MetricsContentCell> metricsContentCells = Lists.newArrayList();
        
        esBucket.getAggrMap().get(HIST).getBucketList().forEach(esSubBucket -> {
            MetricsContentCell metricsContentCell = new MetricsContentCell();
            
            // get timeStamp
            final Object time = JSONPath.eval(esSubBucket.toJson(), String.format("$.%s", KEY));
            if (Objects.nonNull(time)) {
                metricsContentCell.setTimeStamp(Long.valueOf(String.valueOf(time)));
            }
         
            
            //get value
            final Object value = JSONPath.eval(esSubBucket.toJson(), String.format("$.%s.%s.%s", key,
                key,VALUE));
            /**
             * 由于采用了<em></>agg</em>中<em>filter</em>聚合模式，会导致到聚合字段的结果在获取不到的状态下是null状态，
             * 这里采用jsonpath{@link  JSONPath#eval(Object, String)}解析出来结果值，为了保证我们处理到的value不为空，所以将集合添加这一块一并加入判断
             * ，如果后续需要加入value值为空的，那么放开即可，但是同时需要对
             * {@link BaseAriusStatsESDAO#mergeTopNu(VariousLineChartMetrics, Integer)}中的<em>sorted</em>
             * 进行修改
             *   {
             *           "key" : "iNGVb_yJUrm",
             *           "doc_count" : 1,
             *           "hist" : {
             *             "buckets" : [
             *               {
             *                 "key_as_string" : "1648810200000",
             *                 "key" : 1648810200000,
             *                 "doc_count" : 1,
             *                 "gatewayFailedPer" : {
             *                   "doc_count" : 0,
             *                   "gatewayFailedPer" : {
             *                     "value" : null
             *                   }
             *                 }
             *               }
             *             ]
             *           }
             *         }，
             *          {
             *           "key" : "logi-elasticsearch-7.6.0",
             *           "doc_count" : 1,
             *           "hist" : {
             *             "buckets" : [
             *               {
             *                 "key_as_string" : "1648810200000",
             *                 "key" : 1648810200000,
             *                 "doc_count" : 1,
             *                 "gatewayFailedPer" : {
             *                   "doc_count" : 1,
             *                   "gatewayFailedPer" : {
             *                     "value" : 0.0
             *                   }
             *                 }
             *               }
             *             ]
             *           }
             *         }
             *
             */
            
            if (Objects.nonNull(value)) {
                metricsContentCell.setValue(Double.valueOf(String.valueOf(value)));
                metricsContentCells.add(metricsContentCell);
    
            }
            
        });
        
        return metricsContentCells;
    }

    /**
     * 构建分位值
     * @param percentiles2ValueMap
     * @param esAggMap
     */
    private void setPercentiles(Map<String, Double> percentiles2ValueMap, Map<String, ESAggr> esAggMap) {
        if (null != esAggMap.get(PERCENTILES) && null != esAggMap.get(PERCENTILES).getUnusedMap()
                && null != esAggMap.get(PERCENTILES).getUnusedMap().get(VALUES)) {
            JSONObject values = (JSONObject) esAggMap.get(PERCENTILES).getUnusedMap().get(VALUES);
            for (String percentilesType : PercentilesEnum.listAllType()) {
                if (null != values && null != values.getDouble(percentilesType)) {
                    percentiles2ValueMap.put(percentilesType, values.getDouble(percentilesType));
                }
            }
        }
    }

    /**
     * 构建task detail info
     * @param esQueryResponse
     * @return
     */
    protected List<ESClusterTaskDetail> buildTaskDetailInfo(ESQueryResponse esQueryResponse) {
        return esQueryResponse.getHits().getHits().stream().map(hit -> {
            ((JSONObject) hit.getSource()).getJSONObject("metrics");
            return ConvertUtil.obj2ObjByJSON(((JSONObject) hit.getSource()).getJSONObject("metrics"), ESClusterTaskDetail.class);
        }).collect(Collectors.toList());
    }

    /**
     * 获取有数据的第一个时间点
     * @param clusterPhyName
     * @param startTime
     * @param endTime
     * @param dslFormat
     * @return
     */
    protected Long getHasDataTime(String clusterPhyName, long startTime, long endTime, String dslFormat) {
        String dsl = dslLoaderUtil.getFormatDslByFileName(dslFormat,
                clusterPhyName, startTime, endTime);
        String realIndexName = IndexNameUtils.genDailyIndexName(indexName, startTime, endTime);

        return gatewayClient.performRequestWithRouting(metadataClusterName, null,
<<<<<<< HEAD
                realIndexName, TYPE, dsl, s -> s.getHits().getHits().size() > 0 ? ((Map<String, Long>) s.getHits().getHits().get(0).getSource()).get("timestamp") : null,
                3);
=======
                realIndexName, TYPE, dsl, response -> Optional.ofNullable(response).map(ESQueryResponse::getHits)
                        .map(ESHits::getHits)
                        .filter(CollectionUtils::isNotEmpty)
                        .map(esHits ->((Map<String,Long>)esHits.get(0).getSource()).get("timestamp")).orElse(null), 3);
>>>>>>> ce59fac2
    }
}<|MERGE_RESOLUTION|>--- conflicted
+++ resolved
@@ -1,4 +1,18 @@
 package com.didichuxing.datachannel.arius.admin.persistence.es.index.dao.stats;
+
+import static com.didichuxing.datachannel.arius.admin.common.constant.ClusterPhyMetricsContant.AVG;
+import static com.didichuxing.datachannel.arius.admin.common.constant.ClusterPhyMetricsContant.DOUBLE;
+import static com.didichuxing.datachannel.arius.admin.common.constant.ClusterPhyMetricsContant.FIELD;
+import static com.didichuxing.datachannel.arius.admin.common.constant.ClusterPhyMetricsContant.HIST;
+import static com.didichuxing.datachannel.arius.admin.common.constant.ClusterPhyMetricsContant.INT;
+import static com.didichuxing.datachannel.arius.admin.common.constant.ClusterPhyMetricsContant.KEY;
+import static com.didichuxing.datachannel.arius.admin.common.constant.ClusterPhyMetricsContant.LONG;
+import static com.didichuxing.datachannel.arius.admin.common.constant.ClusterPhyMetricsContant.METRICS;
+import static com.didichuxing.datachannel.arius.admin.common.constant.ClusterPhyMetricsContant.PERCENTILES;
+import static com.didichuxing.datachannel.arius.admin.common.constant.ClusterPhyMetricsContant.STATIS;
+import static com.didichuxing.datachannel.arius.admin.common.constant.ClusterPhyMetricsContant.TIME_STAMP;
+import static com.didichuxing.datachannel.arius.admin.common.constant.ClusterPhyMetricsContant.VALUE;
+import static com.didichuxing.datachannel.arius.admin.common.constant.ClusterPhyMetricsContant.VALUES;
 
 import com.alibaba.fastjson.JSONObject;
 import com.alibaba.fastjson.JSONPath;
@@ -867,14 +881,9 @@
         String realIndexName = IndexNameUtils.genDailyIndexName(indexName, startTime, endTime);
 
         return gatewayClient.performRequestWithRouting(metadataClusterName, null,
-<<<<<<< HEAD
-                realIndexName, TYPE, dsl, s -> s.getHits().getHits().size() > 0 ? ((Map<String, Long>) s.getHits().getHits().get(0).getSource()).get("timestamp") : null,
-                3);
-=======
                 realIndexName, TYPE, dsl, response -> Optional.ofNullable(response).map(ESQueryResponse::getHits)
                         .map(ESHits::getHits)
                         .filter(CollectionUtils::isNotEmpty)
                         .map(esHits ->((Map<String,Long>)esHits.get(0).getSource()).get("timestamp")).orElse(null), 3);
->>>>>>> ce59fac2
     }
 }