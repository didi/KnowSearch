package com.didichuxing.datachannel.arius.admin.persistence.es.cluster;

import static com.didichuxing.datachannel.arius.admin.persistence.constant.ESOperateConstant.ES_OPERATE_TIMEOUT;

import com.alibaba.fastjson.JSON;
import com.alibaba.fastjson.JSONObject;
import com.didichuxing.datachannel.arius.admin.common.exception.ESOperateException;
import com.didichuxing.datachannel.arius.admin.common.exception.NullESClientException;
import com.didichuxing.datachannel.arius.admin.common.tuple.TupleTwo;
import com.didichuxing.datachannel.arius.admin.common.tuple.Tuples;
import com.didichuxing.datachannel.arius.admin.common.util.ParsingExceptionUtils;
import com.didichuxing.datachannel.arius.admin.persistence.es.BaseESDAO;
import com.didiglobal.logi.elasticsearch.client.ESClient;
import com.didiglobal.logi.elasticsearch.client.gateway.direct.DirectResponse;
import com.didiglobal.logi.elasticsearch.client.request.cluster.nodestats.ESClusterNodesStatsRequest;
import com.didiglobal.logi.elasticsearch.client.response.cluster.nodesstats.ClusterNodeStats;
import com.didiglobal.logi.elasticsearch.client.response.cluster.nodesstats.ESClusterNodesStatsResponse;
import com.google.common.collect.Lists;
import java.util.ArrayList;
import java.util.Collections;
import java.util.List;
import java.util.Map;
import java.util.Objects;
import java.util.Optional;
import java.util.concurrent.TimeUnit;
import java.util.stream.Collectors;
import org.apache.commons.collections4.CollectionUtils;
import org.apache.commons.collections4.MapUtils;
import org.springframework.stereotype.Repository;

/**
 * @author d06679
 */
@Repository
public class ESClusterNodeDAO extends BaseESDAO {
    private static final String GET_NODE_PLUGINS = "/_nodes/plugins";
    private static final String NODES            = "nodes";
    private static final String NAME    = "name";
    private static final String MODULES = "modules";
    /**
     * 获取节点上的索引个数
     * @param cluster 集群
     * @param nodes 节点
     * @return 个数
     */
    public int getIndicesCount(String cluster, String nodes) throws ESOperateException {
        ESClient client = esOpClient.getESClient(cluster);
        if (client == null) {
            LOGGER.warn(
                    "class={}||method=getIndicesCount||clusterName={}||errMsg=esClient is null",
                    getClass().getSimpleName(), cluster);
            throw new NullESClientException(cluster);
        }
        try {
            ESClusterNodesStatsResponse response = client.admin().cluster().prepareNodeStats().setNodesIds(nodes)
                    .setIndices(true).level("indices").execute().actionGet(ES_OPERATE_TIMEOUT, TimeUnit.SECONDS);

            int count = 0;
            Map<String, ClusterNodeStats> nodeStatsMap = response.getNodes();
            for (ClusterNodeStats nodeStats : nodeStatsMap.values()) {
                count += nodeStats.getIndices().getIndices().size();
            }

            return count;
        } catch (Exception e) {
            LOGGER.error("class=ESClusterNodeDao||method=getIndicesCount||clusterName={}",
                    cluster);
            ParsingExceptionUtils.abnormalTermination(e);
        }
        return 0;
    }

    public List<ClusterNodeStats> syncGetNodesStats(String clusterName) throws ESOperateException {
        ESClient esClient = esOpClient.getESClient(clusterName);
        if (esClient == null) {
            LOGGER.error(
                "class=ESClusterNodeServiceImpl||method=syncGetNodeFsStatsMap||clusterName={}||errMsg=esClient is null",
                clusterName);
            throw new NullESClientException(clusterName);
        }
        ESClusterNodesStatsResponse response=null;
        try {
        
            response = esClient.admin().cluster().prepareNodeStats().setFs(true).setOs(true).setJvm(true)
                    .setThreadPool(true).level("node").execute().actionGet(ES_OPERATE_TIMEOUT, TimeUnit.SECONDS);
        } catch (Exception e) {
            LOGGER.error("class=ESClusterNodeServiceImpl||method=syncGetNodeFsStatsMap||clusterName={}", clusterName,
                    e);
            ParsingExceptionUtils.abnormalTermination(e);
        }
        return Optional.ofNullable(response).map(ESClusterNodesStatsResponse::getNodes).filter(MapUtils::isNotEmpty)
                .map(m->Lists.<ClusterNodeStats>newArrayList(m.values())).orElse(Lists.newArrayList());
    }

    /**
     * 获取nodes信息
     * @param cluster
     * @return
     */
    public List<ClusterNodeStats> getNodeState(String cluster) {
        ESClient esClient = esOpClient.getESClient(cluster);
        if (esClient == null) {
            LOGGER.error("class=ESClusterNodeServiceImpl||method=getNodeState||clusterName={}||errMsg=esClient is null",
                cluster);
            return Lists.newArrayList();
        }
        ESClusterNodesStatsResponse response = esClient.admin().cluster().nodeStats(new ESClusterNodesStatsRequest())
            .actionGet(ES_OPERATE_TIMEOUT, TimeUnit.SECONDS);
        if (response.getNodes() != null) {
            return new ArrayList<>(response.getNodes().values());

        }
        return Lists.newArrayList();
    }
    
<<<<<<< HEAD
    public List<TupleTwo</*node name*/String,/*plugin names*/List<String>>> syncGetNodesPlugins(String clusterName) throws ESOperateException{
=======
    public List<TupleTwo</*node name*/String,/*plugin names*/List<String>>> syncGetNodesPlugins(String clusterName) throws ESOperateException {
>>>>>>> 953d2aaa
        final DirectResponse directResponse = getDirectResponse(clusterName, "GET", GET_NODE_PLUGINS);
        if (directResponse == null) {
            return Lists.newArrayList();
        }
        JSONObject jsonObject = JSON.parseObject(directResponse.getResponseContent());
        if (jsonObject == null || !jsonObject.containsKey(NODES)) {
            return Lists.newArrayList();
        }
       return jsonObject.getJSONObject(NODES)
                .values()
                .stream()
                .filter(Objects::nonNull)
                .map(JSONObject.class::cast)
                .map(this::buildNodeNamePlugins)
                .collect(Collectors.toList());
                
    }
    private  TupleTwo<String,List<String>> buildNodeNamePlugins(JSONObject jsonObject){
        final String nodeName = jsonObject.getString(NAME);
        final List<String> pluginNames = jsonObject.getJSONArray(MODULES).stream().filter(Objects::nonNull)
                .map(plugin -> ((JSONObject) plugin).getString(NAME)).collect(Collectors.toList());
        return Tuples.of(nodeName,pluginNames);
    
    }

    public List<ClusterNodeStats> syncGetNodesStatsWithIndices(String clusterName) {
        ESClient esClient = esOpClient.getESClient(clusterName);
        if (esClient == null) {
            LOGGER.error("class=ESClusterNodeServiceImpl||method=syncGetNodeFsStatsMap||clusterName={}||errMsg=esClient is null", clusterName);
            return Lists.newArrayList();
        }
        ESClusterNodesStatsResponse response = esClient.admin().cluster().prepareNodeStats().setFs(true).setOs(true).setIndices(true).setJvm(true).setThreadPool(true).level("node").execute().actionGet(ES_OPERATE_TIMEOUT, TimeUnit.SECONDS);
        if (response.getNodes() != null) {
            return new ArrayList<>(response.getNodes().values());
        }
        return Lists.newArrayList();
    }
}<|MERGE_RESOLUTION|>--- conflicted
+++ resolved
@@ -113,11 +113,7 @@
         return Lists.newArrayList();
     }
     
-<<<<<<< HEAD
-    public List<TupleTwo</*node name*/String,/*plugin names*/List<String>>> syncGetNodesPlugins(String clusterName) throws ESOperateException{
-=======
     public List<TupleTwo</*node name*/String,/*plugin names*/List<String>>> syncGetNodesPlugins(String clusterName) throws ESOperateException {
->>>>>>> 953d2aaa
         final DirectResponse directResponse = getDirectResponse(clusterName, "GET", GET_NODE_PLUGINS);
         if (directResponse == null) {
             return Lists.newArrayList();
