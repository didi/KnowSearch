package com.didichuxing.datachannel.arius.admin.persistence.mysql.resource;

import java.util.List;
import java.util.Set;

import com.didichuxing.datachannel.arius.admin.common.bean.dto.cluster.ClusterLogicConditionDTO;
import org.apache.ibatis.annotations.Param;
import org.springframework.stereotype.Repository;

import com.didichuxing.datachannel.arius.admin.common.bean.po.cluster.ClusterLogicPO;

/**
 * 逻辑集群DAO
 * @author d06679
 * @date 2019/3/22
 */
@Repository
public interface LogicClusterDAO {

    List<ClusterLogicPO> listByCondition(ClusterLogicPO param);

    int insert(ClusterLogicPO param);

    int update(ClusterLogicPO param);

    int delete(Long id);

    ClusterLogicPO getById(Long id);

    List<ClusterLogicPO> listByIds(@Param("ids") Set<Long> ids);

    ClusterLogicPO getByName(String name);

    ClusterLogicPO getLastCommon();

    List<ClusterLogicPO> listByProjectId(@Param("projectId") Integer projectId);

    List<ClusterLogicPO> listAll();

    List<ClusterLogicPO> listByResponsible(String responsible);

<<<<<<< HEAD
    List<ClusterLogicPO> pagingByCondition(@Param("name") String name,  @Param("projectId") Integer projectId,
                                           @Param("type") Integer type, @Param("health") Integer health,
                                           @Param("from") Long from,    @Param("size") Long size,
                                           @Param("sortTerm") String sortTerm, @Param("sortType") String sortType);
=======
//    List<ClusterLogicPO> pagingByCondition(@Param("name") String name,  @Param("appId") Integer appId,
//                                           @Param("type") Integer type, @Param("health") Integer health,
//                                           @Param("from") Long from,    @Param("size") Long size,
//                                           @Param("sortTerm") String sortTerm, @Param("sortType") String sortType);

    List<ClusterLogicPO> pagingByCondition(ClusterLogicConditionDTO param);
>>>>>>> 0b63236b

    Long getTotalHitByCondition(ClusterLogicPO param);
}<|MERGE_RESOLUTION|>--- conflicted
+++ resolved
@@ -39,19 +39,12 @@
 
     List<ClusterLogicPO> listByResponsible(String responsible);
 
-<<<<<<< HEAD
-    List<ClusterLogicPO> pagingByCondition(@Param("name") String name,  @Param("projectId") Integer projectId,
-                                           @Param("type") Integer type, @Param("health") Integer health,
-                                           @Param("from") Long from,    @Param("size") Long size,
-                                           @Param("sortTerm") String sortTerm, @Param("sortType") String sortType);
-=======
 //    List<ClusterLogicPO> pagingByCondition(@Param("name") String name,  @Param("appId") Integer appId,
 //                                           @Param("type") Integer type, @Param("health") Integer health,
 //                                           @Param("from") Long from,    @Param("size") Long size,
 //                                           @Param("sortTerm") String sortTerm, @Param("sortType") String sortType);
 
     List<ClusterLogicPO> pagingByCondition(ClusterLogicConditionDTO param);
->>>>>>> 0b63236b
 
     Long getTotalHitByCondition(ClusterLogicPO param);
 }