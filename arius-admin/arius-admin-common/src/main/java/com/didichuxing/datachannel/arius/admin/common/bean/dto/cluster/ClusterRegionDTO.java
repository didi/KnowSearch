--- conflicted
+++ resolved
@@ -25,14 +25,7 @@
 
     @ApiModelProperty("物理集群名称")
     private String phyClusterName;
-<<<<<<< HEAD
-
-    @ApiModelProperty("Rack列表")
-    @Deprecated
-    private String racks;
 
     @ApiModelProperty("配置项")
     private String config;
-=======
->>>>>>> a4ec012c
 }