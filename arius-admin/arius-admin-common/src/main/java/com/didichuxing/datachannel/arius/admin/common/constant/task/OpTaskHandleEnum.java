--- conflicted
+++ resolved
@@ -53,18 +53,18 @@
         OpTaskConstant.GATEWAY_ROLLBACK),
     //ES相关操作 0.3.2
     ES_CLUSTER_NEW(OpTaskTypeEnum.ES_CLUSTER_NEW.getType(), OpTaskConstant.ES_CLUSTER_CREATE),
-    
+
     ES_CLUSTER_EXPAND(OpTaskTypeEnum.ES_CLUSTER_EXPAND.getType(), OpTaskConstant.ES_CLUSTER_EXPAND),
-    
+
     ES_CLUSTER_SHRINK(OpTaskTypeEnum.ES_CLUSTER_SHRINK.getType(), OpTaskConstant.ES_CLUSTER_SHRINK),
-    
+
     ES_CLUSTER_RESTART(OpTaskTypeEnum.ES_CLUSTER_RESTART.getType(), OpTaskConstant.ES_CLUSTER_RESTART),
-    
+
     ES_CLUSTER_UPGRADE(OpTaskTypeEnum.ES_CLUSTER_UPGRADE.getType(), OpTaskConstant.ES_CLUSTER_UPGRADE),
-    
-    
+
+
     ES_CLUSTER_CONFIG_EDIT(OpTaskTypeEnum.ES_CLUSTER_CONFIG_EDIT.getType(), OpTaskConstant.ES_CLUSTER_CONFIG_EDIT),
-    
+
     ES_CLUSTER_PLUG_INSTALL(OpTaskTypeEnum.ES_CLUSTER_PLUG_INSTALL.getType(), OpTaskConstant.ES_CLUSTER_PLUG_INSTALL),
     ES_CLUSTER_PLUG_UNINSTALL(OpTaskTypeEnum.ES_CLUSTER_PLUG_UNINSTALL.getType(), OpTaskConstant.ES_CLUSTER_PLUG_UNINSTALL),
     ES_CLUSTER_PLUG_UPGRADE(OpTaskTypeEnum.ES_CLUSTER_PLUG_UPGRADE.getType(), OpTaskConstant.ES_CLUSTER_PLUG_UPGRADE),
@@ -128,20 +128,6 @@
     public static final String CLUSTER_CONFIG_RESTART_TASK = "clusterConfigRestartTask";
 
     public static final String DCDR_WORK_TASK              = "dcdrOpTask";
-<<<<<<< HEAD
-
-    public static final String FAST_INDEX_TASK             = "fastIndexOpTask";
-
-    public static final String GATEWAY_CREATE             = "gatewayCreate";
-    public static final String GATEWAY_EXPAND = "gatewayExpand";
-    public static final String GATEWAY_SHRINK = "gatewayShrink";
-    public static final String GATEWAY_RESTART = "gatewayRestart";
-    public static final String GATEWAY_UPGRADE = "gatewayUpgrade";
-    public static final String GATEWAY_CONFIG_EDIT = "gatewayConfigEdit";
-    public static final String GATEWAY_CONFIG_ROLLBACK = "gatewayConfigRollback";
-    public static final String GATEWAY_ROLLBACK = "gatewayRollback";
-
-=======
     public static final String GATEWAY_CREATE             = "gatewayCreateTask";
     public static final String GATEWAY_EXPAND = "gatewayExpandTask";
     public static final String GATEWAY_SHRINK = "gatewayShrinkTask";
@@ -162,7 +148,8 @@
     public static final String ES_CLUSTER_PLUG_RESTART    = "esClusterPluginRestartTask";
     public static final String ES_CLUSTER_ROLLBACK        = "esClusterRollbackTask";
     public static final String ES_CLUSTER_CONFIG_ROLLBACK = "esClusterConfigRollbackTask";
->>>>>>> 072c0ed8
+
+    public static final String FAST_INDEX_TASK             = "fastIndexOpTask";
 
     public static final String UNKNOWN                     = "unknown";
 }