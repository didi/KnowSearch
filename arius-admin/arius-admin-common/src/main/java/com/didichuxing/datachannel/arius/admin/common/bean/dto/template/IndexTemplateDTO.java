package com.didichuxing.datachannel.arius.admin.common.bean.dto.template;

import java.util.List;

import com.didichuxing.datachannel.arius.admin.common.bean.dto.PageDTO;

import io.swagger.annotations.ApiModel;
import io.swagger.annotations.ApiModelProperty;
import lombok.AllArgsConstructor;
import lombok.Data;
import lombok.NoArgsConstructor;

/**
 * @author chengxiang
 * @date 2022/5/10
 */
@Data
@NoArgsConstructor
@AllArgsConstructor
@ApiModel(description = "逻辑模板信息")
public class IndexTemplateDTO extends PageDTO {

    @ApiModelProperty("模板ID")
    private Integer                   id;

    @ApiModelProperty("模板名字")
    private String                    name;

    @ApiModelProperty("索引应用ID")
    private Integer                   appId;

    @ApiModelProperty("数据类型（0:系统 1:日志；2:上报；3:rds数据；4:离线导入数据")
    private Integer                   dataType;

    @ApiModelProperty("时间后缀,索引滚动格式")
    private String                    dateFormat;

    @ApiModelProperty("数据中心")
    private String                    dataCenter;

    @ApiModelProperty("保存天数, 单位天")
    private Integer                   expireTime;

    @ApiModelProperty("热数据保存天数, 单位天")
    private Integer                   hotTime;

    @ApiModelProperty("成本部门ID")
    private String                    libraDepartmentId;

    @ApiModelProperty("成本部门名称")
    private String                    libraDepartment;

    @ApiModelProperty("责任人")
    private String                    responsible;

    @ApiModelProperty("时间分区字段")
    private String                    dateField;

    @ApiModelProperty("时间字段格式")
    private String                    dateFieldFormat;

    @ApiModelProperty("主键字段")
    private String                    idField;

    @ApiModelProperty("routing字段")
    private String                    routingField;

    @ApiModelProperty("表达式")
    private String                    expression;

    @ApiModelProperty("描述")
    private String                    desc;

    @ApiModelProperty("配额")
    private Double                    quota;

    @ApiModelProperty("ingestPipeline")
    private String                    ingestPipeline;

    @ApiModelProperty("preCreateFlags")
    private Boolean                   preCreateFlags;

    @ApiModelProperty("shardNum")
    private Integer                   shardNum;

    @ApiModelProperty("disableSourceFlags，禁用索引_source标识")
    private Boolean                   disableSourceFlags;

    @ApiModelProperty("disableIndexRollover，禁用indexRollover")
    private Boolean                   disableIndexRollover;

    /**
     * 写入限流值，
     * writeRateLimit = 0 禁止写入，
     * writeRateLimit = -1 不限流，
     * writeRateLimit = 123 具体的写入tps限流值，即单台client每秒写入123条文档
     */
    @ApiModelProperty("writeRateLimit")
    private Integer                   writeRateLimit;

    /**
     * 是否禁读
     */
    @ApiModelProperty("是否禁读")
    private Boolean                   blockRead;

    /**
     * 是否禁写
     */
    @ApiModelProperty("是否禁写")
    private Boolean                   blockWrite;

    @ApiModelProperty("逻辑集群id")
    private Long                      resourceId;

    @ApiModelProperty("是否禁写")
    private Long                      checkPointDiff;

    @ApiModelProperty("是否已创建dcdr")
    private Boolean                   hasDCDR;

    @ApiModelProperty("服务等级")
    private Integer                   level;

    @ApiModelProperty("物理模板信息")
    private List<IndexTemplatePhyDTO> physicalInfos;

<<<<<<< HEAD
    @ApiModelProperty("开启服务")
    private String                          openSrv;
=======
    @ApiModelProperty("regionId")
    private Integer                   regionId;
>>>>>>> c2fc331d
}<|MERGE_RESOLUTION|>--- conflicted
+++ resolved
@@ -125,11 +125,9 @@
     @ApiModelProperty("物理模板信息")
     private List<IndexTemplatePhyDTO> physicalInfos;
 
-<<<<<<< HEAD
     @ApiModelProperty("开启服务")
     private String                          openSrv;
-=======
+
     @ApiModelProperty("regionId")
     private Integer                   regionId;
->>>>>>> c2fc331d
 }