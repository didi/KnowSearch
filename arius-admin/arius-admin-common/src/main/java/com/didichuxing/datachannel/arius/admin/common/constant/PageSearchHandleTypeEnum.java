--- conflicted
+++ resolved
@@ -14,11 +14,8 @@
         OPERATE_RECORD("operateRecordPageSearch"),
         GATEWAY_JOIN("gatewayJoinPageSearch"),
         GATEWAY_CLUSTER("GatewayClusterPageSearchHandle"),
-<<<<<<< HEAD
-        GATEWAY_NODE("GatewayNodePageSearchHandle");
-=======
+        GATEWAY_NODE("GatewayNodePageSearchHandle"),
         TASK("taskPageSearch");
->>>>>>> 9828dfc5
        private String pageSearchType;
 
         public String getPageSearchType(){
