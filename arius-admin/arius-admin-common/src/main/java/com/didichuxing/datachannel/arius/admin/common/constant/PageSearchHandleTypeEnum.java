--- conflicted
+++ resolved
@@ -13,12 +13,8 @@
         QUICK_COMMAND_SHARD("quickCommandShardsDistributionPageSearch"),
         OPERATE_RECORD("operateRecordPageSearch"),
         GATEWAY_JOIN("gatewayJoinPageSearch"),
-<<<<<<< HEAD
+        GATEWAY_CLUSTER("GatewayClusterPageSearchHandle"),
         TASK("taskPageSearch");
-=======
-        GATEWAY_CLUSTER("GatewayClusterPageSearchHandle")
-        ;
->>>>>>> bee21ce4
        private String pageSearchType;
 
         public String getPageSearchType(){
