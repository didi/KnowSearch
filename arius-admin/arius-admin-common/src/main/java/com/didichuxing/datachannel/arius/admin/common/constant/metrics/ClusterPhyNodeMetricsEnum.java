package com.didichuxing.datachannel.arius.admin.common.constant.metrics;

import com.google.common.collect.Lists;

import java.util.List;

/**
 * @author gyp
 * @date 2022/5/9
 * @version 1.0
 */
public enum ClusterPhyNodeMetricsEnum {
                                       /*** 未知*/
                                       UNKNOWN("", "未知"),

                                       /*************************************1.系统指标**************************************/
                                       /**
                                        * 单位：%
                                        */
                                       CPU_USAGE_PERCENT("os-cpu-percent", "CPU利用率"),
                                       /**
                                        * 单位：无
                                        */
                                       CPU_LOAD_AVERAGE_1M("os-cpu-load_average-1m", "cpu近1分钟内负载"),
                                       /**
                                        * 单位：无
                                        */
                                       CPU_LOAD_AVERAGE_5M("os-cpu-load_average-5m", "cpu近5分钟内负载"),
                                       /**
                                        * 单位：无
                                        */
                                       CPU_LOAD_AVERAGE_15M("os-cpu-load_average-15m", "cpu近15分钟内负载"),
                                       /**
                                        * 单位：%
                                        */

                                       DISK_FREE_PERCENT("fs-total-disk_free_percent", "磁盘空闲率"),
                                       /**
                                        * 单位：MB/S
                                        */

                                       TRANS_TX_RATE("transport-tx_count_rate", "网络发送速率"),
                                       /**
                                        * 单位：MB/S
                                        */

                                       TRANS_RX_RATE("transport-rx_count_rate", "网络接收速率"),
                                       /**
                                        * 单位：MB/S
                                        */

                                       TRANS_TX_SIZE("transport-tx_size_in_bytes_rate", "网络发送流量"),
                                       /**
                                        * 单位：MB/S
                                        */

                                       TRANS_RX_SIZE("transport-rx_size_in_bytes_rate", "网络接收流量"),

                                       /*************************************2.节点-索引基本信息******************************************/
                                       /**
                                        * 单位：个/s
                                        */

                                       INDICES_INDEXING_RATE("indices-indexing-index_total_rate", "索引写入速率"),
                                       /**
                                        * 单位：ms
                                        */

                                       INDICES_INDEXING_LATENCY("indices-indexing-index_time_in_millis", "索引写入耗时"),
                                       /**
                                        * 单位：个/s
                                        */

                                       INDICES_QUERY_RATE("indices-search-query_total_rate", "索引Query速率"),
                                       /**
                                        * 单位：个/s
                                        */

                                       INDICES_FETCH_RATE("indices-search-fetch_total_rate", "索引Fetch速率"),
                                       /**
                                        * 单位：ms
                                        */

                                       INDICES_QUERY_LATENCY("indices-search-query_time_in_millis", "索引Query耗时"),

                                       /**
                                        * 单位：个
                                        */
                                       INDICES_QUERY_TOTAL("indices-search-query_total", "索引Query总数"),

                                        /**
                                        * 单位：ms
                                        */

                                       INDICES_FETCH_LATENCY("indices-search-fetch_time_in_millis", "索引Fetch耗时"),
                                       /**
                                        * 单位：个
                                        */

                                       INDICES_CUREENT_SCROLL_NUM("indices-search-scroll_current", "Scroll当下请求量"),
                                       /**
                                        * 单位：ms
                                        */

                                       INDICES_SCROLL_LATENCY("indices-search-scroll_time_in_millis", "Scroll请求耗时"),
                                       /**
                                        * 单位：ms
                                        */

                                       INDICES_MERGE_LATENCY("indices-merges-total_time_in_millis", "Merge操作耗时"),
                                       /**
                                        * 单位：次/分钟
                                        */

                                       INDICES_MERGES_NUM_PER_MIN("indices-merges-total", "每分钟merges操作次数"),
                                       /**
                                        * 单位：次/分钟
                                        */

                                       INDICES_FLUSH_NUM_PER_MIN("indices-flush-total", "每分钟indices操作次数"),
                                       /**
                                        * 单位：次/分钟
                                        */

                                       INDICES_REFRESH_NUM_PER_MIN("indices-refresh-total", "每分钟refresh操作次数"),
                                       /**
                                        * 单位：ms
                                        */

                                       INDICES_REFRESH_LATENCY("indices-refresh-total_time_in_millis", "Refresh操作耗时"),
                                       /**
                                        * 单位：ms
                                        */

                                       INDICES_FLUSH_LATENCY("indices-flush-total_time_in_millis", "Flush操作耗时"),
                                       /**
                                        * 单位：MB
                                        */

                                       INDICES_UNCOMMITTED_TRANSLOG_SIZE("indices-translog-uncommitted_size_in_bytes",
                                                                         "未提交Translog大小"),
                                       /**
                                        * 单位：MB
                                        */

                                       INDICES_QUERY_CACHE_MEM_SIZE("indices-query_cache-memory_size_in_bytes",
                                                                    "QueryCache内存占用大小"),
                                       /**
                                        * 单位：MB
                                        */

                                       INDICES_REQUEST_CACHE_MEM_SIZE("indices-request_cache-memory_size_in_bytes",
                                                                      "RequestCache内存占用大小"),
                                       /**
                                        * 单位：次/分钟
                                        */

                                       INDICES_QUERY_CACHE_HIT_NUM("indices-query_cache-hit_count", "QueryCache内存命中次数"),
                                       /**
                                        * 单位：次/分钟
                                        */

                                       INDICES_REQUEST_CACHE_HIT_NUM("indices-request_cache-hit_count",
                                                                     "RequestCache内存命中次数"),
                                       /**
                                        * 单位：次/分钟
                                        */

                                       INDICES_QUERY_CACHE_MISS_NUM("indices-query_cache-miss_count",
                                                                    "QueryCache内存未命中次数"),
                                       /**
                                        * 单位：次/分钟
                                        */

                                       INDICES_REQUEST_CACHE_MISS_NUM("indices-request_cache-miss_count",
                                                                      "RequestCache内存未命中次数"),

                                       /*************************************3.节点-索引高级指标**************************************/
                                       /**
                                        * 单位：个
                                        */
                                       HTTP_OPEN_NUM("http-current_open", "Http活跃连接数"),
                                       /**
                                        * 单位：个
                                        */
                                       BUIK_QUEUE_SIZE("thread_pool-bulk-queue", "BulkQueue大小"),
                                       /**
                                        * 单位：个
                                        */
                                       BUIK_REJECTED_NUM("thread_pool-bulk-rejected", "BulkRejected个数"),
                                       /**
                                        * 单位：个
                                        */
                                       SEARCH_QUEUE_NUM("thread_pool-search-queue", "查询线程池queue数"),
                                       /**
                                        * 单位：个
                                        */
                                       REFRESH_QUEUE_NUM("thread_pool-refresh-queue", "刷新线程池queue数"),
                                        /**
                                         * 单位：个
                                         */
                                        ROLLUP_INDEXING_QUEUE_NUM("thread_pool-rollup_indexing-queue", "落盘线程池queue数"),
                                        /**
                                         * 单位：个
                                         */
                                        MANAGEMENT_QUEUE_NUM("thread_pool-management-queue", "管理线程池queue数"),
                                        /**
                                         * 单位：个
                                         */
                                        FORCE_MERGE_QUEUE_NUM("thread_pool-force_merge-queue", "合并线程池queue数"),
                                        /**
                                        * 单位：个
                                        */
                                       SEARCH_REJECTED_NUM("thread_pool-search-rejected", "SearchRejected个数"),
                                       /**
                                        * 单位：个
                                        */
                                       WRITE_REJECTED_NUM("thread_pool-write-rejected", "WriteRejected个数"),
                                       /**
                                        * 单位：个
                                        */
                                       WRITE_QUEUE_SIZE("thread_pool-write-queue", "WriteQueue大小"),
                                       /**
                                        * 单位：个
                                        */
                                       INDICES_SEGMENT_NUM("indices-segments-count", "索引Segement数 "),
                                       /**
                                        * 单位：MB
                                        */
                                       INDICES_SEGMENT_MEM_SIZE("indices-segments-memory_in_bytes", "索引Segement内存大小"),
                                       /**
                                        * 单位：MB
                                        */
                                       INDICES_TERM_VECTORS_MEM_SIZE("indices-segments-term_vectors_memory_in_bytes",
                                                                     "索引term_vectors内存大小"),
                                       /**
                                        * 单位：MB
                                        */
                                       INDICES_POINT_MEM_SIZE("indices-segments-points_memory_in_bytes",
                                                              "索引points内存大小"),
                                       /**
                                        * 单位：MB
                                        */
                                       INDICES_DOC_VALUES_MEM_SIZE("indices-segments-doc_values_memory_in_bytes",
                                                                   "索引doc_values内存大小"),
                                       /**
                                        * 单位：MB
                                        */
                                       INDICES_NORMS_MEMORY_IN_BYTES("indices-segments-norms_memory_in_bytes",
                                                                    "索引norms内存大小"),

                                       /**
                                        * 单位：MB
                                        */
                                       INDICES_FIXED_BIT_SET_MEMORY_IN_BYTES("indices-segments-fixed_bit_set_memory_in_bytes",
                                               "索引Fixed Bitsets内存大小"),

                                       /**
                                        * 单位：MB
                                        */
                                       INDICES_VERSION_MAP_MEMORY_IN_BYTES("indices-segments-version_map_memory_in_bytes",
                                                                     "索引Version Map内存大小"),
                                       /**
                                        * 单位：MB
                                        */
                                       INDICES_BREAKERS_FIELDDATA_LIMIT_SIZE_IN_BYTES("indices-segments-breakers-fielddata-limit_size_in_bytes",
                                                "索引Fielddata内存大小"),

                                       /**
                                        * 单位：MB
                                        */
                                       INDICES_WRITE_MEM_SIZE("indices-segments-index_writer_memory_in_bytes",
                                                              "索引index_writer内存大小"),
                                       /**
                                        * 单位：个
                                        */
                                       INDICES_NUM("indices-docs-count", "索引文档总数"),

<<<<<<< HEAD
                                       /**
                                        * 单位：个
                                        */
                                       INDICES_NUM_DIFF("indices-docs-count_diff", "间隔时间索引文档差值"),

=======
>>>>>>> bb118eea
                                       /**
                                        * 单位：MB
                                        */
                                       INDICES_SIZE("indices-store-size_in_bytes", "索引总存储大小"),

                                       /*************************************4.JVM指标******************************************/
                                       /**
                                        * 单位：次/s
                                        */
                                       YOUNG_GC_NUM("jvm-gc-young-collection_count_rate", "young-gc次数/s"),
                                       /**
                                        * 单位：次/s
                                        */
                                       OLD_GC_NUM("jvm-gc-old-collection_count_rate", "old-gc次数/s"),
                                       /**
                                        * 单位：ms
                                        */
                                       YOUNG_GC_LATENCY("jvm-gc-young-collection_time_in_millis", "young-gc耗时"),
                                       /**
                                        * 单位：ms
                                        */
                                       OLD_GC_LATENCY("jvm-gc-old-collection_time_in_millis", "old-gc耗时"),
                                       /**
                                        * 单位：MB
                                        */
                                       JVM_MEM_HEAP_USED("jvm-mem-heap_used_in_bytes", "JVM堆内存使用量"),
                                       /**
                                        * 单位：MB
                                        */
                                       JVM_MEM_NON_HEAP_USED("jvm-mem-non_heap_used_in_bytes", "JVM堆外存使用量"),
                                       /**
                                        * 单位：%
                                        */
                                       JVM_MEM_HEAP_PERCENT("jvm-mem-heap_used_percent", "JVM堆使用率"),
                                       /**
                                        * 单位：MB
                                        */
                                       JVM_MEM_POOLS_YOUNG_USED_IN_BYTES("jvm-mem-pools-young-used_in_bytes",
                                                                         "jvm堆内存young区使用空间"),
                                       /**
                                        * 单位：MB
                                        */
                                       JVM_MEM_POOLS_OLD_USED_IN_BYTES("jvm-mem-pools-old-used_in_bytes",
                                                                       "jvm堆内存old区使用空间"),
                                       /**
                                        * 单位：MB
                                        */
                                       STORED_FIELDS_MEMORY_IN_BYTES("indices-segments-stored_fields_memory_in_bytes",
                                                                     "indices-segments-stored_fields内存大小"),

                                       /*************************************5.TASK指标******************************************/
                                       TASK_COUNT("taskId", "task id"), TASK_COST("runningTime", "task耗时");

    ClusterPhyNodeMetricsEnum(String type, String desc) {
        this.type = type;
        this.desc = desc;

    }

    private String type;

    private String desc;

    public String getDesc() {
        return desc;
    }

    public String getType() {
        return type;
    }

    public static boolean hasExist(String metricsType) {
        if (null == metricsType) {
            return false;
        }
        for (ClusterPhyNodeMetricsEnum typeEnum : ClusterPhyNodeMetricsEnum.values()) {
            if (metricsType.equals(typeEnum.getType())) {
                return true;
            }
        }

        return false;
    }

    public static List<String> getClusterPhyNodeMetricsType() {
        List<String> clusterPhyNodeMetricsTypes = Lists.newArrayList();
        for (ClusterPhyNodeMetricsEnum value : ClusterPhyNodeMetricsEnum.values()) {
            if (UNKNOWN.getType().equals(value.getType())) {
                continue;
            }

            clusterPhyNodeMetricsTypes.add(value.getType());
        }

        return clusterPhyNodeMetricsTypes;
    }

    public static List<String> getPercentMetricsType() {
        return Lists.newArrayList(DISK_FREE_PERCENT.getType());
    }
}<|MERGE_RESOLUTION|>--- conflicted
+++ resolved
@@ -82,13 +82,7 @@
                                         */
 
                                        INDICES_QUERY_LATENCY("indices-search-query_time_in_millis", "索引Query耗时"),
-
-                                       /**
-                                        * 单位：个
-                                        */
-                                       INDICES_QUERY_TOTAL("indices-search-query_total", "索引Query总数"),
-
-                                        /**
+                                       /**
                                         * 单位：ms
                                         */
 
@@ -276,14 +270,6 @@
                                         */
                                        INDICES_NUM("indices-docs-count", "索引文档总数"),
 
-<<<<<<< HEAD
-                                       /**
-                                        * 单位：个
-                                        */
-                                       INDICES_NUM_DIFF("indices-docs-count_diff", "间隔时间索引文档差值"),
-
-=======
->>>>>>> bb118eea
                                        /**
                                         * 单位：MB
                                         */
