--- conflicted
+++ resolved
@@ -19,19 +19,15 @@
 
     @ApiModelProperty("所属物理集群")
     private String cluster;
-<<<<<<< HEAD
-
-    @ApiModelProperty("是否展示元数据模板")
-    private Boolean isShowTemplateWithMetaData;
-=======
     @ApiModelProperty("模板健康度")
     private Integer health;
     @ApiModelProperty("是否具备 dcdr")
     private Boolean hasDCDR;
     @ApiModelProperty("排序字段 id、（主从位点差）check_point_diff、（模板健康度）health")
     private String  sortTerm;
-    
+
     @ApiModelProperty(value = "是否降序排序（默认降序）", dataType = "Boolean", required = false)
     private Boolean orderByDesc = true;
->>>>>>> 811f430a
+    @ApiModelProperty("是否展示元数据模板")
+    private Boolean isShowTemplateWithMetaData;
 }