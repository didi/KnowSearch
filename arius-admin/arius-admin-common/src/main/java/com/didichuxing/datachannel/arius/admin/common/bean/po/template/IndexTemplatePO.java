--- conflicted
+++ resolved
@@ -149,13 +149,12 @@
     private Boolean hasDCDR;
 
     /**
-<<<<<<< HEAD
      * 已开启的模板服务
      */
     private String openSrv;
-=======
+
+    /*
      * regionId
      */
     private Integer regionId;
->>>>>>> c2fc331d
 }