--- conflicted
+++ resolved
@@ -32,14 +32,7 @@
     private Integer      redNum;
 
     @ApiModelProperty("未知状态集群数")
-<<<<<<< HEAD
-    private Integer unknownNum;
-    
-    @ApiModelProperty("green状态集群名称列表")
-    private List<String> greenClusterList;
-=======
     private Integer      unknownNum;
->>>>>>> bc89cd07
 
     @ApiModelProperty("yellow状态集群名称列表")
     private List<String> yellowClusterList;
