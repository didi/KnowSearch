--- conflicted
+++ resolved
@@ -30,7 +30,7 @@
      */
     @ApiModelProperty("类型(1:公共：2:独立, 3:独占)")
     private Integer type;
-    
+
     /**
      * todo:等待泽颖修改
      */
@@ -41,11 +41,7 @@
     private String  dataCenter;
 
     @ApiModelProperty("数据节点个数")
-<<<<<<< HEAD
     private Integer  dataNodeNum;
-=======
-    private Integer dataNodeNum;
->>>>>>> 56910695
 
     @ApiModelProperty("责任人")
     private String  responsible;
