package com.didichuxing.datachannel.arius.admin.common.bean.dto.cluster;

import com.didichuxing.datachannel.arius.admin.common.bean.dto.PageDTO;
import com.didichuxing.datachannel.arius.admin.common.constant.cluster.ClusterResourceTypeEnum;

import io.swagger.annotations.ApiModel;
import io.swagger.annotations.ApiModelProperty;
import lombok.AllArgsConstructor;
import lombok.Data;
import lombok.NoArgsConstructor;

/**
 * @author d06679
 * @date 2019/3/22
 */
@Data
@NoArgsConstructor
@AllArgsConstructor
@ApiModel(description ="逻辑集群信息")
public class ESLogicClusterDTO extends PageDTO {

    @ApiModelProperty("逻辑集群ID")
    private Long    id;

    @ApiModelProperty("逻辑集群名字")
    private String  name;

    /**
     * @see ClusterResourceTypeEnum
     */
    @ApiModelProperty("类型(1:公共：2:独立, 3:独占)")
    private Integer type;

<<<<<<< HEAD
=======
   
>>>>>>> fd4762b7
    @ApiModelProperty("所属应用ID")
    private Integer projectId;

    @ApiModelProperty("数据中心")
    private String  dataCenter;

    @ApiModelProperty("数据节点个数")
    private Integer  dataNodeNum;

    @ApiModelProperty("责任人")
    private String  responsible;



    @ApiModelProperty("备注")
    private String  memo;

    @ApiModelProperty("服务等级")
    private Integer level;

    @ApiModelProperty("配额")
    private Double  quota;

    @ApiModelProperty("配置")
    private String  configJson;

    @ApiModelProperty("健康状态 0 green 1 yellow 2 red -1 未知")
    private Integer health;

    @ApiModelProperty("规格")
    private String  dataNodeSpec;

}<|MERGE_RESOLUTION|>--- conflicted
+++ resolved
@@ -31,10 +31,7 @@
     @ApiModelProperty("类型(1:公共：2:独立, 3:独占)")
     private Integer type;
 
-<<<<<<< HEAD
-=======
-   
->>>>>>> fd4762b7
+
     @ApiModelProperty("所属应用ID")
     private Integer projectId;
 
