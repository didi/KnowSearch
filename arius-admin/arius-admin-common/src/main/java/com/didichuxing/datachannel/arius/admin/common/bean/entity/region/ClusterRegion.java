package com.didichuxing.datachannel.arius.admin.common.bean.entity.region;

import com.didichuxing.datachannel.arius.admin.common.bean.entity.BaseEntity;
import lombok.AllArgsConstructor;
import lombok.Data;
import lombok.NoArgsConstructor;
import lombok.ToString;

/**
 * @Author: lanxinzheng
 * @Date: 2021/1/13
 * @Comment:
 */
@Data
@ToString
@NoArgsConstructor
@AllArgsConstructor
public class ClusterRegion extends BaseEntity {
    /**
     * region ID
     */
    private Long   id;

    /**
     * region 名称
     */
    private String name;

    /**
     * 绑定到的逻辑集群ID列表, 为-1则没有被绑定
     */
    private String logicClusterIds;

    /**
     * 物理集群名称
     */
    private String phyClusterName;
<<<<<<< HEAD

    /**
     * Rack列表
     */
    @Deprecated
    private String racks;

    /**
     * 配置
     */
    private String config;
=======
>>>>>>> a4ec012c
}<|MERGE_RESOLUTION|>--- conflicted
+++ resolved
@@ -35,18 +35,9 @@
      * 物理集群名称
      */
     private String phyClusterName;
-<<<<<<< HEAD
-
-    /**
-     * Rack列表
-     */
-    @Deprecated
-    private String racks;
 
     /**
      * 配置
      */
     private String config;
-=======
->>>>>>> a4ec012c
 }