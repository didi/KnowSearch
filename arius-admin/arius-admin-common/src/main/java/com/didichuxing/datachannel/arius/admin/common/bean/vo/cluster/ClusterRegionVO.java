package com.didichuxing.datachannel.arius.admin.common.bean.vo.cluster;

import com.didichuxing.datachannel.arius.admin.common.bean.vo.BaseVO;
import io.swagger.annotations.ApiModel;
import io.swagger.annotations.ApiModelProperty;
import lombok.AllArgsConstructor;
import lombok.Data;
import lombok.NoArgsConstructor;

@Data
@NoArgsConstructor
@AllArgsConstructor
@ApiModel(description = "集群Region信息")
public class ClusterRegionVO extends BaseVO {

    @ApiModelProperty("主键")
    private Long id;

    @ApiModelProperty("region 名称")
    private String name;

    @ApiModelProperty("逻辑集群ID")
    private String logicClusterIds;

    @ApiModelProperty("物理集群名称")
    private String clusterName;
<<<<<<< HEAD

    @ApiModelProperty("Rack列表")
    @Deprecated
    private String racks;

    @ApiModelProperty("配置项")
    private String config;
=======
>>>>>>> a4ec012c
}<|MERGE_RESOLUTION|>--- conflicted
+++ resolved
@@ -24,14 +24,7 @@
 
     @ApiModelProperty("物理集群名称")
     private String clusterName;
-<<<<<<< HEAD
-
-    @ApiModelProperty("Rack列表")
-    @Deprecated
-    private String racks;
 
     @ApiModelProperty("配置项")
     private String config;
-=======
->>>>>>> a4ec012c
 }