--- conflicted
+++ resolved
@@ -82,11 +82,7 @@
         List<Long> logicClusterIds = getLogicClusterIds(metadataClusterName);
         List<String> templateNameList = indexTemplateService.listByResourceIds(logicClusterIds).stream()
                 .map(IndexTemplate::getName).filter(indexName -> !indexName.startsWith("arius")).collect(Collectors.toList());
-<<<<<<< HEAD
-        return dslTemplateESDAO.getDslTemplatePageWithoutMetadataCluster(projectId, queryDTO,templateNameList);
-=======
         return dslTemplateESDAO.getDslTemplatePageWithoutMetadataCluster(projectId, queryDTO, templateNameList);
->>>>>>> 11b8b532
     }
 
     /**
